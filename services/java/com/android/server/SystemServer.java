/*
 * Copyright (C) 2006 The Android Open Source Project
 *
 * Licensed under the Apache License, Version 2.0 (the "License");
 * you may not use this file except in compliance with the License.
 * You may obtain a copy of the License at
 *
 *      http://www.apache.org/licenses/LICENSE-2.0
 *
 * Unless required by applicable law or agreed to in writing, software
 * distributed under the License is distributed on an "AS IS" BASIS,
 * WITHOUT WARRANTIES OR CONDITIONS OF ANY KIND, either express or implied.
 * See the License for the specific language governing permissions and
 * limitations under the License.
 */

package com.android.server;

import android.app.ActivityThread;
import android.app.INotificationManager;
import android.app.usage.UsageStatsManagerInternal;
import android.content.ComponentName;
import android.content.ContentResolver;
import android.content.Context;
import android.content.Intent;
import android.content.pm.PackageItemInfo;
import android.content.pm.PackageManager;
import android.content.res.Configuration;
import android.content.res.Resources.Theme;
import android.database.sqlite.SQLiteCompatibilityWalFlags;
import android.database.sqlite.SQLiteGlobal;
import android.hardware.display.DisplayManagerInternal;
import android.os.BaseBundle;
import android.os.Binder;
import android.os.Build;
import android.os.Environment;
import android.os.FactoryTest;
import android.os.FileUtils;
import android.os.IIncidentManager;
import android.os.Looper;
import android.os.Message;
import android.os.Parcel;
import android.os.PowerManager;
import android.os.Process;
import android.os.ServiceManager;
import android.os.StrictMode;
import android.os.SystemClock;
import android.os.SystemProperties;
import android.os.Trace;
import android.os.UserHandle;
import android.os.storage.IStorageManager;
import android.util.DisplayMetrics;
import android.util.EventLog;
import android.util.Slog;
import android.util.TimingsTraceLog;
import android.view.WindowManager;

import com.android.internal.R;
import com.android.internal.app.ColorDisplayController;
import com.android.internal.logging.MetricsLogger;
import com.android.internal.notification.SystemNotificationChannels;
import com.android.internal.os.BinderInternal;
import com.android.internal.util.ConcurrentUtils;
import com.android.internal.util.EmergencyAffordanceManager;
import com.android.internal.widget.ILockSettings;
import com.android.server.accessibility.AccessibilityManagerService;
import com.android.server.am.ActivityManagerService;
import com.android.server.audio.AudioService;
import com.android.server.broadcastradio.BroadcastRadioService;
import com.android.server.camera.CameraServiceProxy;
import com.android.server.clipboard.ClipboardService;
import com.android.server.connectivity.IpConnectivityMetrics;
import com.android.server.coverage.CoverageService;
import com.android.server.devicepolicy.DevicePolicyManagerService;
import com.android.server.display.ColorDisplayService;
import com.android.server.display.DisplayManagerService;
import com.android.server.dreams.DreamManagerService;
import com.android.server.emergency.EmergencyAffordanceService;
import com.android.server.fingerprint.FingerprintService;
import com.android.server.hdmi.HdmiControlService;
import com.android.server.input.InputManagerService;
import com.android.server.job.JobSchedulerService;
import com.android.server.lights.LightsService;
import com.android.server.media.MediaResourceMonitorService;
import com.android.server.media.MediaRouterService;
import com.android.server.media.MediaUpdateService;
import com.android.server.media.MediaSessionService;
import com.android.server.media.projection.MediaProjectionManagerService;
import com.android.server.net.NetworkPolicyManagerService;
import com.android.server.net.NetworkStatsService;
import com.android.server.net.watchlist.NetworkWatchlistService;
import com.android.server.notification.NotificationManagerService;
import com.android.server.oemlock.OemLockService;
import com.android.server.om.OverlayManagerService;
import com.android.server.os.DeviceIdentifiersPolicyService;
import com.android.server.os.SchedulingPolicyService;
import com.android.server.pm.BackgroundDexOptService;
import com.android.server.pm.CrossProfileAppsService;
import com.android.server.pm.Installer;
import com.android.server.pm.LauncherAppsService;
import com.android.server.pm.OtaDexoptService;
import com.android.server.pm.PackageManagerService;
import com.android.server.pm.ShortcutService;
import com.android.server.pm.UserManagerService;
import com.android.server.policy.PhoneWindowManager;
import com.android.server.power.PowerManagerService;
import com.android.server.power.ShutdownThread;
import com.android.server.restrictions.RestrictionsManagerService;
import com.android.server.security.KeyAttestationApplicationIdProviderService;
import com.android.server.security.KeyChainSystemService;
import com.android.server.soundtrigger.SoundTriggerService;
import com.android.server.stats.StatsCompanionService;
import com.android.server.statusbar.StatusBarManagerService;
import com.android.server.storage.DeviceStorageMonitorService;
import com.android.server.telecom.TelecomLoaderService;
import com.android.server.textclassifier.TextClassificationManagerService;
import com.android.server.trust.TrustManagerService;
import com.android.server.tv.TvInputManagerService;
import com.android.server.tv.TvRemoteService;
import com.android.server.twilight.TwilightService;
import com.android.server.usage.UsageStatsService;
import com.android.server.vr.VrManagerService;
import com.android.server.webkit.WebViewUpdateService;
import com.android.server.wm.WindowManagerService;

import dalvik.system.VMRuntime;

import java.io.File;
import java.io.IOException;
import java.util.Locale;
import java.util.Timer;
import java.util.concurrent.CountDownLatch;
import java.util.concurrent.Future;

import static android.os.IServiceManager.DUMP_FLAG_PRIORITY_CRITICAL;
import static android.os.IServiceManager.DUMP_FLAG_PRIORITY_HIGH;
import static android.os.IServiceManager.DUMP_FLAG_PRIORITY_NORMAL;
import static android.os.IServiceManager.DUMP_FLAG_PROTO;
import static android.view.Display.DEFAULT_DISPLAY;

public final class SystemServer {
    private static final String TAG = "SystemServer";

    // Tag for timing measurement of main thread.
    private static final String SYSTEM_SERVER_TIMING_TAG = "SystemServerTiming";
    // Tag for timing measurement of non-main asynchronous operations.
    private static final String SYSTEM_SERVER_TIMING_ASYNC_TAG = SYSTEM_SERVER_TIMING_TAG + "Async";

    private static final TimingsTraceLog BOOT_TIMINGS_TRACE_LOG
            = new TimingsTraceLog(SYSTEM_SERVER_TIMING_TAG, Trace.TRACE_TAG_SYSTEM_SERVER);

    private static final String ENCRYPTING_STATE = "trigger_restart_min_framework";
    private static final String ENCRYPTED_STATE = "1";

    private static final long SNAPSHOT_INTERVAL = 60 * 60 * 1000; // 1hr

    // The earliest supported time.  We pick one day into 1970, to
    // give any timezone code room without going into negative time.
    private static final long EARLIEST_SUPPORTED_TIME = 86400 * 1000;

    private static final long SLOW_DISPATCH_THRESHOLD_MS = 100;
    private static final long SLOW_DELIVERY_THRESHOLD_MS = 200;

    /*
     * Implementation class names. TODO: Move them to a codegen class or load
     * them from the build system somehow.
     */
    private static final String BACKUP_MANAGER_SERVICE_CLASS =
            "com.android.server.backup.BackupManagerService$Lifecycle";
    private static final String APPWIDGET_SERVICE_CLASS =
            "com.android.server.appwidget.AppWidgetService";
    private static final String VOICE_RECOGNITION_MANAGER_SERVICE_CLASS =
            "com.android.server.voiceinteraction.VoiceInteractionManagerService";
    private static final String PRINT_MANAGER_SERVICE_CLASS =
            "com.android.server.print.PrintManagerService";
    private static final String COMPANION_DEVICE_MANAGER_SERVICE_CLASS =
            "com.android.server.companion.CompanionDeviceManagerService";
    private static final String USB_SERVICE_CLASS =
            "com.android.server.usb.UsbService$Lifecycle";
    private static final String MIDI_SERVICE_CLASS =
            "com.android.server.midi.MidiService$Lifecycle";
    private static final String WIFI_SERVICE_CLASS =
            "com.android.server.wifi.WifiService";
    private static final String WIFI_AWARE_SERVICE_CLASS =
            "com.android.server.wifi.aware.WifiAwareService";
    private static final String WIFI_P2P_SERVICE_CLASS =
            "com.android.server.wifi.p2p.WifiP2pService";
    private static final String LOWPAN_SERVICE_CLASS =
            "com.android.server.lowpan.LowpanService";
    private static final String ETHERNET_SERVICE_CLASS =
            "com.android.server.ethernet.EthernetService";
    private static final String JOB_SCHEDULER_SERVICE_CLASS =
            "com.android.server.job.JobSchedulerService";
    private static final String LOCK_SETTINGS_SERVICE_CLASS =
            "com.android.server.locksettings.LockSettingsService$Lifecycle";
    private static final String STORAGE_MANAGER_SERVICE_CLASS =
            "com.android.server.StorageManagerService$Lifecycle";
    private static final String STORAGE_STATS_SERVICE_CLASS =
            "com.android.server.usage.StorageStatsService$Lifecycle";
    private static final String SEARCH_MANAGER_SERVICE_CLASS =
            "com.android.server.search.SearchManagerService$Lifecycle";
    private static final String THERMAL_OBSERVER_CLASS =
            "com.google.android.clockwork.ThermalObserver";
    private static final String WEAR_CONFIG_SERVICE_CLASS =
            "com.google.android.clockwork.WearConfigManagerService";
    private static final String WEAR_CONNECTIVITY_SERVICE_CLASS =
            "com.android.clockwork.connectivity.WearConnectivityService";
    private static final String WEAR_SIDEKICK_SERVICE_CLASS =
            "com.google.android.clockwork.sidekick.SidekickService";
    private static final String WEAR_DISPLAY_SERVICE_CLASS =
            "com.google.android.clockwork.display.WearDisplayService";
    private static final String WEAR_LEFTY_SERVICE_CLASS =
            "com.google.android.clockwork.lefty.WearLeftyService";
    private static final String WEAR_TIME_SERVICE_CLASS =
            "com.google.android.clockwork.time.WearTimeService";
    private static final String WEAR_GLOBAL_ACTIONS_SERVICE_CLASS =
            "com.android.clockwork.globalactions.GlobalActionsService";
    private static final String ACCOUNT_SERVICE_CLASS =
            "com.android.server.accounts.AccountManagerService$Lifecycle";
    private static final String CONTENT_SERVICE_CLASS =
            "com.android.server.content.ContentService$Lifecycle";
    private static final String WALLPAPER_SERVICE_CLASS =
            "com.android.server.wallpaper.WallpaperManagerService$Lifecycle";
    private static final String AUTO_FILL_MANAGER_SERVICE_CLASS =
            "com.android.server.autofill.AutofillManagerService";
    private static final String TIME_ZONE_RULES_MANAGER_SERVICE_CLASS =
            "com.android.server.timezone.RulesManagerService$Lifecycle";
    private static final String IOT_SERVICE_CLASS =
            "com.google.android.things.services.IoTSystemService";
    private static final String SLICE_MANAGER_SERVICE_CLASS =
            "com.android.server.slice.SliceManagerService$Lifecycle";
    private static final String CAR_SERVICE_HELPER_SERVICE_CLASS =
            "com.android.internal.car.CarServiceHelperService";

    private static final String PERSISTENT_DATA_BLOCK_PROP = "ro.frp.pst";

    private static final String UNCRYPT_PACKAGE_FILE = "/cache/recovery/uncrypt_file";
    private static final String BLOCK_MAP_FILE = "/cache/recovery/block.map";

    // maximum number of binder threads used for system_server
    // will be higher than the system default
    private static final int sMaxBinderThreads = 31;

    /**
     * Default theme used by the system context. This is used to style
     * system-provided dialogs, such as the Power Off dialog, and other
     * visual content.
     */
    private static final int DEFAULT_SYSTEM_THEME =
            com.android.internal.R.style.Theme_DeviceDefault_System;

    private final int mFactoryTestMode;
    private Timer mProfilerSnapshotTimer;

    private Context mSystemContext;
    private SystemServiceManager mSystemServiceManager;

    // TODO: remove all of these references by improving dependency resolution and boot phases
    private PowerManagerService mPowerManagerService;
    private ActivityManagerService mActivityManagerService;
    private WebViewUpdateService mWebViewUpdateService;
    private DisplayManagerService mDisplayManagerService;
    private PackageManagerService mPackageManagerService;
    private PackageManager mPackageManager;
    private ContentResolver mContentResolver;
    private EntropyMixer mEntropyMixer;
    private Future<?> mNetworkPrepare = null;
    private boolean isAndroidAuto = false;

    private boolean mOnlyCore;
    private boolean mFirstBoot;
    private final boolean mRuntimeRestart;
    private final long mRuntimeStartElapsedTime;
    private final long mRuntimeStartUptime;

    private static final String START_SENSOR_SERVICE = "StartSensorService";
    private static final String START_HIDL_SERVICES = "StartHidlServices";
    private static final String START_WIFI_SERVICE= "StartWifiService";
    private static final String START_NETWORK = "StartNetwork";


    private Future<?> mSensorServiceStart;
    private Future<?> mZygotePreload;

    /**
     * Start the sensor service. This is a blocking call and can take time.
     */
    private static native void startSensorService();

    /**
     * Start all HIDL services that are run inside the system server. This
     * may take some time.
     */
    private static native void startHidlServices();

    /**
     * The main entry point from zygote.
     */
    public static void main(String[] args) {
        new SystemServer().run();
    }

    public SystemServer() {
        // Check for factory test mode.
        mFactoryTestMode = FactoryTest.getMode();
        // Remember if it's runtime restart(when sys.boot_completed is already set) or reboot
        mRuntimeRestart = "1".equals(SystemProperties.get("sys.boot_completed"));

        mRuntimeStartElapsedTime = SystemClock.elapsedRealtime();
        mRuntimeStartUptime = SystemClock.uptimeMillis();
        if ("zygote_auto".equals(SystemProperties.get("ro.zygote"))) {
            isAndroidAuto = true;
        }

        if (isAndroidAuto)
            SystemProperties.set("vendor.all.system_server.start", "1");
    }

    private void run() {
        try {
            traceBeginAndSlog("InitBeforeStartServices");
            // If a device's clock is before 1970 (before 0), a lot of
            // APIs crash dealing with negative numbers, notably
            // java.io.File#setLastModified, so instead we fake it and
            // hope that time from cell towers or NTP fixes it shortly.
            if (System.currentTimeMillis() < EARLIEST_SUPPORTED_TIME) {
                Slog.w(TAG, "System clock is before 1970; setting to 1970.");
                SystemClock.setCurrentTimeMillis(EARLIEST_SUPPORTED_TIME);
            }

            //
            // Default the timezone property to GMT if not set.
            //
            String timezoneProperty =  SystemProperties.get("persist.sys.timezone");
            if (timezoneProperty == null || timezoneProperty.isEmpty()) {
                Slog.w(TAG, "Timezone not set; setting to GMT.");
                SystemProperties.set("persist.sys.timezone", "GMT");
            }

            // If the system has "persist.sys.language" and friends set, replace them with
            // "persist.sys.locale". Note that the default locale at this point is calculated
            // using the "-Duser.locale" command line flag. That flag is usually populated by
            // AndroidRuntime using the same set of system properties, but only the system_server
            // and system apps are allowed to set them.
            //
            // NOTE: Most changes made here will need an equivalent change to
            // core/jni/AndroidRuntime.cpp
            if (!SystemProperties.get("persist.sys.language").isEmpty()) {
                final String languageTag = Locale.getDefault().toLanguageTag();

                SystemProperties.set("persist.sys.locale", languageTag);
                SystemProperties.set("persist.sys.language", "");
                SystemProperties.set("persist.sys.country", "");
                SystemProperties.set("persist.sys.localevar", "");
            }

            // The system server should never make non-oneway calls
            Binder.setWarnOnBlocking(true);
            // The system server should always load safe labels
            PackageItemInfo.setForceSafeLabels(true);

            // Default to FULL within the system server.
            SQLiteGlobal.sDefaultSyncMode = SQLiteGlobal.SYNC_MODE_FULL;

            // Deactivate SQLiteCompatibilityWalFlags until settings provider is initialized
            SQLiteCompatibilityWalFlags.init(null);

            // Here we go!
            Slog.i(TAG, "Entered the Android system server!");
            int uptimeMillis = (int) SystemClock.elapsedRealtime();
            EventLog.writeEvent(EventLogTags.BOOT_PROGRESS_SYSTEM_RUN, uptimeMillis);
            if (!mRuntimeRestart) {
                MetricsLogger.histogram(null, "boot_system_server_init", uptimeMillis);
            }

            // In case the runtime switched since last boot (such as when
            // the old runtime was removed in an OTA), set the system
            // property so that it is in sync. We can | xq oqi't do this in
            // libnativehelper's JniInvocation::Init code where we already
            // had to fallback to a different runtime because it is
            // running as root and we need to be the system user to set
            // the property. http://b/11463182
            SystemProperties.set("persist.sys.dalvik.vm.lib.2", VMRuntime.getRuntime().vmLibrary());

            // Mmmmmm... more memory!
            VMRuntime.getRuntime().clearGrowthLimit();

            // The system server has to run all of the time, so it needs to be
            // as efficient as possible with its memory usage.
            VMRuntime.getRuntime().setTargetHeapUtilization(0.8f);

            // Some devices rely on runtime fingerprint generation, so make sure
            // we've defined it before booting further.
            Build.ensureFingerprintProperty();

            // Within the system server, it is an error to access Environment paths without
            // explicitly specifying a user.
            Environment.setUserRequired(true);

            // Within the system server, any incoming Bundles should be defused
            // to avoid throwing BadParcelableException.
            BaseBundle.setShouldDefuse(true);

            // Within the system server, when parceling exceptions, include the stack trace
            Parcel.setStackTraceParceling(true);

            // Ensure binder calls into the system always run at foreground priority.
            BinderInternal.disableBackgroundScheduling(true);

            // Increase the number of binder threads in system_server
            BinderInternal.setMaxThreads(sMaxBinderThreads);

            // Prepare the main looper thread (this thread).
            android.os.Process.setThreadPriority(
                android.os.Process.THREAD_PRIORITY_FOREGROUND);
            android.os.Process.setCanSelfBackground(false);
            Looper.prepareMainLooper();
            Looper.getMainLooper().setSlowLogThresholdMs(
                    SLOW_DISPATCH_THRESHOLD_MS, SLOW_DELIVERY_THRESHOLD_MS);

            // Initialize native services.
            System.loadLibrary("android_servers");

            // Check whether we failed to shut down last time we tried.
            // This call may not return.
            performPendingShutdown();

            // Initialize the system context.
            createSystemContext();

            // Create the system service manager.
            mSystemServiceManager = new SystemServiceManager(mSystemContext);
            mSystemServiceManager.setStartInfo(mRuntimeRestart,
                    mRuntimeStartElapsedTime, mRuntimeStartUptime);
            LocalServices.addService(SystemServiceManager.class, mSystemServiceManager);
            // Prepare the thread pool for init tasks that can be parallelized
            SystemServerInitThreadPool.get();
        } finally {
            traceEnd();  // InitBeforeStartServices
        }

        // Start services.
        try {
            traceBeginAndSlog("StartServices");
            startBootstrapServices();
            startCoreServices();
            startOtherServices();
            SystemServerInitThreadPool.shutdown();
        } catch (Throwable ex) {
            Slog.e("System", "******************************************");
            Slog.e("System", "************ Failure starting system services", ex);
            throw ex;
        } finally {
            traceEnd();
        }

        StrictMode.initVmDefaults(null);

        if (!mRuntimeRestart && !isFirstBootOrUpgrade()) {
            int uptimeMillis = (int) SystemClock.elapsedRealtime();
            MetricsLogger.histogram(null, "boot_system_server_ready", uptimeMillis);
            final int MAX_UPTIME_MILLIS = 60 * 1000;
            if (uptimeMillis > MAX_UPTIME_MILLIS) {
                Slog.wtf(SYSTEM_SERVER_TIMING_TAG,
                        "SystemServer init took too long. uptimeMillis=" + uptimeMillis);
            }
        }

        // Loop forever.
        Looper.loop();
        throw new RuntimeException("Main thread loop unexpectedly exited");
    }

    private boolean isFirstBootOrUpgrade() {
        return mPackageManagerService.isFirstBoot() || mPackageManagerService.isUpgrade();
    }

    private void reportWtf(String msg, Throwable e) {
        Slog.w(TAG, "***********************************************");
        Slog.wtf(TAG, "BOOT FAILURE " + msg, e);
    }

    private void performPendingShutdown() {
        final String shutdownAction = SystemProperties.get(
                ShutdownThread.SHUTDOWN_ACTION_PROPERTY, "");
        if (shutdownAction != null && shutdownAction.length() > 0) {
            boolean reboot = (shutdownAction.charAt(0) == '1');

            final String reason;
            if (shutdownAction.length() > 1) {
                reason = shutdownAction.substring(1, shutdownAction.length());
            } else {
                reason = null;
            }

            // If it's a pending reboot into recovery to apply an update,
            // always make sure uncrypt gets executed properly when needed.
            // If '/cache/recovery/block.map' hasn't been created, stop the
            // reboot which will fail for sure, and get a chance to capture a
            // bugreport when that's still feasible. (Bug: 26444951)
            if (reason != null && reason.startsWith(PowerManager.REBOOT_RECOVERY_UPDATE)) {
                File packageFile = new File(UNCRYPT_PACKAGE_FILE);
                if (packageFile.exists()) {
                    String filename = null;
                    try {
                        filename = FileUtils.readTextFile(packageFile, 0, null);
                    } catch (IOException e) {
                        Slog.e(TAG, "Error reading uncrypt package file", e);
                    }

                    if (filename != null && filename.startsWith("/data")) {
                        if (!new File(BLOCK_MAP_FILE).exists()) {
                            Slog.e(TAG, "Can't find block map file, uncrypt failed or " +
                                       "unexpected runtime restart?");
                            return;
                        }
                    }
                }
            }
            Runnable runnable = new Runnable() {
                @Override
                public void run() {
                    synchronized (this) {
                        ShutdownThread.rebootOrShutdown(null, reboot, reason);
                    }
                }
            };

            // ShutdownThread must run on a looper capable of displaying the UI.
            Message msg = Message.obtain(UiThread.getHandler(), runnable);
            msg.setAsynchronous(true);
            UiThread.getHandler().sendMessage(msg);

        }
    }

    private void createSystemContext() {
        ActivityThread activityThread = ActivityThread.systemMain();
        mSystemContext = activityThread.getSystemContext();
        mSystemContext.setTheme(DEFAULT_SYSTEM_THEME);

        final Context systemUiContext = activityThread.getSystemUiContext();
        systemUiContext.setTheme(DEFAULT_SYSTEM_THEME);
    }

    /**
     * Starts the small tangle of critical services that are needed to get
     * the system off the ground.  These services have complex mutual dependencies
     * which is why we initialize them all in one place here.  Unless your service
     * is also entwined in these dependencies, it should be initialized in one of
     * the other functions.
     */
    private void startBootstrapServices() {
        Slog.i(TAG, "Reading configuration...");
        final String TAG_SYSTEM_CONFIG = "ReadingSystemConfig";
        traceBeginAndSlog(TAG_SYSTEM_CONFIG);
        SystemServerInitThreadPool.get().submit(SystemConfig::getInstance, TAG_SYSTEM_CONFIG);
        traceEnd();

        // Wait for installd to finish starting up so that it has a chance to
        // create critical directories such as /data/user with the appropriate
        // permissions.  We need this to complete before we initialize other services.
        traceBeginAndSlog("StartInstaller");
        Installer installer = mSystemServiceManager.startService(Installer.class);
        traceEnd();

        // In some cases after launching an app we need to access device identifiers,
        // therefore register the device identifier policy before the activity manager.
        traceBeginAndSlog("DeviceIdentifiersPolicyService");
        mSystemServiceManager.startService(DeviceIdentifiersPolicyService.class);
        traceEnd();

        // Activity manager runs the show.
        traceBeginAndSlog("StartActivityManager");
        mActivityManagerService = mSystemServiceManager.startService(
                ActivityManagerService.Lifecycle.class).getService();
        mActivityManagerService.setSystemServiceManager(mSystemServiceManager);
        mActivityManagerService.setInstaller(installer);
        traceEnd();

        // Power manager needs to be started early because other services need it.
        // Native daemons may be watching for it to be registered so it must be ready
        // to handle incoming binder calls immediately (including being able to verify
        // the permissions for those calls).
        traceBeginAndSlog("StartPowerManager");
        mPowerManagerService = mSystemServiceManager.startService(PowerManagerService.class);
        traceEnd();

        // Now that the power manager has been started, let the activity manager
        // initialize power management features.
        traceBeginAndSlog("InitPowerManagement");
        mActivityManagerService.initPowerManagement();
        traceEnd();

        // Bring up recovery system in case a rescue party needs a reboot
        traceBeginAndSlog("StartRecoverySystemService");
        mSystemServiceManager.startService(RecoverySystemService.class);
        traceEnd();

        // Now that we have the bare essentials of the OS up and running, take
        // note that we just booted, which might send out a rescue party if
        // we're stuck in a runtime restart loop.
        RescueParty.noteBoot(mSystemContext);

        // Manages LEDs and display backlight so we need it to bring up the display.
        traceBeginAndSlog("StartLightsService");
        mSystemServiceManager.startService(LightsService.class);
        traceEnd();

        traceBeginAndSlog("StartSidekickService");
        // Package manager isn't started yet; need to use SysProp not hardware feature
        if (SystemProperties.getBoolean("config.enable_sidekick_graphics", false)) {
            mSystemServiceManager.startService(WEAR_SIDEKICK_SERVICE_CLASS);
        }
        traceEnd();

        // Display manager is needed to provide display metrics before package manager
        // starts up.
        traceBeginAndSlog("StartDisplayManager");
        mDisplayManagerService = mSystemServiceManager.startService(DisplayManagerService.class);
        traceEnd();

        // We need the default display before we can initialize the package manager.
        traceBeginAndSlog("WaitForDisplay");
        mSystemServiceManager.startBootPhase(SystemService.PHASE_WAIT_FOR_DEFAULT_DISPLAY);
        traceEnd();

        // Only run "core" apps if we're encrypting the device.
        String cryptState = SystemProperties.get("vold.decrypt");
        if (ENCRYPTING_STATE.equals(cryptState)) {
            Slog.w(TAG, "Detected encryption in progress - only parsing core apps");
            mOnlyCore = true;
        } else if (ENCRYPTED_STATE.equals(cryptState)) {
            Slog.w(TAG, "Device encrypted - only parsing core apps");
            mOnlyCore = true;
        }

        // Start the package manager.
        if (!mRuntimeRestart) {
            MetricsLogger.histogram(null, "boot_package_manager_init_start",
                    (int) SystemClock.elapsedRealtime());
        }
        traceBeginAndSlog("StartPackageManagerService");
        mPackageManagerService = PackageManagerService.main(mSystemContext, installer,
                mFactoryTestMode != FactoryTest.FACTORY_TEST_OFF, mOnlyCore);
        mFirstBoot = mPackageManagerService.isFirstBoot();
        mPackageManager = mSystemContext.getPackageManager();
        traceEnd();
        if (!mRuntimeRestart && !isFirstBootOrUpgrade()) {
            MetricsLogger.histogram(null, "boot_package_manager_init_ready",
                    (int) SystemClock.elapsedRealtime());
        }
        // Manages A/B OTA dexopting. This is a bootstrap service as we need it to rename
        // A/B artifacts after boot, before anything else might touch/need them.
        // Note: this isn't needed during decryption (we don't have /data anyways).
        if (!mOnlyCore) {
            boolean disableOtaDexopt = SystemProperties.getBoolean("config.disable_otadexopt",
                    false);
            if (!disableOtaDexopt) {
                traceBeginAndSlog("StartOtaDexOptService");
                try {
                    OtaDexoptService.main(mSystemContext, mPackageManagerService);
                } catch (Throwable e) {
                    reportWtf("starting OtaDexOptService", e);
                } finally {
                    traceEnd();
                }
            }
        }

        traceBeginAndSlog("StartUserManagerService");
        mSystemServiceManager.startService(UserManagerService.LifeCycle.class);
        traceEnd();

        // Initialize attribute cache used to cache resources from packages.
        traceBeginAndSlog("InitAttributerCache");
        AttributeCache.init(mSystemContext);
        traceEnd();

        // Set up the Application instance for the system process and get started.
        traceBeginAndSlog("SetSystemProcess");
        mActivityManagerService.setSystemProcess();
        traceEnd();

        // DisplayManagerService needs to setup android.display scheduling related policies
        // since setSystemProcess() would have overridden policies due to setProcessGroup
        mDisplayManagerService.setupSchedulerPolicies();

        // Manages Overlay packages
        traceBeginAndSlog("StartOverlayManagerService");
        OverlayManagerService overlayManagerService = new OverlayManagerService(
                mSystemContext, installer);
        mSystemServiceManager.startService(overlayManagerService);
        traceEnd();

        if (SystemProperties.getInt("persist.sys.displayinset.top", 0) > 0) {
            // DisplayManager needs the overlay immediately.
            overlayManagerService.updateSystemUiContext();
            LocalServices.getService(DisplayManagerInternal.class).onOverlayChanged();
        }

        // The sensor service needs access to package manager service, app ops
        // service, and permissions service, therefore we start it after them.
        // Start sensor service in a separate thread. Completion should be checked
        // before using it.
        mSensorServiceStart = SystemServerInitThreadPool.get().submit(() -> {
            TimingsTraceLog traceLog = new TimingsTraceLog(
                    SYSTEM_SERVER_TIMING_ASYNC_TAG, Trace.TRACE_TAG_SYSTEM_SERVER);
            traceLog.traceBegin(START_SENSOR_SERVICE);
            startSensorService();
            traceLog.traceEnd();
        }, START_SENSOR_SERVICE);
    }

    /**
     * Starts some essential services that are not tangled up in the bootstrap process.
     */
    private void startCoreServices() {
        traceBeginAndSlog("StartBatteryService");
        // Tracks the battery level.  Requires LightService.
        mSystemServiceManager.startService(BatteryService.class);
        traceEnd();

        // Tracks application usage stats.
        traceBeginAndSlog("StartUsageService");
        mSystemServiceManager.startService(UsageStatsService.class);
        mActivityManagerService.setUsageStatsManager(
                LocalServices.getService(UsageStatsManagerInternal.class));
        traceEnd();

        // Tracks whether the updatable WebView is in a ready state and watches for update installs.
        if (mPackageManager.hasSystemFeature(PackageManager.FEATURE_WEBVIEW)) {
            traceBeginAndSlog("StartWebViewUpdateService");
            mWebViewUpdateService = mSystemServiceManager.startService(WebViewUpdateService.class);
            traceEnd();
        }

        // Tracks cpu time spent in binder calls
        traceBeginAndSlog("StartBinderCallsStatsService");
        BinderCallsStatsService.start();
        traceEnd();
    }

    /**
     * Starts a miscellaneous grab bag of stuff that has yet to be refactored
     * and organized.
     */
    private void startOtherServices() {
        final Context context = mSystemContext;
        VibratorService vibrator = null;
        IStorageManager storageManager = null;
        NetworkManagementService networkManagement = null;
        IpSecService ipSecService = null;
        NetworkStatsService networkStats = null;
        NetworkPolicyManagerService networkPolicy = null;
        ConnectivityService connectivity = null;
        NsdService serviceDiscovery= null;
        WindowManagerService wm = null;
        SerialService serial = null;
        NetworkTimeUpdateService networkTimeUpdater = null;
        CommonTimeManagementService commonTimeMgmtService = null;
        InputManagerService inputManager = null;
        TelephonyRegistry telephonyRegistry = null;
        ConsumerIrService consumerIr = null;
        MmsServiceBroker mmsService = null;
        HardwarePropertiesManagerService hardwarePropertiesService = null;

        boolean disableSystemTextClassifier = SystemProperties.getBoolean(
                "config.disable_systemtextclassifier", false);
        boolean disableCameraService = SystemProperties.getBoolean("config.disable_cameraservice",
                false);
        boolean disableSlices = SystemProperties.getBoolean("config.disable_slices", false);
        boolean enableLeftyService = SystemProperties.getBoolean("config.enable_lefty", false);

        boolean isEmulator = SystemProperties.get("ro.kernel.qemu").equals("1");

        boolean isWatch = context.getPackageManager().hasSystemFeature(
                PackageManager.FEATURE_WATCH);

<<<<<<< HEAD
        if ("zygote_auto".equals(SystemProperties.get("ro.zygote"))) {
=======
        boolean enableVrService = context.getPackageManager().hasSystemFeature(
                PackageManager.FEATURE_VR_MODE_HIGH_PERFORMANCE);

	if ("zygote_auto".equals(SystemProperties.get("ro.zygote"))) {
>>>>>>> 6b15cf08
            isAndroidAuto = true;
        }

        // For debugging RescueParty
        if (Build.IS_DEBUGGABLE && SystemProperties.getBoolean("debug.crash_system", false)) {
            throw new RuntimeException();
        }

        try {
            final String SECONDARY_ZYGOTE_PRELOAD = "SecondaryZygotePreload";
            // We start the preload ~1s before the webview factory preparation, to
            // ensure that it completes before the 32 bit relro process is forked
            // from the zygote. In the event that it takes too long, the webview
            // RELRO process will block, but it will do so without holding any locks.
            mZygotePreload = SystemServerInitThreadPool.get().submit(() -> {
                try {
                    Slog.i(TAG, SECONDARY_ZYGOTE_PRELOAD);
                    TimingsTraceLog traceLog = new TimingsTraceLog(
                            SYSTEM_SERVER_TIMING_ASYNC_TAG, Trace.TRACE_TAG_SYSTEM_SERVER);
                    traceLog.traceBegin(SECONDARY_ZYGOTE_PRELOAD);
                    if (!Process.zygoteProcess.preloadDefault(Build.SUPPORTED_32_BIT_ABIS[0])) {
                        Slog.e(TAG, "Unable to preload default resources");
                    }
                    traceLog.traceEnd();
                } catch (Exception ex) {
                    Slog.e(TAG, "Exception preloading default resources", ex);
                }
            }, SECONDARY_ZYGOTE_PRELOAD);

            traceBeginAndSlog("StartKeyAttestationApplicationIdProviderService");
            ServiceManager.addService("sec_key_att_app_id_provider",
                    new KeyAttestationApplicationIdProviderService(context));
            traceEnd();

            traceBeginAndSlog("StartKeyChainSystemService");
            mSystemServiceManager.startService(KeyChainSystemService.class);
            traceEnd();

            traceBeginAndSlog("StartSchedulingPolicyService");
            ServiceManager.addService("scheduling_policy", new SchedulingPolicyService());
            traceEnd();

            traceBeginAndSlog("StartTelecomLoaderService");
            mSystemServiceManager.startService(TelecomLoaderService.class);
            traceEnd();

            traceBeginAndSlog("StartTelephonyRegistry");
            telephonyRegistry = new TelephonyRegistry(context);
            ServiceManager.addService("telephony.registry", telephonyRegistry);
            traceEnd();

            traceBeginAndSlog("StartEntropyMixer");
            mEntropyMixer = new EntropyMixer(context);
            traceEnd();

            mContentResolver = context.getContentResolver();

            // The AccountManager must come before the ContentService
            traceBeginAndSlog("StartAccountManagerService");
            mSystemServiceManager.startService(ACCOUNT_SERVICE_CLASS);
            traceEnd();

            traceBeginAndSlog("StartContentService");
            mSystemServiceManager.startService(CONTENT_SERVICE_CLASS);
            traceEnd();

            traceBeginAndSlog("InstallSystemProviders");
            mActivityManagerService.installSystemProviders();
            // Now that SettingsProvider is ready, reactivate SQLiteCompatibilityWalFlags
            SQLiteCompatibilityWalFlags.reset();
            traceEnd();

            // Records errors and logs, for example wtf()
            // Currently this service indirectly depends on SettingsProvider so do this after
            // InstallSystemProviders.
            traceBeginAndSlog("StartDropBoxManager");
            mSystemServiceManager.startService(DropBoxManagerService.class);
            traceEnd();

            traceBeginAndSlog("StartVibratorService");
            vibrator = new VibratorService(context);
            ServiceManager.addService("vibrator", vibrator);
            traceEnd();

            if (!isWatch) {
                traceBeginAndSlog("StartConsumerIrService");
                consumerIr = new ConsumerIrService(context);
                ServiceManager.addService(Context.CONSUMER_IR_SERVICE, consumerIr);
                traceEnd();
            }

            traceBeginAndSlog("StartAlarmManagerService");
            mSystemServiceManager.startService(AlarmManagerService.class);
            traceEnd();

            traceBeginAndSlog("InitWatchdog");
            final Watchdog watchdog = Watchdog.getInstance();
            watchdog.init(context, mActivityManagerService);
            traceEnd();

            traceBeginAndSlog("StartInputManagerService");
            inputManager = new InputManagerService(context);
            traceEnd();

            traceBeginAndSlog("StartWindowManagerService");
            // WMS needs sensor service ready
            ConcurrentUtils.waitForFutureNoInterrupt(mSensorServiceStart, START_SENSOR_SERVICE);
            mSensorServiceStart = null;
            wm = WindowManagerService.main(context, inputManager,
                    mFactoryTestMode != FactoryTest.FACTORY_TEST_LOW_LEVEL,
                    !mFirstBoot, mOnlyCore, new PhoneWindowManager());
            ServiceManager.addService(Context.WINDOW_SERVICE, wm, /* allowIsolated= */ false,
                    DUMP_FLAG_PRIORITY_CRITICAL | DUMP_FLAG_PROTO);
            ServiceManager.addService(Context.INPUT_SERVICE, inputManager,
                    /* allowIsolated= */ false, DUMP_FLAG_PRIORITY_CRITICAL);
            traceEnd();

            traceBeginAndSlog("SetWindowManagerService");
            mActivityManagerService.setWindowManager(wm);
            traceEnd();

            traceBeginAndSlog("WindowManagerServiceOnInitReady");
            wm.onInitReady();
            traceEnd();

            // Start receiving calls from HIDL services. Start in in a separate thread
            // because it need to connect to SensorManager. This have to start
            // after START_SENSOR_SERVICE is done.
            SystemServerInitThreadPool.get().submit(() -> {
                TimingsTraceLog traceLog = new TimingsTraceLog(
                        SYSTEM_SERVER_TIMING_ASYNC_TAG, Trace.TRACE_TAG_SYSTEM_SERVER);
                traceLog.traceBegin(START_HIDL_SERVICES);
                startHidlServices();
                traceLog.traceEnd();
            }, START_HIDL_SERVICES);

            if (!isWatch && enableVrService) {
                traceBeginAndSlog("StartVrManagerService");
                mSystemServiceManager.startService(VrManagerService.class);
                traceEnd();
            }

            traceBeginAndSlog("StartInputManager");
            inputManager.setWindowManagerCallbacks(wm.getInputMonitor());
            inputManager.start();
            traceEnd();

            // TODO: Use service dependencies instead.
            traceBeginAndSlog("DisplayManagerWindowManagerAndInputReady");
            mDisplayManagerService.windowManagerAndInputReady();
            traceEnd();

            // Skip Bluetooth if we have an emulator kernel
            // TODO: Use a more reliable check to see if this product should
            // support Bluetooth - see bug 988521
            if (isEmulator) {
                Slog.i(TAG, "No Bluetooth Service (emulator)");
            } else if (mFactoryTestMode == FactoryTest.FACTORY_TEST_LOW_LEVEL) {
                Slog.i(TAG, "No Bluetooth Service (factory test)");
            } else if (!context.getPackageManager().hasSystemFeature
                       (PackageManager.FEATURE_BLUETOOTH)) {
                Slog.i(TAG, "No Bluetooth Service (Bluetooth Hardware Not Present)");
            } else {
                traceBeginAndSlog("StartBluetoothService");
                mSystemServiceManager.startService(BluetoothService.class);
                traceEnd();
            }

            traceBeginAndSlog("IpConnectivityMetrics");
            mSystemServiceManager.startService(IpConnectivityMetrics.class);
            traceEnd();

            traceBeginAndSlog("NetworkWatchlistService");
            mSystemServiceManager.startService(NetworkWatchlistService.Lifecycle.class);
            traceEnd();

            traceBeginAndSlog("PinnerService");
            mSystemServiceManager.startService(PinnerService.class);
            traceEnd();
        } catch (RuntimeException e) {
            Slog.e("System", "******************************************");
            Slog.e("System", "************ Failure starting core service", e);
        }

        StatusBarManagerService statusBar = null;
        INotificationManager notification = null;
        LocationManagerService location = null;
        CountryDetectorService countryDetector = null;
        ILockSettings lockSettings = null;
        MediaRouterService mediaRouter = null;

        // Bring up services needed for UI.
        if (mFactoryTestMode != FactoryTest.FACTORY_TEST_LOW_LEVEL) {
            traceBeginAndSlog("StartInputMethodManagerLifecycle");
            mSystemServiceManager.startService(InputMethodManagerService.Lifecycle.class);
            traceEnd();

            traceBeginAndSlog("StartAccessibilityManagerService");
            try {
                ServiceManager.addService(Context.ACCESSIBILITY_SERVICE,
                        new AccessibilityManagerService(context));
            } catch (Throwable e) {
                reportWtf("starting Accessibility Manager", e);
            }
            traceEnd();
        }

        traceBeginAndSlog("MakeDisplayReady");
        try {
            wm.displayReady();
        } catch (Throwable e) {
            reportWtf("making display ready", e);
        }
        traceEnd();

        if (mFactoryTestMode != FactoryTest.FACTORY_TEST_LOW_LEVEL) {
            if (!"0".equals(SystemProperties.get("system_init.startmountservice"))) {
                traceBeginAndSlog("StartStorageManagerService");
                try {
                    /*
                     * NotificationManagerService is dependant on StorageManagerService,
                     * (for media / usb notifications) so we must start StorageManagerService first.
                     */
                    mSystemServiceManager.startService(STORAGE_MANAGER_SERVICE_CLASS);
                    storageManager = IStorageManager.Stub.asInterface(
                            ServiceManager.getService("mount"));
                } catch (Throwable e) {
                    reportWtf("starting StorageManagerService", e);
                }
                traceEnd();

                traceBeginAndSlog("StartStorageStatsService");
                try {
                    mSystemServiceManager.startService(STORAGE_STATS_SERVICE_CLASS);
                } catch (Throwable e) {
                    reportWtf("starting StorageStatsService", e);
                }
                traceEnd();
            }
        }

        // We start this here so that we update our configuration to set watch or television
        // as appropriate.
        traceBeginAndSlog("StartUiModeManager");
        mSystemServiceManager.startService(UiModeManagerService.class);
        traceEnd();

        if (!mOnlyCore) {
            traceBeginAndSlog("UpdatePackagesIfNeeded");
            try {
                mPackageManagerService.updatePackagesIfNeeded();
            } catch (Throwable e) {
                reportWtf("update packages", e);
            }
            traceEnd();
        }

        traceBeginAndSlog("PerformFstrimIfNeeded");
        try {
            mPackageManagerService.performFstrimIfNeeded();
        } catch (Throwable e) {
            reportWtf("performing fstrim", e);
        }
        traceEnd();

        if (mFactoryTestMode != FactoryTest.FACTORY_TEST_LOW_LEVEL) {
            traceBeginAndSlog("StartLockSettingsService");
            try {
                mSystemServiceManager.startService(LOCK_SETTINGS_SERVICE_CLASS);
                lockSettings = ILockSettings.Stub.asInterface(
                    ServiceManager.getService("lock_settings"));
            } catch (Throwable e) {
                reportWtf("starting LockSettingsService service", e);
            }
            traceEnd();

            final boolean hasPdb = !SystemProperties.get(PERSISTENT_DATA_BLOCK_PROP).equals("");
            if (hasPdb) {
                traceBeginAndSlog("StartPersistentDataBlock");
                mSystemServiceManager.startService(PersistentDataBlockService.class);
                traceEnd();
            }

            if (hasPdb || OemLockService.isHalPresent()) {
                // Implementation depends on pdb or the OemLock HAL
                traceBeginAndSlog("StartOemLockService");
                mSystemServiceManager.startService(OemLockService.class);
                traceEnd();
            }

            traceBeginAndSlog("StartDeviceIdleController");
            mSystemServiceManager.startService(DeviceIdleController.class);
            traceEnd();

            // Always start the Device Policy Manager, so that the API is compatible with
            // API8.
            traceBeginAndSlog("StartDevicePolicyManager");
            mSystemServiceManager.startService(DevicePolicyManagerService.Lifecycle.class);
            traceEnd();

            if (!isWatch) {
                traceBeginAndSlog("StartStatusBarManagerService");
                try {
                    statusBar = new StatusBarManagerService(context, wm);
                    ServiceManager.addService(Context.STATUS_BAR_SERVICE, statusBar);
                } catch (Throwable e) {
                    reportWtf("starting StatusBarManagerService", e);
                }
                traceEnd();
            }

            traceBeginAndSlog("StartClipboardService");
            mSystemServiceManager.startService(ClipboardService.class);
            traceEnd();

            traceBeginAndSlog("StartNetworkManagementService");
            try {
                networkManagement = NetworkManagementService.create(context);
                ServiceManager.addService(Context.NETWORKMANAGEMENT_SERVICE, networkManagement);
            } catch (Throwable e) {
                reportWtf("starting NetworkManagement Service", e);
            }
            traceEnd();

            traceBeginAndSlog("StartIpSecService");
            try {
                ipSecService = IpSecService.create(context);
                ServiceManager.addService(Context.IPSEC_SERVICE, ipSecService);
            } catch (Throwable e) {
                reportWtf("starting IpSec Service", e);
            }
            traceEnd();

            traceBeginAndSlog("StartTextServicesManager");
            mSystemServiceManager.startService(TextServicesManagerService.Lifecycle.class);
            traceEnd();

            if (!disableSystemTextClassifier) {
                traceBeginAndSlog("StartTextClassificationManagerService");
                mSystemServiceManager.startService(TextClassificationManagerService.Lifecycle.class);
                traceEnd();
            }

            traceBeginAndSlog("StartNetworkScoreService");
            mSystemServiceManager.startService(NetworkScoreService.Lifecycle.class);
            traceEnd();

            traceBeginAndSlog("StartNetworkStatsService");
            try {
                networkStats = NetworkStatsService.create(context, networkManagement);
                ServiceManager.addService(Context.NETWORK_STATS_SERVICE, networkStats);
            } catch (Throwable e) {
                reportWtf("starting NetworkStats Service", e);
            }
            traceEnd();

            traceBeginAndSlog("StartNetworkPolicyManagerService");
            try {
                networkPolicy = new NetworkPolicyManagerService(context, mActivityManagerService,
                        networkManagement);
                ServiceManager.addService(Context.NETWORK_POLICY_SERVICE, networkPolicy);
            } catch (Throwable e) {
                reportWtf("starting NetworkPolicy Service", e);
            }
            traceEnd();

            if (!mOnlyCore) {
                if (!isAndroidAuto) {
                    if (context.getPackageManager().hasSystemFeature(
                                PackageManager.FEATURE_WIFI)) {
                        // Wifi Service must be started first for wifi-related services.
                        traceBeginAndSlog("StartWifi");
                        mSystemServiceManager.startService(WIFI_SERVICE_CLASS);
                        traceEnd();
                        traceBeginAndSlog("StartWifiScanning");
                        mSystemServiceManager.startService(
                                "com.android.server.wifi.scanner.WifiScanningService");
                        traceEnd();
                    }

                    if (context.getPackageManager().hasSystemFeature(
                                PackageManager.FEATURE_WIFI_RTT)) {
                        traceBeginAndSlog("StartRttService");
                        mSystemServiceManager.startService(
                                "com.android.server.wifi.rtt.RttService");
                        traceEnd();
                    }

                    if (context.getPackageManager().hasSystemFeature(
                                PackageManager.FEATURE_WIFI_AWARE)) {
                        traceBeginAndSlog("StartWifiAware");
                        mSystemServiceManager.startService(WIFI_AWARE_SERVICE_CLASS);
                        traceEnd();
                    }

                    if (context.getPackageManager().hasSystemFeature(
                                PackageManager.FEATURE_WIFI_DIRECT)) {
                        traceBeginAndSlog("StartWifiP2P");
                        mSystemServiceManager.startService(WIFI_P2P_SERVICE_CLASS);
                        traceEnd();
                    }

                    if (context.getPackageManager().hasSystemFeature(
                                PackageManager.FEATURE_LOWPAN)) {
                        traceBeginAndSlog("StartLowpan");
                        mSystemServiceManager.startService(LOWPAN_SERVICE_CLASS);
                        traceEnd();
                    }
                } else { 
                    SystemServerInitThreadPool.get().submit(() -> {
                        if (context.getPackageManager().hasSystemFeature(
                                    PackageManager.FEATURE_WIFI)) {
                            // Wifi Service must be started first for wifi-related services.
                            mSystemServiceManager.startService(WIFI_SERVICE_CLASS);
                            mSystemServiceManager.startService(
                                    "com.android.server.wifi.scanner.WifiScanningService");
                        }

                        if (context.getPackageManager().hasSystemFeature(
                                    PackageManager.FEATURE_WIFI_RTT)) {
                            mSystemServiceManager.startService(
                                    "com.android.server.wifi.rtt.RttService");
                        }

                        if (context.getPackageManager().hasSystemFeature(
                                    PackageManager.FEATURE_WIFI_AWARE)) {
                            mSystemServiceManager.startService(WIFI_AWARE_SERVICE_CLASS);
                        }

                        if (context.getPackageManager().hasSystemFeature(
                                    PackageManager.FEATURE_WIFI_DIRECT)) {
                            mSystemServiceManager.startService(WIFI_P2P_SERVICE_CLASS);
                        }

                        if (context.getPackageManager().hasSystemFeature(
                                    PackageManager.FEATURE_LOWPAN)) {
                            mSystemServiceManager.startService(LOWPAN_SERVICE_CLASS);
                        }
                    }, START_WIFI_SERVICE);
                }
            }

            if (mPackageManager.hasSystemFeature(PackageManager.FEATURE_ETHERNET) ||
                mPackageManager.hasSystemFeature(PackageManager.FEATURE_USB_HOST)) {
                traceBeginAndSlog("StartEthernet");
                mSystemServiceManager.startService(ETHERNET_SERVICE_CLASS);
                traceEnd();
            }

            traceBeginAndSlog("StartConnectivityService");
            try {
                connectivity = new ConnectivityService(
                    context, networkManagement, networkStats, networkPolicy);
                ServiceManager.addService(Context.CONNECTIVITY_SERVICE, connectivity,
                            /* allowIsolated= */ false,
                    DUMP_FLAG_PRIORITY_HIGH | DUMP_FLAG_PRIORITY_NORMAL);
                networkStats.bindConnectivityManager(connectivity);
                networkPolicy.bindConnectivityManager(connectivity);
            } catch (Throwable e) {
                reportWtf("starting Connectivity Service", e);
            }
            traceEnd();

            traceBeginAndSlog("StartNsdService");
            try {
                serviceDiscovery = NsdService.create(context);
                ServiceManager.addService(
                    Context.NSD_SERVICE, serviceDiscovery);
            } catch (Throwable e) {
                reportWtf("starting Service Discovery Service", e);
            }
            traceEnd();

            traceBeginAndSlog("StartSystemUpdateManagerService");
            try {
                ServiceManager.addService(Context.SYSTEM_UPDATE_SERVICE,
                        new SystemUpdateManagerService(context));
            } catch (Throwable e) {
                reportWtf("starting SystemUpdateManagerService", e);
            }
            traceEnd();

            traceBeginAndSlog("StartUpdateLockService");
            try {
                ServiceManager.addService(Context.UPDATE_LOCK_SERVICE,
                    new UpdateLockService(context));
            } catch (Throwable e) {
                reportWtf("starting UpdateLockService", e);
            }
            traceEnd();

            traceBeginAndSlog("StartNotificationManager");
            mSystemServiceManager.startService(NotificationManagerService.class);
            SystemNotificationChannels.createAll(context);
            notification = INotificationManager.Stub.asInterface(
                    ServiceManager.getService(Context.NOTIFICATION_SERVICE));
            traceEnd();

            traceBeginAndSlog("StartDeviceMonitor");
            mSystemServiceManager.startService(DeviceStorageMonitorService.class);
            traceEnd();

            traceBeginAndSlog("StartLocationManagerService");
            try {
                location = new LocationManagerService(context);
                ServiceManager.addService(Context.LOCATION_SERVICE, location);
            } catch (Throwable e) {
                reportWtf("starting Location Manager", e);
            }
            traceEnd();

            traceBeginAndSlog("StartCountryDetectorService");
            try {
                countryDetector = new CountryDetectorService(context);
                ServiceManager.addService(Context.COUNTRY_DETECTOR, countryDetector);
            } catch (Throwable e) {
                reportWtf("starting Country Detector", e);
            }
            traceEnd();

            if (!isWatch) {
                traceBeginAndSlog("StartSearchManagerService");
                try {
                    mSystemServiceManager.startService(SEARCH_MANAGER_SERVICE_CLASS);
                } catch (Throwable e) {
                    reportWtf("starting Search Service", e);
                }
                traceEnd();
            }

            if (context.getResources().getBoolean(R.bool.config_enableWallpaperService)) {
                traceBeginAndSlog("StartWallpaperManagerService");
                mSystemServiceManager.startService(WALLPAPER_SERVICE_CLASS);
                traceEnd();
            }

            traceBeginAndSlog("StartAudioService");
            mSystemServiceManager.startService(AudioService.Lifecycle.class);
            traceEnd();

            if (mPackageManager.hasSystemFeature(PackageManager.FEATURE_BROADCAST_RADIO)) {
                traceBeginAndSlog("StartBroadcastRadioService");
                mSystemServiceManager.startService(BroadcastRadioService.class);
                traceEnd();
            }

            traceBeginAndSlog("StartDockObserver");
            mSystemServiceManager.startService(DockObserver.class);
            traceEnd();

            if (isWatch) {
                traceBeginAndSlog("StartThermalObserver");
                mSystemServiceManager.startService(THERMAL_OBSERVER_CLASS);
                traceEnd();
            }

            traceBeginAndSlog("StartWiredAccessoryManager");
            try {
                // Listen for wired headset changes
                inputManager.setWiredAccessoryCallbacks(
                        new WiredAccessoryManager(context, inputManager));
            } catch (Throwable e) {
                reportWtf("starting WiredAccessoryManager", e);
            }
            traceEnd();

            if (mPackageManager.hasSystemFeature(PackageManager.FEATURE_MIDI)) {
                // Start MIDI Manager service
                traceBeginAndSlog("StartMidiManager");
                mSystemServiceManager.startService(MIDI_SERVICE_CLASS);
                traceEnd();
            }

            if (mPackageManager.hasSystemFeature(PackageManager.FEATURE_USB_HOST)
                || mPackageManager.hasSystemFeature(
                PackageManager.FEATURE_USB_ACCESSORY)
                || isEmulator) {
                // Manage USB host and device support
                traceBeginAndSlog("StartUsbService");
                mSystemServiceManager.startService(USB_SERVICE_CLASS);
                traceEnd();
            }

            if (!isWatch) {
                traceBeginAndSlog("StartSerialService");
                try {
                    // Serial port support
                    serial = new SerialService(context);
                    ServiceManager.addService(Context.SERIAL_SERVICE, serial);
                } catch (Throwable e) {
                    Slog.e(TAG, "Failure starting SerialService", e);
                }
                traceEnd();
            }

            traceBeginAndSlog("StartHardwarePropertiesManagerService");
            try {
                hardwarePropertiesService = new HardwarePropertiesManagerService(context);
                ServiceManager.addService(Context.HARDWARE_PROPERTIES_SERVICE,
                    hardwarePropertiesService);
            } catch (Throwable e) {
                Slog.e(TAG, "Failure starting HardwarePropertiesManagerService", e);
            }
            traceEnd();

            traceBeginAndSlog("StartTwilightService");
            mSystemServiceManager.startService(TwilightService.class);
            traceEnd();

            if (ColorDisplayController.isAvailable(context)) {
                traceBeginAndSlog("StartNightDisplay");
                mSystemServiceManager.startService(ColorDisplayService.class);
                traceEnd();
            }

            traceBeginAndSlog("StartJobScheduler");
            mSystemServiceManager.startService(JobSchedulerService.class);
            traceEnd();

            traceBeginAndSlog("StartSoundTrigger");
            mSystemServiceManager.startService(SoundTriggerService.class);
            traceEnd();

            traceBeginAndSlog("StartTrustManager");
            mSystemServiceManager.startService(TrustManagerService.class);
            traceEnd();

            if (mPackageManager.hasSystemFeature(PackageManager.FEATURE_BACKUP)) {
                traceBeginAndSlog("StartBackupManager");
                mSystemServiceManager.startService(BACKUP_MANAGER_SERVICE_CLASS);
                traceEnd();
            }

            if (mPackageManager.hasSystemFeature(PackageManager.FEATURE_APP_WIDGETS)
                || context.getResources().getBoolean(R.bool.config_enableAppWidgetService)) {
                traceBeginAndSlog("StartAppWidgerService");
                mSystemServiceManager.startService(APPWIDGET_SERVICE_CLASS);
                traceEnd();
            }

            // We need to always start this service, regardless of whether the
            // FEATURE_VOICE_RECOGNIZERS feature is set, because it needs to take care
            // of initializing various settings.  It will internally modify its behavior
            // based on that feature.
            traceBeginAndSlog("StartVoiceRecognitionManager");
            mSystemServiceManager.startService(VOICE_RECOGNITION_MANAGER_SERVICE_CLASS);
            traceEnd();

            if (GestureLauncherService.isGestureLauncherEnabled(context.getResources())) {
                traceBeginAndSlog("StartGestureLauncher");
                mSystemServiceManager.startService(GestureLauncherService.class);
                traceEnd();
            }
            traceBeginAndSlog("StartSensorNotification");
            mSystemServiceManager.startService(SensorNotificationService.class);
            traceEnd();

            traceBeginAndSlog("StartContextHubSystemService");
            mSystemServiceManager.startService(ContextHubSystemService.class);
            traceEnd();

            traceBeginAndSlog("StartDiskStatsService");
            try {
                ServiceManager.addService("diskstats", new DiskStatsService(context));
            } catch (Throwable e) {
                reportWtf("starting DiskStats Service", e);
            }
            traceEnd();

            // timezone.RulesManagerService will prevent a device starting up if the chain of trust
            // required for safe time zone updates might be broken. RuleManagerService cannot do
            // this check when mOnlyCore == true, so we don't enable the service in this case.
            // This service requires that JobSchedulerService is already started when it starts.
            final boolean startRulesManagerService =
                    !mOnlyCore && context.getResources().getBoolean(
                            R.bool.config_enableUpdateableTimeZoneRules);
            if (startRulesManagerService) {
                traceBeginAndSlog("StartTimeZoneRulesManagerService");
                mSystemServiceManager.startService(TIME_ZONE_RULES_MANAGER_SERVICE_CLASS);
                traceEnd();
            }

            if (!isWatch) {
                traceBeginAndSlog("StartNetworkTimeUpdateService");
                try {
                    networkTimeUpdater = new NetworkTimeUpdateService(context);
                    ServiceManager.addService("network_time_update_service", networkTimeUpdater);
                } catch (Throwable e) {
                    reportWtf("starting NetworkTimeUpdate service", e);
                }
                traceEnd();
            }

            traceBeginAndSlog("StartCommonTimeManagementService");
            try {
                commonTimeMgmtService = new CommonTimeManagementService(context);
                ServiceManager.addService("commontime_management", commonTimeMgmtService);
            } catch (Throwable e) {
                reportWtf("starting CommonTimeManagementService service", e);
            }
            traceEnd();

            traceBeginAndSlog("CertBlacklister");
            try {
                CertBlacklister blacklister = new CertBlacklister(context);
            } catch (Throwable e) {
                reportWtf("starting CertBlacklister", e);
            }
            traceEnd();

            if (EmergencyAffordanceManager.ENABLED) {
                // EmergencyMode service
                traceBeginAndSlog("StartEmergencyAffordanceService");
                mSystemServiceManager.startService(EmergencyAffordanceService.class);
                traceEnd();
            }

            // Dreams (interactive idle-time views, a/k/a screen savers, and doze mode)
            traceBeginAndSlog("StartDreamManager");
            mSystemServiceManager.startService(DreamManagerService.class);
            traceEnd();

            traceBeginAndSlog("AddGraphicsStatsService");
            ServiceManager.addService(GraphicsStatsService.GRAPHICS_STATS_SERVICE,
                new GraphicsStatsService(context));
            traceEnd();

            if (CoverageService.ENABLED) {
                traceBeginAndSlog("AddCoverageService");
                ServiceManager.addService(CoverageService.COVERAGE_SERVICE, new CoverageService());
                traceEnd();
            }

            if (mPackageManager.hasSystemFeature(PackageManager.FEATURE_PRINTING)) {
                traceBeginAndSlog("StartPrintManager");
                mSystemServiceManager.startService(PRINT_MANAGER_SERVICE_CLASS);
                traceEnd();
            }

            if (mPackageManager.hasSystemFeature(PackageManager.FEATURE_COMPANION_DEVICE_SETUP)) {
                traceBeginAndSlog("StartCompanionDeviceManager");
                mSystemServiceManager.startService(COMPANION_DEVICE_MANAGER_SERVICE_CLASS);
                traceEnd();
            }

            traceBeginAndSlog("StartRestrictionManager");
            mSystemServiceManager.startService(RestrictionsManagerService.class);
            traceEnd();

            traceBeginAndSlog("StartMediaSessionService");
            mSystemServiceManager.startService(MediaSessionService.class);
            traceEnd();

            traceBeginAndSlog("StartMediaUpdateService");
            mSystemServiceManager.startService(MediaUpdateService.class);
            traceEnd();

            if (mPackageManager.hasSystemFeature(PackageManager.FEATURE_HDMI_CEC)) {
                traceBeginAndSlog("StartHdmiControlService");
                mSystemServiceManager.startService(HdmiControlService.class);
                traceEnd();
            }

            if (mPackageManager.hasSystemFeature(PackageManager.FEATURE_LIVE_TV)
                    || mPackageManager.hasSystemFeature(PackageManager.FEATURE_LEANBACK)) {
                traceBeginAndSlog("StartTvInputManager");
                mSystemServiceManager.startService(TvInputManagerService.class);
                traceEnd();
            }

            if (mPackageManager.hasSystemFeature(PackageManager.FEATURE_PICTURE_IN_PICTURE)) {
                traceBeginAndSlog("StartMediaResourceMonitor");
                mSystemServiceManager.startService(MediaResourceMonitorService.class);
                traceEnd();
            }

            if (mPackageManager.hasSystemFeature(PackageManager.FEATURE_LEANBACK)) {
                traceBeginAndSlog("StartTvRemoteService");
                mSystemServiceManager.startService(TvRemoteService.class);
                traceEnd();
            }

            traceBeginAndSlog("StartMediaRouterService");
            try {
                mediaRouter = new MediaRouterService(context);
                ServiceManager.addService(Context.MEDIA_ROUTER_SERVICE, mediaRouter);
            } catch (Throwable e) {
                reportWtf("starting MediaRouterService", e);
            }
            traceEnd();

            if (mPackageManager.hasSystemFeature(PackageManager.FEATURE_FINGERPRINT)) {
                traceBeginAndSlog("StartFingerprintSensor");
                mSystemServiceManager.startService(FingerprintService.class);
                traceEnd();
            }

            traceBeginAndSlog("StartBackgroundDexOptService");
            try {
                BackgroundDexOptService.schedule(context);
            } catch (Throwable e) {
                reportWtf("starting StartBackgroundDexOptService", e);
            }
            traceEnd();

            traceBeginAndSlog("StartPruneInstantAppsJobService");
            try {
                PruneInstantAppsJobService.schedule(context);
            } catch (Throwable e) {
                reportWtf("StartPruneInstantAppsJobService", e);
            }
            traceEnd();

            // LauncherAppsService uses ShortcutService.
            traceBeginAndSlog("StartShortcutServiceLifecycle");
            mSystemServiceManager.startService(ShortcutService.Lifecycle.class);
            traceEnd();

            traceBeginAndSlog("StartLauncherAppsService");
            mSystemServiceManager.startService(LauncherAppsService.class);
            traceEnd();

            traceBeginAndSlog("StartCrossProfileAppsService");
            mSystemServiceManager.startService(CrossProfileAppsService.class);
            traceEnd();
        }

        if (!isWatch) {
            traceBeginAndSlog("StartMediaProjectionManager");
            mSystemServiceManager.startService(MediaProjectionManagerService.class);
            traceEnd();
        }

        if (isWatch) {
            traceBeginAndSlog("StartWearConfigService");
            mSystemServiceManager.startService(WEAR_CONFIG_SERVICE_CLASS);
            traceEnd();

            traceBeginAndSlog("StartWearConnectivityService");
            mSystemServiceManager.startService(WEAR_CONNECTIVITY_SERVICE_CLASS);
            traceEnd();

            traceBeginAndSlog("StartWearTimeService");
            mSystemServiceManager.startService(WEAR_DISPLAY_SERVICE_CLASS);
            mSystemServiceManager.startService(WEAR_TIME_SERVICE_CLASS);
            traceEnd();

            if (enableLeftyService) {
                traceBeginAndSlog("StartWearLeftyService");
                mSystemServiceManager.startService(WEAR_LEFTY_SERVICE_CLASS);
                traceEnd();
            }

            traceBeginAndSlog("StartWearGlobalActionsService");
            mSystemServiceManager.startService(WEAR_GLOBAL_ACTIONS_SERVICE_CLASS);
            traceEnd();
        }

        if (!disableSlices) {
            traceBeginAndSlog("StartSliceManagerService");
            mSystemServiceManager.startService(SLICE_MANAGER_SERVICE_CLASS);
            traceEnd();
        }

        if (!disableCameraService) {
            traceBeginAndSlog("StartCameraServiceProxy");
            mSystemServiceManager.startService(CameraServiceProxy.class);
            traceEnd();
        }

        if (context.getPackageManager().hasSystemFeature(PackageManager.FEATURE_EMBEDDED)) {
            traceBeginAndSlog("StartIoTSystemService");
            mSystemServiceManager.startService(IOT_SERVICE_CLASS);
            traceEnd();
        }

        // Statsd helper
        traceBeginAndSlog("StartStatsCompanionService");
        mSystemServiceManager.startService(StatsCompanionService.Lifecycle.class);
        traceEnd();

        // Before things start rolling, be sure we have decided whether
        // we are in safe mode.
        final boolean safeMode = wm.detectSafeMode();
        if (safeMode) {
            traceBeginAndSlog("EnterSafeModeAndDisableJitCompilation");
            mActivityManagerService.enterSafeMode();
            // Disable the JIT for the system_server process
            VMRuntime.getRuntime().disableJitCompilation();
            traceEnd();
        } else {
            // Enable the JIT for the system_server process
            traceBeginAndSlog("StartJitCompilation");
            VMRuntime.getRuntime().startJitCompilation();
            traceEnd();
        }

        // MMS service broker
        traceBeginAndSlog("StartMmsService");
        mmsService = mSystemServiceManager.startService(MmsServiceBroker.class);
        traceEnd();

        if (mPackageManager.hasSystemFeature(PackageManager.FEATURE_AUTOFILL)) {
            traceBeginAndSlog("StartAutoFillService");
            mSystemServiceManager.startService(AUTO_FILL_MANAGER_SERVICE_CLASS);
            traceEnd();
        }

        // It is now time to start up the app processes...

        traceBeginAndSlog("MakeVibratorServiceReady");
        try {
            vibrator.systemReady();
        } catch (Throwable e) {
            reportWtf("making Vibrator Service ready", e);
        }
        traceEnd();

        traceBeginAndSlog("MakeLockSettingsServiceReady");
        if (lockSettings != null) {
            try {
                lockSettings.systemReady();
            } catch (Throwable e) {
                reportWtf("making Lock Settings Service ready", e);
            }
        }
        traceEnd();

        // Needed by DevicePolicyManager for initialization
        traceBeginAndSlog("StartBootPhaseLockSettingsReady");
        mSystemServiceManager.startBootPhase(SystemService.PHASE_LOCK_SETTINGS_READY);
        traceEnd();

        traceBeginAndSlog("StartBootPhaseSystemServicesReady");
        mSystemServiceManager.startBootPhase(SystemService.PHASE_SYSTEM_SERVICES_READY);
        traceEnd();

        traceBeginAndSlog("MakeWindowManagerServiceReady");
        try {
            wm.systemReady();
        } catch (Throwable e) {
            reportWtf("making Window Manager Service ready", e);
        }
        traceEnd();

        if (safeMode) {
            mActivityManagerService.showSafeModeOverlay();
        }

        // Update the configuration for this context by hand, because we're going
        // to start using it before the config change done in wm.systemReady() will
        // propagate to it.
        final Configuration config = wm.computeNewConfiguration(DEFAULT_DISPLAY);
        DisplayMetrics metrics = new DisplayMetrics();
        WindowManager w = (WindowManager)context.getSystemService(Context.WINDOW_SERVICE);
        w.getDefaultDisplay().getMetrics(metrics);
        context.getResources().updateConfiguration(config, metrics);

        // The system context's theme may be configuration-dependent.
        final Theme systemTheme = context.getTheme();
        if (systemTheme.getChangingConfigurations() != 0) {
            systemTheme.rebase();
        }

        traceBeginAndSlog("MakePowerManagerServiceReady");
        try {
            // TODO: use boot phase
            mPowerManagerService.systemReady(mActivityManagerService.getAppOpsService());
        } catch (Throwable e) {
            reportWtf("making Power Manager Service ready", e);
        }
        traceEnd();

        traceBeginAndSlog("MakePackageManagerServiceReady");
        mPackageManagerService.systemReady();
        traceEnd();

        traceBeginAndSlog("MakeDisplayManagerServiceReady");
        try {
            // TODO: use boot phase and communicate these flags some other way
            mDisplayManagerService.systemReady(safeMode, mOnlyCore);
        } catch (Throwable e) {
            reportWtf("making Display Manager Service ready", e);
        }
        traceEnd();

        mSystemServiceManager.setSafeMode(safeMode);

        // Start device specific services
        traceBeginAndSlog("StartDeviceSpecificServices");
        final String[] classes = mSystemContext.getResources().getStringArray(
                R.array.config_deviceSpecificSystemServices);
        for (final String className : classes) {
            traceBeginAndSlog("StartDeviceSpecificServices " + className);
            try {
                mSystemServiceManager.startService(className);
            } catch (Throwable e) {
                reportWtf("starting " + className, e);
            }
            traceEnd();
        }
        traceEnd();

        traceBeginAndSlog("StartBootPhaseDeviceSpecificServicesReady");
        mSystemServiceManager.startBootPhase(SystemService.PHASE_DEVICE_SPECIFIC_SERVICES_READY);
        traceEnd();

        // These are needed to propagate to the runnable below.
        final NetworkManagementService networkManagementF = networkManagement;
        final NetworkStatsService networkStatsF = networkStats;
        final NetworkPolicyManagerService networkPolicyF = networkPolicy;
        final ConnectivityService connectivityF = connectivity;
        final LocationManagerService locationF = location;
        final CountryDetectorService countryDetectorF = countryDetector;
        final NetworkTimeUpdateService networkTimeUpdaterF = networkTimeUpdater;
        final CommonTimeManagementService commonTimeMgmtServiceF = commonTimeMgmtService;
        final InputManagerService inputManagerF = inputManager;
        final TelephonyRegistry telephonyRegistryF = telephonyRegistry;
        final MediaRouterService mediaRouterF = mediaRouter;
        final MmsServiceBroker mmsServiceF = mmsService;
        final IpSecService ipSecServiceF = ipSecService;
        final WindowManagerService windowManagerF = wm;

        // We now tell the activity manager it is okay to run third party
        // code.  It will call back into us once it has gotten to the state
        // where third party code can really run (but before it has actually
        // started launching the initial applications), for us to complete our
        // initialization.
        mActivityManagerService.systemReady(() -> {
            Slog.i(TAG, "Making services ready");
            traceBeginAndSlog("StartActivityManagerReadyPhase");
            mSystemServiceManager.startBootPhase(
                    SystemService.PHASE_ACTIVITY_MANAGER_READY);
            traceEnd();
            traceBeginAndSlog("StartObservingNativeCrashes");
            try {
                mActivityManagerService.startObservingNativeCrashes();
            } catch (Throwable e) {
                reportWtf("observing native crashes", e);
            }
            traceEnd();

            // No dependency on Webview preparation in system server. But this should
            // be completed before allowing 3rd party
            final String WEBVIEW_PREPARATION = "WebViewFactoryPreparation";
            Future<?> webviewPrep = null;
            if (!mOnlyCore && mWebViewUpdateService != null) {
                webviewPrep = SystemServerInitThreadPool.get().submit(() -> {
                    Slog.i(TAG, WEBVIEW_PREPARATION);
                    TimingsTraceLog traceLog = new TimingsTraceLog(
                            SYSTEM_SERVER_TIMING_ASYNC_TAG, Trace.TRACE_TAG_SYSTEM_SERVER);
                    traceLog.traceBegin(WEBVIEW_PREPARATION);
                    ConcurrentUtils.waitForFutureNoInterrupt(mZygotePreload, "Zygote preload");
                    mZygotePreload = null;
                    mWebViewUpdateService.prepareWebViewInSystemServer();
                    traceLog.traceEnd();
                }, WEBVIEW_PREPARATION);
            }

            if (mPackageManager.hasSystemFeature(PackageManager.FEATURE_AUTOMOTIVE)) {
                traceBeginAndSlog("StartCarServiceHelperService");
                mSystemServiceManager.startService(CAR_SERVICE_HELPER_SERVICE_CLASS);
                traceEnd();
            }

            traceBeginAndSlog("StartSystemUI");
            try {
                startSystemUi(context, windowManagerF);
            } catch (Throwable e) {
                reportWtf("starting System UI", e);
            }
            traceEnd();

            if (!isAndroidAuto) {
                traceBeginAndSlog("MakeNetworkManagementServiceReady");
                try {
                    if (networkManagementF != null) networkManagementF.systemReady();
                } catch (Throwable e) {
                    reportWtf("making Network Managment Service ready", e);
                }
                CountDownLatch networkPolicyInitReadySignal = null;
                if (networkPolicyF != null) {
                    networkPolicyInitReadySignal = networkPolicyF
                            .networkScoreAndNetworkManagementServiceReady();
                }
                traceEnd();
                traceBeginAndSlog("MakeIpSecServiceReady");
                try {
                    if (ipSecServiceF != null) ipSecServiceF.systemReady();
                } catch (Throwable e) {
                    reportWtf("making IpSec Service ready", e);
                }
                traceEnd();
                traceBeginAndSlog("MakeNetworkStatsServiceReady");
                try {
                    if (networkStatsF != null) networkStatsF.systemReady();
                } catch (Throwable e) {
                    reportWtf("making Network Stats Service ready", e);
                }
                traceEnd();
                traceBeginAndSlog("MakeConnectivityServiceReady");
                try {
                    if (connectivityF != null) connectivityF.systemReady();
                } catch (Throwable e) {
                    reportWtf("making Connectivity Service ready", e);
                }
                traceEnd();
                traceBeginAndSlog("MakeNetworkPolicyServiceReady");
                try {
                    if (networkPolicyF != null) {
                        networkPolicyF.systemReady(networkPolicyInitReadySignal);
                    }
                } catch (Throwable e) {
                    reportWtf("making Network Policy Service ready", e);
                }
                traceEnd();
            } else {
                mNetworkPrepare = SystemServerInitThreadPool.get().submit(() -> {
                    try {
                        if (networkManagementF != null) networkManagementF.systemReady();
                    } catch (Throwable e) {
                        reportWtf("making Network Managment Service ready", e);
                    }
                    CountDownLatch networkPolicyInitReadySignal = null;
                    if (networkPolicyF != null) {
                        networkPolicyInitReadySignal = networkPolicyF
                                .networkScoreAndNetworkManagementServiceReady();
                    }
                    try {
                        if (ipSecServiceF != null) ipSecServiceF.systemReady();
                    } catch (Throwable e) {
                        reportWtf("making IpSec Service ready", e);
                    }
                    try {
                        if (networkStatsF != null) networkStatsF.systemReady();
                    } catch (Throwable e) {
                        reportWtf("making Network Stats Service ready", e);
                    }
                    try {
                        if (connectivityF != null) connectivityF.systemReady();
                    } catch (Throwable e) {
                        reportWtf("making Connectivity Service ready", e);
                    }
                    try {
                        if (networkPolicyF != null) {
                            networkPolicyF.systemReady(networkPolicyInitReadySignal);
                        }
                    } catch (Throwable e) {
                        reportWtf("making Network Policy Service ready", e);
                    }
                }, START_NETWORK);
            }

            traceBeginAndSlog("StartWatchdog");
            Watchdog.getInstance().start();
            traceEnd();

            // Wait for all packages to be prepared
            mPackageManagerService.waitForAppDataPrepared();

            // It is now okay to let the various system services start their
            // third party code...
            traceBeginAndSlog("PhaseThirdPartyAppsCanStart");
            // confirm webview completion before starting 3rd party
            if (webviewPrep != null) {
                ConcurrentUtils.waitForFutureNoInterrupt(webviewPrep, WEBVIEW_PREPARATION);
            }
            mSystemServiceManager.startBootPhase(
                    SystemService.PHASE_THIRD_PARTY_APPS_CAN_START);
            traceEnd();

            traceBeginAndSlog("MakeLocationServiceReady");
            try {
                if (locationF != null) locationF.systemRunning();
            } catch (Throwable e) {
                reportWtf("Notifying Location Service running", e);
            }
            traceEnd();
            traceBeginAndSlog("MakeCountryDetectionServiceReady");
            try {
                if (countryDetectorF != null) countryDetectorF.systemRunning();
            } catch (Throwable e) {
                reportWtf("Notifying CountryDetectorService running", e);
            }
            traceEnd();
            traceBeginAndSlog("MakeNetworkTimeUpdateReady");
            try {
                if (networkTimeUpdaterF != null) networkTimeUpdaterF.systemRunning();
            } catch (Throwable e) {
                reportWtf("Notifying NetworkTimeService running", e);
            }
            traceEnd();
            traceBeginAndSlog("MakeCommonTimeManagementServiceReady");
            try {
                if (commonTimeMgmtServiceF != null) {
                    commonTimeMgmtServiceF.systemRunning();
                }
            } catch (Throwable e) {
                reportWtf("Notifying CommonTimeManagementService running", e);
            }
            traceEnd();
            traceBeginAndSlog("MakeInputManagerServiceReady");
            try {
                // TODO(BT) Pass parameter to input manager
                if (inputManagerF != null) inputManagerF.systemRunning();
            } catch (Throwable e) {
                reportWtf("Notifying InputManagerService running", e);
            }
            traceEnd();
            traceBeginAndSlog("MakeTelephonyRegistryReady");
            try {
                if (telephonyRegistryF != null) telephonyRegistryF.systemRunning();
            } catch (Throwable e) {
                reportWtf("Notifying TelephonyRegistry running", e);
            }
            traceEnd();
            traceBeginAndSlog("MakeMediaRouterServiceReady");
            try {
                if (mediaRouterF != null) mediaRouterF.systemRunning();
            } catch (Throwable e) {
                reportWtf("Notifying MediaRouterService running", e);
            }
            traceEnd();
            traceBeginAndSlog("MakeMmsServiceReady");
            try {
                if (mmsServiceF != null) mmsServiceF.systemRunning();
            } catch (Throwable e) {
                reportWtf("Notifying MmsService running", e);
            }
            traceEnd();

            traceBeginAndSlog("IncidentDaemonReady");
            try {
                // TODO: Switch from checkService to getService once it's always
                // in the build and should reliably be there.
                final IIncidentManager incident = IIncidentManager.Stub.asInterface(
                        ServiceManager.getService(Context.INCIDENT_SERVICE));
                if (incident != null) incident.systemRunning();
            } catch (Throwable e) {
                reportWtf("Notifying incident daemon running", e);
            }
            traceEnd();
        }, BOOT_TIMINGS_TRACE_LOG);

        if (mNetworkPrepare != null) {
            ConcurrentUtils.waitForFutureNoInterrupt(mNetworkPrepare, START_NETWORK);
        }
    }

    static final void startSystemUi(Context context, WindowManagerService windowManager) {
        Intent intent = new Intent();
        intent.setComponent(new ComponentName("com.android.systemui",
                    "com.android.systemui.SystemUIService"));
        intent.addFlags(Intent.FLAG_DEBUG_TRIAGED_MISSING);
        //Slog.d(TAG, "Starting service: " + intent);
        context.startServiceAsUser(intent, UserHandle.SYSTEM);
        windowManager.onSystemUiStarted();
    }

    private static void traceBeginAndSlog(String name) {
        Slog.i(TAG, name);
        BOOT_TIMINGS_TRACE_LOG.traceBegin(name);
    }

    private static void traceEnd() {
        BOOT_TIMINGS_TRACE_LOG.traceEnd();
    }
}<|MERGE_RESOLUTION|>--- conflicted
+++ resolved
@@ -777,14 +777,10 @@
         boolean isWatch = context.getPackageManager().hasSystemFeature(
                 PackageManager.FEATURE_WATCH);
 
-<<<<<<< HEAD
-        if ("zygote_auto".equals(SystemProperties.get("ro.zygote"))) {
-=======
         boolean enableVrService = context.getPackageManager().hasSystemFeature(
                 PackageManager.FEATURE_VR_MODE_HIGH_PERFORMANCE);
 
 	if ("zygote_auto".equals(SystemProperties.get("ro.zygote"))) {
->>>>>>> 6b15cf08
             isAndroidAuto = true;
         }
 
