/*
 * Copyright (C) 2006 The Android Open Source Project
 *
 * Licensed under the Apache License, Version 2.0 (the "License");
 * you may not use this file except in compliance with the License.
 * You may obtain a copy of the License at
 *
 *      http://www.apache.org/licenses/LICENSE-2.0
 *
 * Unless required by applicable law or agreed to in writing, software
 * distributed under the License is distributed on an "AS IS" BASIS,
 * WITHOUT WARRANTIES OR CONDITIONS OF ANY KIND, either express or implied.
 * See the License for the specific language governing permissions and
 * limitations under the License.
 */

package com.android.server;

import android.app.ActivityThread;
import android.app.INotificationManager;
import android.app.usage.UsageStatsManagerInternal;
import android.content.ComponentName;
import android.content.ContentResolver;
import android.content.Context;
import android.content.Intent;
import android.content.pm.PackageItemInfo;
import android.content.pm.PackageManager;
import android.content.res.Configuration;
import android.content.res.Resources.Theme;
import android.database.sqlite.SQLiteCompatibilityWalFlags;
import android.database.sqlite.SQLiteGlobal;
import android.hardware.display.DisplayManagerInternal;
import android.os.BaseBundle;
import android.os.Binder;
import android.os.Build;
import android.os.Environment;
import android.os.FactoryTest;
import android.os.FileUtils;
import android.os.IIncidentManager;
import android.os.Looper;
import android.os.Message;
import android.os.Parcel;
import android.os.PowerManager;
import android.os.Process;
import android.os.ServiceManager;
import android.os.StrictMode;
import android.os.SystemClock;
import android.os.SystemProperties;
import android.os.Trace;
import android.os.UserHandle;
import android.os.storage.IStorageManager;
import android.util.DisplayMetrics;
import android.util.EventLog;
import android.util.Slog;
import android.util.TimingsTraceLog;
import android.view.WindowManager;

import com.android.internal.R;
import com.android.internal.app.ColorDisplayController;
import com.android.internal.logging.MetricsLogger;
import com.android.internal.notification.SystemNotificationChannels;
import com.android.internal.os.BinderInternal;
import com.android.internal.util.ConcurrentUtils;
import com.android.internal.util.EmergencyAffordanceManager;
import com.android.internal.widget.ILockSettings;
import com.android.server.accessibility.AccessibilityManagerService;
import com.android.server.am.ActivityManagerService;
import com.android.server.audio.AudioService;
import com.android.server.broadcastradio.BroadcastRadioService;
import com.android.server.camera.CameraServiceProxy;
import com.android.server.clipboard.ClipboardService;
import com.android.server.connectivity.IpConnectivityMetrics;
import com.android.server.coverage.CoverageService;
import com.android.server.devicepolicy.DevicePolicyManagerService;
import com.android.server.display.ColorDisplayService;
import com.android.server.display.DisplayManagerService;
import com.android.server.dreams.DreamManagerService;
import com.android.server.emergency.EmergencyAffordanceService;
import com.android.server.fingerprint.FingerprintService;
import com.android.server.hdmi.HdmiControlService;
import com.android.server.input.InputManagerService;
import com.android.server.job.JobSchedulerService;
import com.android.server.lights.LightsService;
import com.android.server.media.MediaResourceMonitorService;
import com.android.server.media.MediaRouterService;
import com.android.server.media.MediaUpdateService;
import com.android.server.media.MediaSessionService;
import com.android.server.media.projection.MediaProjectionManagerService;
import com.android.server.net.NetworkPolicyManagerService;
import com.android.server.net.NetworkStatsService;
import com.android.server.net.watchlist.NetworkWatchlistService;
import com.android.server.notification.NotificationManagerService;
import com.android.server.oemlock.OemLockService;
import com.android.server.om.OverlayManagerService;
import com.android.server.os.DeviceIdentifiersPolicyService;
import com.android.server.os.SchedulingPolicyService;
import com.android.server.pm.BackgroundDexOptService;
import com.android.server.pm.CrossProfileAppsService;
import com.android.server.pm.Installer;
import com.android.server.pm.LauncherAppsService;
import com.android.server.pm.OtaDexoptService;
import com.android.server.pm.PackageManagerService;
import com.android.server.pm.ShortcutService;
import com.android.server.pm.UserManagerService;
import com.android.server.policy.PhoneWindowManager;
import com.android.server.power.PowerManagerService;
import com.android.server.power.ShutdownThread;
import com.android.server.restrictions.RestrictionsManagerService;
import com.android.server.security.KeyAttestationApplicationIdProviderService;
import com.android.server.security.KeyChainSystemService;
import com.android.server.soundtrigger.SoundTriggerService;
import com.android.server.stats.StatsCompanionService;
import com.android.server.statusbar.StatusBarManagerService;
import com.android.server.storage.DeviceStorageMonitorService;
import com.android.server.telecom.TelecomLoaderService;
import com.android.server.textclassifier.TextClassificationManagerService;
import com.android.server.trust.TrustManagerService;
import com.android.server.tv.TvInputManagerService;
import com.android.server.tv.TvRemoteService;
import com.android.server.twilight.TwilightService;
import com.android.server.usage.UsageStatsService;
import com.android.server.vr.VrManagerService;
import com.android.server.webkit.WebViewUpdateService;
import com.android.server.wm.WindowManagerService;

import dalvik.system.VMRuntime;

import java.io.File;
import java.io.IOException;
import java.util.Locale;
import java.util.Timer;
import java.util.concurrent.CountDownLatch;
import java.util.concurrent.Future;

import static android.os.IServiceManager.DUMP_FLAG_PRIORITY_CRITICAL;
import static android.os.IServiceManager.DUMP_FLAG_PRIORITY_HIGH;
import static android.os.IServiceManager.DUMP_FLAG_PRIORITY_NORMAL;
import static android.os.IServiceManager.DUMP_FLAG_PROTO;
import static android.view.Display.DEFAULT_DISPLAY;

public final class SystemServer {
    private static final String TAG = "SystemServer";

    // Tag for timing measurement of main thread.
    private static final String SYSTEM_SERVER_TIMING_TAG = "SystemServerTiming";
    // Tag for timing measurement of non-main asynchronous operations.
    private static final String SYSTEM_SERVER_TIMING_ASYNC_TAG = SYSTEM_SERVER_TIMING_TAG + "Async";

    private static final TimingsTraceLog BOOT_TIMINGS_TRACE_LOG
            = new TimingsTraceLog(SYSTEM_SERVER_TIMING_TAG, Trace.TRACE_TAG_SYSTEM_SERVER);

    private static final String ENCRYPTING_STATE = "trigger_restart_min_framework";
    private static final String ENCRYPTED_STATE = "1";

    private static final long SNAPSHOT_INTERVAL = 60 * 60 * 1000; // 1hr

    // The earliest supported time.  We pick one day into 1970, to
    // give any timezone code room without going into negative time.
    private static final long EARLIEST_SUPPORTED_TIME = 86400 * 1000;

    private static final long SLOW_DISPATCH_THRESHOLD_MS = 100;
    private static final long SLOW_DELIVERY_THRESHOLD_MS = 200;

    /*
     * Implementation class names. TODO: Move them to a codegen class or load
     * them from the build system somehow.
     */
    private static final String BACKUP_MANAGER_SERVICE_CLASS =
            "com.android.server.backup.BackupManagerService$Lifecycle";
    private static final String APPWIDGET_SERVICE_CLASS =
            "com.android.server.appwidget.AppWidgetService";
    private static final String VOICE_RECOGNITION_MANAGER_SERVICE_CLASS =
            "com.android.server.voiceinteraction.VoiceInteractionManagerService";
    private static final String PRINT_MANAGER_SERVICE_CLASS =
            "com.android.server.print.PrintManagerService";
    private static final String COMPANION_DEVICE_MANAGER_SERVICE_CLASS =
            "com.android.server.companion.CompanionDeviceManagerService";
    private static final String USB_SERVICE_CLASS =
            "com.android.server.usb.UsbService$Lifecycle";
    private static final String MIDI_SERVICE_CLASS =
            "com.android.server.midi.MidiService$Lifecycle";
    private static final String WIFI_SERVICE_CLASS =
            "com.android.server.wifi.WifiService";
    private static final String WIFI_AWARE_SERVICE_CLASS =
            "com.android.server.wifi.aware.WifiAwareService";
    private static final String WIFI_P2P_SERVICE_CLASS =
            "com.android.server.wifi.p2p.WifiP2pService";
    private static final String LOWPAN_SERVICE_CLASS =
            "com.android.server.lowpan.LowpanService";
    private static final String ETHERNET_SERVICE_CLASS =
            "com.android.server.ethernet.EthernetService";
    private static final String JOB_SCHEDULER_SERVICE_CLASS =
            "com.android.server.job.JobSchedulerService";
    private static final String LOCK_SETTINGS_SERVICE_CLASS =
            "com.android.server.locksettings.LockSettingsService$Lifecycle";
    private static final String STORAGE_MANAGER_SERVICE_CLASS =
            "com.android.server.StorageManagerService$Lifecycle";
    private static final String STORAGE_STATS_SERVICE_CLASS =
            "com.android.server.usage.StorageStatsService$Lifecycle";
    private static final String SEARCH_MANAGER_SERVICE_CLASS =
            "com.android.server.search.SearchManagerService$Lifecycle";
    private static final String THERMAL_OBSERVER_CLASS =
            "com.google.android.clockwork.ThermalObserver";
    private static final String WEAR_CONFIG_SERVICE_CLASS =
            "com.google.android.clockwork.WearConfigManagerService";
    private static final String WEAR_CONNECTIVITY_SERVICE_CLASS =
            "com.android.clockwork.connectivity.WearConnectivityService";
    private static final String WEAR_SIDEKICK_SERVICE_CLASS =
            "com.google.android.clockwork.sidekick.SidekickService";
    private static final String WEAR_DISPLAY_SERVICE_CLASS =
            "com.google.android.clockwork.display.WearDisplayService";
    private static final String WEAR_LEFTY_SERVICE_CLASS =
            "com.google.android.clockwork.lefty.WearLeftyService";
    private static final String WEAR_TIME_SERVICE_CLASS =
            "com.google.android.clockwork.time.WearTimeService";
    private static final String WEAR_GLOBAL_ACTIONS_SERVICE_CLASS =
            "com.android.clockwork.globalactions.GlobalActionsService";
    private static final String ACCOUNT_SERVICE_CLASS =
            "com.android.server.accounts.AccountManagerService$Lifecycle";
    private static final String CONTENT_SERVICE_CLASS =
            "com.android.server.content.ContentService$Lifecycle";
    private static final String WALLPAPER_SERVICE_CLASS =
            "com.android.server.wallpaper.WallpaperManagerService$Lifecycle";
    private static final String AUTO_FILL_MANAGER_SERVICE_CLASS =
            "com.android.server.autofill.AutofillManagerService";
    private static final String TIME_ZONE_RULES_MANAGER_SERVICE_CLASS =
            "com.android.server.timezone.RulesManagerService$Lifecycle";
    private static final String IOT_SERVICE_CLASS =
            "com.google.android.things.services.IoTSystemService";
    private static final String SLICE_MANAGER_SERVICE_CLASS =
            "com.android.server.slice.SliceManagerService$Lifecycle";
    private static final String CAR_SERVICE_HELPER_SERVICE_CLASS =
            "com.android.internal.car.CarServiceHelperService";

    private static final String PERSISTENT_DATA_BLOCK_PROP = "ro.frp.pst";

    private static final String UNCRYPT_PACKAGE_FILE = "/cache/recovery/uncrypt_file";
    private static final String BLOCK_MAP_FILE = "/cache/recovery/block.map";

    // maximum number of binder threads used for system_server
    // will be higher than the system default
    private static final int sMaxBinderThreads = 31;

    /**
     * Default theme used by the system context. This is used to style
     * system-provided dialogs, such as the Power Off dialog, and other
     * visual content.
     */
    private static final int DEFAULT_SYSTEM_THEME =
            com.android.internal.R.style.Theme_DeviceDefault_System;

    private final int mFactoryTestMode;
    private Timer mProfilerSnapshotTimer;

    private Context mSystemContext;
    private SystemServiceManager mSystemServiceManager;

    // TODO: remove all of these references by improving dependency resolution and boot phases
    private PowerManagerService mPowerManagerService;
    private ActivityManagerService mActivityManagerService;
    private WebViewUpdateService mWebViewUpdateService;
    private DisplayManagerService mDisplayManagerService;
    private PackageManagerService mPackageManagerService;
    private PackageManager mPackageManager;
    private ContentResolver mContentResolver;
    private EntropyMixer mEntropyMixer;
    private Future<?> mNetworkPrepare = null;
    private boolean isAndroidAuto = false;

    private boolean mOnlyCore;
    private boolean mFirstBoot;
    private final boolean mRuntimeRestart;
    private final long mRuntimeStartElapsedTime;
    private final long mRuntimeStartUptime;

    private static final String START_SENSOR_SERVICE = "StartSensorService";
    private static final String START_HIDL_SERVICES = "StartHidlServices";
    private static final String START_WIFI_SERVICE= "StartWifiService";
    private static final String START_NETWORK = "StartNetwork";


    private Future<?> mSensorServiceStart;
    private Future<?> mZygotePreload;

    /**
     * Start the sensor service. This is a blocking call and can take time.
     */
    private static native void startSensorService();

    /**
     * Start all HIDL services that are run inside the system server. This
     * may take some time.
     */
    private static native void startHidlServices();

    /**
     * The main entry point from zygote.
     */
    public static void main(String[] args) {
        new SystemServer().run();
    }

    public SystemServer() {
        // Check for factory test mode.
        mFactoryTestMode = FactoryTest.getMode();
        // Remember if it's runtime restart(when sys.boot_completed is already set) or reboot
        mRuntimeRestart = "1".equals(SystemProperties.get("sys.boot_completed"));

        mRuntimeStartElapsedTime = SystemClock.elapsedRealtime();
        mRuntimeStartUptime = SystemClock.uptimeMillis();
        if ("zygote_auto".equals(SystemProperties.get("ro.zygote"))) {
            isAndroidAuto = true;
        }

<<<<<<< HEAD
        if (isAndroidAuto)
            SystemProperties.set("vendor.all.system_server.start", "1");
=======
        if (isAndroidAuto) {
            SystemProperties.set("vendor.all.system_server.start", "1");
        } else {
            try {
                SystemProperties.set("ctl.start", "audioserver");
                SystemProperties.set("ctl.start", "drm");
                SystemProperties.set("ctl.start", "media");
                SystemProperties.set("ctl.start", "mediadrm");
            } catch (Throwable ex) {
                Slog.e("System", "************ Failed to start the delayed system services", ex);
            }
        }
>>>>>>> a79aaee5
    }

    private void run() {
        try {
            traceBeginAndSlog("InitBeforeStartServices");
            // If a device's clock is before 1970 (before 0), a lot of
            // APIs crash dealing with negative numbers, notably
            // java.io.File#setLastModified, so instead we fake it and
            // hope that time from cell towers or NTP fixes it shortly.
            if (System.currentTimeMillis() < EARLIEST_SUPPORTED_TIME) {
                Slog.w(TAG, "System clock is before 1970; setting to 1970.");
                SystemClock.setCurrentTimeMillis(EARLIEST_SUPPORTED_TIME);
            }

            //
            // Default the timezone property to GMT if not set.
            //
            String timezoneProperty =  SystemProperties.get("persist.sys.timezone");
            if (timezoneProperty == null || timezoneProperty.isEmpty()) {
                Slog.w(TAG, "Timezone not set; setting to GMT.");
                SystemProperties.set("persist.sys.timezone", "GMT");
            }

            // If the system has "persist.sys.language" and friends set, replace them with
            // "persist.sys.locale". Note that the default locale at this point is calculated
            // using the "-Duser.locale" command line flag. That flag is usually populated by
            // AndroidRuntime using the same set of system properties, but only the system_server
            // and system apps are allowed to set them.
            //
            // NOTE: Most changes made here will need an equivalent change to
            // core/jni/AndroidRuntime.cpp
            if (!SystemProperties.get("persist.sys.language").isEmpty()) {
                final String languageTag = Locale.getDefault().toLanguageTag();

                SystemProperties.set("persist.sys.locale", languageTag);
                SystemProperties.set("persist.sys.language", "");
                SystemProperties.set("persist.sys.country", "");
                SystemProperties.set("persist.sys.localevar", "");
            }

            // The system server should never make non-oneway calls
            Binder.setWarnOnBlocking(true);
            // The system server should always load safe labels
            PackageItemInfo.setForceSafeLabels(true);

            // Default to FULL within the system server.
            SQLiteGlobal.sDefaultSyncMode = SQLiteGlobal.SYNC_MODE_FULL;

            // Deactivate SQLiteCompatibilityWalFlags until settings provider is initialized
            SQLiteCompatibilityWalFlags.init(null);

            // Here we go!
            Slog.i(TAG, "Entered the Android system server!");
            int uptimeMillis = (int) SystemClock.elapsedRealtime();
            EventLog.writeEvent(EventLogTags.BOOT_PROGRESS_SYSTEM_RUN, uptimeMillis);
            if (!mRuntimeRestart) {
                MetricsLogger.histogram(null, "boot_system_server_init", uptimeMillis);
            }

            // In case the runtime switched since last boot (such as when
            // the old runtime was removed in an OTA), set the system
            // property so that it is in sync. We can | xq oqi't do this in
            // libnativehelper's JniInvocation::Init code where we already
            // had to fallback to a different runtime because it is
            // running as root and we need to be the system user to set
            // the property. http://b/11463182
            SystemProperties.set("persist.sys.dalvik.vm.lib.2", VMRuntime.getRuntime().vmLibrary());

            // Mmmmmm... more memory!
            VMRuntime.getRuntime().clearGrowthLimit();

            // The system server has to run all of the time, so it needs to be
            // as efficient as possible with its memory usage.
            VMRuntime.getRuntime().setTargetHeapUtilization(0.8f);

            // Some devices rely on runtime fingerprint generation, so make sure
            // we've defined it before booting further.
            Build.ensureFingerprintProperty();

            // Within the system server, it is an error to access Environment paths without
            // explicitly specifying a user.
            Environment.setUserRequired(true);

            // Within the system server, any incoming Bundles should be defused
            // to avoid throwing BadParcelableException.
            BaseBundle.setShouldDefuse(true);

            // Within the system server, when parceling exceptions, include the stack trace
            Parcel.setStackTraceParceling(true);

            // Ensure binder calls into the system always run at foreground priority.
            BinderInternal.disableBackgroundScheduling(true);

            // Increase the number of binder threads in system_server
            BinderInternal.setMaxThreads(sMaxBinderThreads);

            // Prepare the main looper thread (this thread).
            android.os.Process.setThreadPriority(
                android.os.Process.THREAD_PRIORITY_FOREGROUND);
            android.os.Process.setCanSelfBackground(false);
            Looper.prepareMainLooper();
            Looper.getMainLooper().setSlowLogThresholdMs(
                    SLOW_DISPATCH_THRESHOLD_MS, SLOW_DELIVERY_THRESHOLD_MS);

            // Initialize native services.
            System.loadLibrary("android_servers");

            // Check whether we failed to shut down last time we tried.
            // This call may not return.
            performPendingShutdown();

            // Initialize the system context.
            createSystemContext();

            // Create the system service manager.
            mSystemServiceManager = new SystemServiceManager(mSystemContext);
            mSystemServiceManager.setStartInfo(mRuntimeRestart,
                    mRuntimeStartElapsedTime, mRuntimeStartUptime);
            LocalServices.addService(SystemServiceManager.class, mSystemServiceManager);
            // Prepare the thread pool for init tasks that can be parallelized
            SystemServerInitThreadPool.get();
        } finally {
            traceEnd();  // InitBeforeStartServices
        }

        // Start services.
        try {
            traceBeginAndSlog("StartServices");
            startBootstrapServices();
            startCoreServices();
            startOtherServices();
            SystemServerInitThreadPool.shutdown();
        } catch (Throwable ex) {
            Slog.e("System", "******************************************");
            Slog.e("System", "************ Failure starting system services", ex);
            throw ex;
        } finally {
            traceEnd();
        }

        StrictMode.initVmDefaults(null);

        if (!mRuntimeRestart && !isFirstBootOrUpgrade()) {
            int uptimeMillis = (int) SystemClock.elapsedRealtime();
            MetricsLogger.histogram(null, "boot_system_server_ready", uptimeMillis);
            final int MAX_UPTIME_MILLIS = 60 * 1000;
            if (uptimeMillis > MAX_UPTIME_MILLIS) {
                Slog.wtf(SYSTEM_SERVER_TIMING_TAG,
                        "SystemServer init took too long. uptimeMillis=" + uptimeMillis);
            }
        }

        // Loop forever.
        Looper.loop();
        throw new RuntimeException("Main thread loop unexpectedly exited");
    }

    private boolean isFirstBootOrUpgrade() {
        return mPackageManagerService.isFirstBoot() || mPackageManagerService.isUpgrade();
    }

    private void reportWtf(String msg, Throwable e) {
        Slog.w(TAG, "***********************************************");
        Slog.wtf(TAG, "BOOT FAILURE " + msg, e);
    }

    private void performPendingShutdown() {
        final String shutdownAction = SystemProperties.get(
                ShutdownThread.SHUTDOWN_ACTION_PROPERTY, "");
        if (shutdownAction != null && shutdownAction.length() > 0) {
            boolean reboot = (shutdownAction.charAt(0) == '1');

            final String reason;
            if (shutdownAction.length() > 1) {
                reason = shutdownAction.substring(1, shutdownAction.length());
            } else {
                reason = null;
            }

            // If it's a pending reboot into recovery to apply an update,
            // always make sure uncrypt gets executed properly when needed.
            // If '/cache/recovery/block.map' hasn't been created, stop the
            // reboot which will fail for sure, and get a chance to capture a
            // bugreport when that's still feasible. (Bug: 26444951)
            if (reason != null && reason.startsWith(PowerManager.REBOOT_RECOVERY_UPDATE)) {
                File packageFile = new File(UNCRYPT_PACKAGE_FILE);
                if (packageFile.exists()) {
                    String filename = null;
                    try {
                        filename = FileUtils.readTextFile(packageFile, 0, null);
                    } catch (IOException e) {
                        Slog.e(TAG, "Error reading uncrypt package file", e);
                    }

                    if (filename != null && filename.startsWith("/data")) {
                        if (!new File(BLOCK_MAP_FILE).exists()) {
                            Slog.e(TAG, "Can't find block map file, uncrypt failed or " +
                                       "unexpected runtime restart?");
                            return;
                        }
                    }
                }
            }
            Runnable runnable = new Runnable() {
                @Override
                public void run() {
                    synchronized (this) {
                        ShutdownThread.rebootOrShutdown(null, reboot, reason);
                    }
                }
            };

            // ShutdownThread must run on a looper capable of displaying the UI.
            Message msg = Message.obtain(UiThread.getHandler(), runnable);
            msg.setAsynchronous(true);
            UiThread.getHandler().sendMessage(msg);

        }
    }

    private void createSystemContext() {
        ActivityThread activityThread = ActivityThread.systemMain();
        mSystemContext = activityThread.getSystemContext();
        mSystemContext.setTheme(DEFAULT_SYSTEM_THEME);

        final Context systemUiContext = activityThread.getSystemUiContext();
        systemUiContext.setTheme(DEFAULT_SYSTEM_THEME);
    }

    /**
     * Starts the small tangle of critical services that are needed to get
     * the system off the ground.  These services have complex mutual dependencies
     * which is why we initialize them all in one place here.  Unless your service
     * is also entwined in these dependencies, it should be initialized in one of
     * the other functions.
     */
    private void startBootstrapServices() {
        Slog.i(TAG, "Reading configuration...");
        final String TAG_SYSTEM_CONFIG = "ReadingSystemConfig";
        traceBeginAndSlog(TAG_SYSTEM_CONFIG);
        SystemServerInitThreadPool.get().submit(SystemConfig::getInstance, TAG_SYSTEM_CONFIG);
        traceEnd();

        // Wait for installd to finish starting up so that it has a chance to
        // create critical directories such as /data/user with the appropriate
        // permissions.  We need this to complete before we initialize other services.
        traceBeginAndSlog("StartInstaller");
        Installer installer = mSystemServiceManager.startService(Installer.class);
        traceEnd();

        // In some cases after launching an app we need to access device identifiers,
        // therefore register the device identifier policy before the activity manager.
        traceBeginAndSlog("DeviceIdentifiersPolicyService");
        mSystemServiceManager.startService(DeviceIdentifiersPolicyService.class);
        traceEnd();

        // Activity manager runs the show.
        traceBeginAndSlog("StartActivityManager");
        mActivityManagerService = mSystemServiceManager.startService(
                ActivityManagerService.Lifecycle.class).getService();
        mActivityManagerService.setSystemServiceManager(mSystemServiceManager);
        mActivityManagerService.setInstaller(installer);
        traceEnd();

        // Power manager needs to be started early because other services need it.
        // Native daemons may be watching for it to be registered so it must be ready
        // to handle incoming binder calls immediately (including being able to verify
        // the permissions for those calls).
        traceBeginAndSlog("StartPowerManager");
        mPowerManagerService = mSystemServiceManager.startService(PowerManagerService.class);
        traceEnd();

        // Now that the power manager has been started, let the activity manager
        // initialize power management features.
        traceBeginAndSlog("InitPowerManagement");
        mActivityManagerService.initPowerManagement();
        traceEnd();

        // Bring up recovery system in case a rescue party needs a reboot
        traceBeginAndSlog("StartRecoverySystemService");
        mSystemServiceManager.startService(RecoverySystemService.class);
        traceEnd();

        // Now that we have the bare essentials of the OS up and running, take
        // note that we just booted, which might send out a rescue party if
        // we're stuck in a runtime restart loop.
        RescueParty.noteBoot(mSystemContext);

        // Manages LEDs and display backlight so we need it to bring up the display.
        traceBeginAndSlog("StartLightsService");
        mSystemServiceManager.startService(LightsService.class);
        traceEnd();

        traceBeginAndSlog("StartSidekickService");
        // Package manager isn't started yet; need to use SysProp not hardware feature
        if (SystemProperties.getBoolean("config.enable_sidekick_graphics", false)) {
            mSystemServiceManager.startService(WEAR_SIDEKICK_SERVICE_CLASS);
        }
        traceEnd();

        // Display manager is needed to provide display metrics before package manager
        // starts up.
        traceBeginAndSlog("StartDisplayManager");
        mDisplayManagerService = mSystemServiceManager.startService(DisplayManagerService.class);
        traceEnd();

        // We need the default display before we can initialize the package manager.
        traceBeginAndSlog("WaitForDisplay");
        mSystemServiceManager.startBootPhase(SystemService.PHASE_WAIT_FOR_DEFAULT_DISPLAY);
        traceEnd();

        // Only run "core" apps if we're encrypting the device.
        String cryptState = SystemProperties.get("vold.decrypt");
        if (ENCRYPTING_STATE.equals(cryptState)) {
            Slog.w(TAG, "Detected encryption in progress - only parsing core apps");
            mOnlyCore = true;
        } else if (ENCRYPTED_STATE.equals(cryptState)) {
            Slog.w(TAG, "Device encrypted - only parsing core apps");
            mOnlyCore = true;
        }

        // Start the package manager.
        if (!mRuntimeRestart) {
            MetricsLogger.histogram(null, "boot_package_manager_init_start",
                    (int) SystemClock.elapsedRealtime());
        }
        traceBeginAndSlog("StartPackageManagerService");
        mPackageManagerService = PackageManagerService.main(mSystemContext, installer,
                mFactoryTestMode != FactoryTest.FACTORY_TEST_OFF, mOnlyCore);
        mFirstBoot = mPackageManagerService.isFirstBoot();
        mPackageManager = mSystemContext.getPackageManager();
        traceEnd();
        if (!mRuntimeRestart && !isFirstBootOrUpgrade()) {
            MetricsLogger.histogram(null, "boot_package_manager_init_ready",
                    (int) SystemClock.elapsedRealtime());
        }
        // Manages A/B OTA dexopting. This is a bootstrap service as we need it to rename
        // A/B artifacts after boot, before anything else might touch/need them.
        // Note: this isn't needed during decryption (we don't have /data anyways).
        if (!mOnlyCore) {
            boolean disableOtaDexopt = SystemProperties.getBoolean("config.disable_otadexopt",
                    false);
            if (!disableOtaDexopt) {
                traceBeginAndSlog("StartOtaDexOptService");
                try {
                    OtaDexoptService.main(mSystemContext, mPackageManagerService);
                } catch (Throwable e) {
                    reportWtf("starting OtaDexOptService", e);
                } finally {
                    traceEnd();
                }
            }
        }

        traceBeginAndSlog("StartUserManagerService");
        mSystemServiceManager.startService(UserManagerService.LifeCycle.class);
        traceEnd();

        // Initialize attribute cache used to cache resources from packages.
        traceBeginAndSlog("InitAttributerCache");
        AttributeCache.init(mSystemContext);
        traceEnd();

        // Set up the Application instance for the system process and get started.
        traceBeginAndSlog("SetSystemProcess");
        mActivityManagerService.setSystemProcess();
        traceEnd();

        // DisplayManagerService needs to setup android.display scheduling related policies
        // since setSystemProcess() would have overridden policies due to setProcessGroup
        mDisplayManagerService.setupSchedulerPolicies();

        // Manages Overlay packages
        traceBeginAndSlog("StartOverlayManagerService");
        OverlayManagerService overlayManagerService = new OverlayManagerService(
                mSystemContext, installer);
        mSystemServiceManager.startService(overlayManagerService);
        traceEnd();

        if (SystemProperties.getInt("persist.sys.displayinset.top", 0) > 0) {
            // DisplayManager needs the overlay immediately.
            overlayManagerService.updateSystemUiContext();
            LocalServices.getService(DisplayManagerInternal.class).onOverlayChanged();
        }

        // The sensor service needs access to package manager service, app ops
        // service, and permissions service, therefore we start it after them.
        // Start sensor service in a separate thread. Completion should be checked
        // before using it.
        mSensorServiceStart = SystemServerInitThreadPool.get().submit(() -> {
            TimingsTraceLog traceLog = new TimingsTraceLog(
                    SYSTEM_SERVER_TIMING_ASYNC_TAG, Trace.TRACE_TAG_SYSTEM_SERVER);
            traceLog.traceBegin(START_SENSOR_SERVICE);
            startSensorService();
            traceLog.traceEnd();
        }, START_SENSOR_SERVICE);
    }

    /**
     * Starts some essential services that are not tangled up in the bootstrap process.
     */
    private void startCoreServices() {
        traceBeginAndSlog("StartBatteryService");
        // Tracks the battery level.  Requires LightService.
        mSystemServiceManager.startService(BatteryService.class);
        traceEnd();

        // Tracks application usage stats.
        traceBeginAndSlog("StartUsageService");
        mSystemServiceManager.startService(UsageStatsService.class);
        mActivityManagerService.setUsageStatsManager(
                LocalServices.getService(UsageStatsManagerInternal.class));
        traceEnd();

        // Tracks whether the updatable WebView is in a ready state and watches for update installs.
        if (mPackageManager.hasSystemFeature(PackageManager.FEATURE_WEBVIEW)) {
            traceBeginAndSlog("StartWebViewUpdateService");
            mWebViewUpdateService = mSystemServiceManager.startService(WebViewUpdateService.class);
            traceEnd();
        }

        // Tracks cpu time spent in binder calls
        traceBeginAndSlog("StartBinderCallsStatsService");
        BinderCallsStatsService.start();
        traceEnd();
    }

    /**
     * Starts a miscellaneous grab bag of stuff that has yet to be refactored
     * and organized.
     */
    private void startOtherServices() {
        final Context context = mSystemContext;
        VibratorService vibrator = null;
        IStorageManager storageManager = null;
        NetworkManagementService networkManagement = null;
        IpSecService ipSecService = null;
        NetworkStatsService networkStats = null;
        NetworkPolicyManagerService networkPolicy = null;
        ConnectivityService connectivity = null;
        NsdService serviceDiscovery= null;
        WindowManagerService wm = null;
        SerialService serial = null;
        NetworkTimeUpdateService networkTimeUpdater = null;
        CommonTimeManagementService commonTimeMgmtService = null;
        InputManagerService inputManager = null;
        TelephonyRegistry telephonyRegistry = null;
        ConsumerIrService consumerIr = null;
        MmsServiceBroker mmsService = null;
        HardwarePropertiesManagerService hardwarePropertiesService = null;

        boolean disableSystemTextClassifier = SystemProperties.getBoolean(
                "config.disable_systemtextclassifier", false);
        boolean disableCameraService = SystemProperties.getBoolean("config.disable_cameraservice",
                false);
        boolean disableSlices = SystemProperties.getBoolean("config.disable_slices", false);
        boolean enableLeftyService = SystemProperties.getBoolean("config.enable_lefty", false);

        boolean isEmulator = SystemProperties.get("ro.kernel.qemu").equals("1");

        boolean isWatch = context.getPackageManager().hasSystemFeature(
                PackageManager.FEATURE_WATCH);

        boolean enableVrService = context.getPackageManager().hasSystemFeature(
                PackageManager.FEATURE_VR_MODE_HIGH_PERFORMANCE);

	if ("zygote_auto".equals(SystemProperties.get("ro.zygote"))) {
            isAndroidAuto = true;
        }

        // For debugging RescueParty
        if (Build.IS_DEBUGGABLE && SystemProperties.getBoolean("debug.crash_system", false)) {
            throw new RuntimeException();
        }

        try {
            final String SECONDARY_ZYGOTE_PRELOAD = "SecondaryZygotePreload";
            // We start the preload ~1s before the webview factory preparation, to
            // ensure that it completes before the 32 bit relro process is forked
            // from the zygote. In the event that it takes too long, the webview
            // RELRO process will block, but it will do so without holding any locks.
            mZygotePreload = SystemServerInitThreadPool.get().submit(() -> {
                try {
                    Slog.i(TAG, SECONDARY_ZYGOTE_PRELOAD);
                    TimingsTraceLog traceLog = new TimingsTraceLog(
                            SYSTEM_SERVER_TIMING_ASYNC_TAG, Trace.TRACE_TAG_SYSTEM_SERVER);
                    traceLog.traceBegin(SECONDARY_ZYGOTE_PRELOAD);
                    if (!Process.zygoteProcess.preloadDefault(Build.SUPPORTED_32_BIT_ABIS[0])) {
                        Slog.e(TAG, "Unable to preload default resources");
                    }
                    traceLog.traceEnd();
                } catch (Exception ex) {
                    Slog.e(TAG, "Exception preloading default resources", ex);
                }
            }, SECONDARY_ZYGOTE_PRELOAD);

            traceBeginAndSlog("StartKeyAttestationApplicationIdProviderService");
            ServiceManager.addService("sec_key_att_app_id_provider",
                    new KeyAttestationApplicationIdProviderService(context));
            traceEnd();

            traceBeginAndSlog("StartKeyChainSystemService");
            mSystemServiceManager.startService(KeyChainSystemService.class);
            traceEnd();

            traceBeginAndSlog("StartSchedulingPolicyService");
            ServiceManager.addService("scheduling_policy", new SchedulingPolicyService());
            traceEnd();

            traceBeginAndSlog("StartTelecomLoaderService");
            mSystemServiceManager.startService(TelecomLoaderService.class);
            traceEnd();

            traceBeginAndSlog("StartTelephonyRegistry");
            telephonyRegistry = new TelephonyRegistry(context);
            ServiceManager.addService("telephony.registry", telephonyRegistry);
            traceEnd();

            traceBeginAndSlog("StartEntropyMixer");
            mEntropyMixer = new EntropyMixer(context);
            traceEnd();

            mContentResolver = context.getContentResolver();

            // The AccountManager must come before the ContentService
            traceBeginAndSlog("StartAccountManagerService");
            mSystemServiceManager.startService(ACCOUNT_SERVICE_CLASS);
            traceEnd();

            traceBeginAndSlog("StartContentService");
            mSystemServiceManager.startService(CONTENT_SERVICE_CLASS);
            traceEnd();

            traceBeginAndSlog("InstallSystemProviders");
            mActivityManagerService.installSystemProviders();
            // Now that SettingsProvider is ready, reactivate SQLiteCompatibilityWalFlags
            SQLiteCompatibilityWalFlags.reset();
            traceEnd();

            // Records errors and logs, for example wtf()
            // Currently this service indirectly depends on SettingsProvider so do this after
            // InstallSystemProviders.
            traceBeginAndSlog("StartDropBoxManager");
            mSystemServiceManager.startService(DropBoxManagerService.class);
            traceEnd();

            traceBeginAndSlog("StartVibratorService");
            vibrator = new VibratorService(context);
            ServiceManager.addService("vibrator", vibrator);
            traceEnd();

            if (!isWatch) {
                traceBeginAndSlog("StartConsumerIrService");
                consumerIr = new ConsumerIrService(context);
                ServiceManager.addService(Context.CONSUMER_IR_SERVICE, consumerIr);
                traceEnd();
            }

            traceBeginAndSlog("StartAlarmManagerService");
            mSystemServiceManager.startService(AlarmManagerService.class);
            traceEnd();

            traceBeginAndSlog("InitWatchdog");
            final Watchdog watchdog = Watchdog.getInstance();
            watchdog.init(context, mActivityManagerService);
            traceEnd();

            traceBeginAndSlog("StartInputManagerService");
            inputManager = new InputManagerService(context);
            traceEnd();

            traceBeginAndSlog("StartWindowManagerService");
            // WMS needs sensor service ready
            ConcurrentUtils.waitForFutureNoInterrupt(mSensorServiceStart, START_SENSOR_SERVICE);
            mSensorServiceStart = null;
            wm = WindowManagerService.main(context, inputManager,
                    mFactoryTestMode != FactoryTest.FACTORY_TEST_LOW_LEVEL,
                    !mFirstBoot, mOnlyCore, new PhoneWindowManager());
            ServiceManager.addService(Context.WINDOW_SERVICE, wm, /* allowIsolated= */ false,
                    DUMP_FLAG_PRIORITY_CRITICAL | DUMP_FLAG_PROTO);
            ServiceManager.addService(Context.INPUT_SERVICE, inputManager,
                    /* allowIsolated= */ false, DUMP_FLAG_PRIORITY_CRITICAL);
            traceEnd();

            traceBeginAndSlog("SetWindowManagerService");
            mActivityManagerService.setWindowManager(wm);
            traceEnd();

            traceBeginAndSlog("WindowManagerServiceOnInitReady");
            wm.onInitReady();
            traceEnd();

            // Start receiving calls from HIDL services. Start in in a separate thread
            // because it need to connect to SensorManager. This have to start
            // after START_SENSOR_SERVICE is done.
            SystemServerInitThreadPool.get().submit(() -> {
                TimingsTraceLog traceLog = new TimingsTraceLog(
                        SYSTEM_SERVER_TIMING_ASYNC_TAG, Trace.TRACE_TAG_SYSTEM_SERVER);
                traceLog.traceBegin(START_HIDL_SERVICES);
                startHidlServices();
                traceLog.traceEnd();
            }, START_HIDL_SERVICES);

            if (!isWatch && enableVrService) {
                traceBeginAndSlog("StartVrManagerService");
                mSystemServiceManager.startService(VrManagerService.class);
                traceEnd();
            }

            traceBeginAndSlog("StartInputManager");
            inputManager.setWindowManagerCallbacks(wm.getInputMonitor());
            inputManager.start();
            traceEnd();

            // TODO: Use service dependencies instead.
            traceBeginAndSlog("DisplayManagerWindowManagerAndInputReady");
            mDisplayManagerService.windowManagerAndInputReady();
            traceEnd();

            // Skip Bluetooth if we have an emulator kernel
            // TODO: Use a more reliable check to see if this product should
            // support Bluetooth - see bug 988521
            if (isEmulator) {
                Slog.i(TAG, "No Bluetooth Service (emulator)");
            } else if (mFactoryTestMode == FactoryTest.FACTORY_TEST_LOW_LEVEL) {
                Slog.i(TAG, "No Bluetooth Service (factory test)");
            } else if (!context.getPackageManager().hasSystemFeature
                       (PackageManager.FEATURE_BLUETOOTH)) {
                Slog.i(TAG, "No Bluetooth Service (Bluetooth Hardware Not Present)");
            } else {
                traceBeginAndSlog("StartBluetoothService");
                mSystemServiceManager.startService(BluetoothService.class);
                traceEnd();
            }

            traceBeginAndSlog("IpConnectivityMetrics");
            mSystemServiceManager.startService(IpConnectivityMetrics.class);
            traceEnd();

            traceBeginAndSlog("NetworkWatchlistService");
            mSystemServiceManager.startService(NetworkWatchlistService.Lifecycle.class);
            traceEnd();

            traceBeginAndSlog("PinnerService");
            mSystemServiceManager.startService(PinnerService.class);
            traceEnd();
        } catch (RuntimeException e) {
            Slog.e("System", "******************************************");
            Slog.e("System", "************ Failure starting core service", e);
        }

        StatusBarManagerService statusBar = null;
        INotificationManager notification = null;
        LocationManagerService location = null;
        CountryDetectorService countryDetector = null;
        ILockSettings lockSettings = null;
        MediaRouterService mediaRouter = null;

        // Bring up services needed for UI.
        if (mFactoryTestMode != FactoryTest.FACTORY_TEST_LOW_LEVEL) {
            traceBeginAndSlog("StartInputMethodManagerLifecycle");
            mSystemServiceManager.startService(InputMethodManagerService.Lifecycle.class);
            traceEnd();

            traceBeginAndSlog("StartAccessibilityManagerService");
            try {
                ServiceManager.addService(Context.ACCESSIBILITY_SERVICE,
                        new AccessibilityManagerService(context));
            } catch (Throwable e) {
                reportWtf("starting Accessibility Manager", e);
            }
            traceEnd();
        }

        traceBeginAndSlog("MakeDisplayReady");
        try {
            wm.displayReady();
        } catch (Throwable e) {
            reportWtf("making display ready", e);
        }
        traceEnd();

        if (mFactoryTestMode != FactoryTest.FACTORY_TEST_LOW_LEVEL) {
            if (!"0".equals(SystemProperties.get("system_init.startmountservice"))) {
                traceBeginAndSlog("StartStorageManagerService");
                try {
                    /*
                     * NotificationManagerService is dependant on StorageManagerService,
                     * (for media / usb notifications) so we must start StorageManagerService first.
                     */
                    mSystemServiceManager.startService(STORAGE_MANAGER_SERVICE_CLASS);
                    storageManager = IStorageManager.Stub.asInterface(
                            ServiceManager.getService("mount"));
                } catch (Throwable e) {
                    reportWtf("starting StorageManagerService", e);
                }
                traceEnd();

                traceBeginAndSlog("StartStorageStatsService");
                try {
                    mSystemServiceManager.startService(STORAGE_STATS_SERVICE_CLASS);
                } catch (Throwable e) {
                    reportWtf("starting StorageStatsService", e);
                }
                traceEnd();
            }
        }

        // We start this here so that we update our configuration to set watch or television
        // as appropriate.
        traceBeginAndSlog("StartUiModeManager");
        mSystemServiceManager.startService(UiModeManagerService.class);
        traceEnd();

        if (!mOnlyCore) {
            traceBeginAndSlog("UpdatePackagesIfNeeded");
            try {
                mPackageManagerService.updatePackagesIfNeeded();
            } catch (Throwable e) {
                reportWtf("update packages", e);
            }
            traceEnd();
        }

        traceBeginAndSlog("PerformFstrimIfNeeded");
        try {
            mPackageManagerService.performFstrimIfNeeded();
        } catch (Throwable e) {
            reportWtf("performing fstrim", e);
        }
        traceEnd();

        if (mFactoryTestMode != FactoryTest.FACTORY_TEST_LOW_LEVEL) {
            traceBeginAndSlog("StartLockSettingsService");
            try {
                mSystemServiceManager.startService(LOCK_SETTINGS_SERVICE_CLASS);
                lockSettings = ILockSettings.Stub.asInterface(
                    ServiceManager.getService("lock_settings"));
            } catch (Throwable e) {
                reportWtf("starting LockSettingsService service", e);
            }
            traceEnd();

            final boolean hasPdb = !SystemProperties.get(PERSISTENT_DATA_BLOCK_PROP).equals("");
            if (hasPdb) {
                traceBeginAndSlog("StartPersistentDataBlock");
                mSystemServiceManager.startService(PersistentDataBlockService.class);
                traceEnd();
            }

            if (hasPdb || OemLockService.isHalPresent()) {
                // Implementation depends on pdb or the OemLock HAL
                traceBeginAndSlog("StartOemLockService");
                mSystemServiceManager.startService(OemLockService.class);
                traceEnd();
            }

            traceBeginAndSlog("StartDeviceIdleController");
            mSystemServiceManager.startService(DeviceIdleController.class);
            traceEnd();

            // Always start the Device Policy Manager, so that the API is compatible with
            // API8.
            traceBeginAndSlog("StartDevicePolicyManager");
            mSystemServiceManager.startService(DevicePolicyManagerService.Lifecycle.class);
            traceEnd();

            if (!isWatch) {
                traceBeginAndSlog("StartStatusBarManagerService");
                try {
                    statusBar = new StatusBarManagerService(context, wm);
                    ServiceManager.addService(Context.STATUS_BAR_SERVICE, statusBar);
                } catch (Throwable e) {
                    reportWtf("starting StatusBarManagerService", e);
                }
                traceEnd();
            }

            traceBeginAndSlog("StartClipboardService");
            mSystemServiceManager.startService(ClipboardService.class);
            traceEnd();

            traceBeginAndSlog("StartNetworkManagementService");
            try {
                networkManagement = NetworkManagementService.create(context);
                ServiceManager.addService(Context.NETWORKMANAGEMENT_SERVICE, networkManagement);
            } catch (Throwable e) {
                reportWtf("starting NetworkManagement Service", e);
            }
            traceEnd();

            traceBeginAndSlog("StartIpSecService");
            try {
                ipSecService = IpSecService.create(context);
                ServiceManager.addService(Context.IPSEC_SERVICE, ipSecService);
            } catch (Throwable e) {
                reportWtf("starting IpSec Service", e);
            }
            traceEnd();

            traceBeginAndSlog("StartTextServicesManager");
            mSystemServiceManager.startService(TextServicesManagerService.Lifecycle.class);
            traceEnd();

            if (!disableSystemTextClassifier) {
                traceBeginAndSlog("StartTextClassificationManagerService");
                mSystemServiceManager.startService(TextClassificationManagerService.Lifecycle.class);
                traceEnd();
            }

            traceBeginAndSlog("StartNetworkScoreService");
            mSystemServiceManager.startService(NetworkScoreService.Lifecycle.class);
            traceEnd();

            traceBeginAndSlog("StartNetworkStatsService");
            try {
                networkStats = NetworkStatsService.create(context, networkManagement);
                ServiceManager.addService(Context.NETWORK_STATS_SERVICE, networkStats);
            } catch (Throwable e) {
                reportWtf("starting NetworkStats Service", e);
            }
            traceEnd();

            traceBeginAndSlog("StartNetworkPolicyManagerService");
            try {
                networkPolicy = new NetworkPolicyManagerService(context, mActivityManagerService,
                        networkManagement);
                ServiceManager.addService(Context.NETWORK_POLICY_SERVICE, networkPolicy);
            } catch (Throwable e) {
                reportWtf("starting NetworkPolicy Service", e);
            }
            traceEnd();

            if (!mOnlyCore) {
                if (!isAndroidAuto) {
                    if (context.getPackageManager().hasSystemFeature(
                                PackageManager.FEATURE_WIFI)) {
                        // Wifi Service must be started first for wifi-related services.
                        traceBeginAndSlog("StartWifi");
                        mSystemServiceManager.startService(WIFI_SERVICE_CLASS);
                        traceEnd();
                        traceBeginAndSlog("StartWifiScanning");
                        mSystemServiceManager.startService(
                                "com.android.server.wifi.scanner.WifiScanningService");
                        traceEnd();
                    }

                    if (context.getPackageManager().hasSystemFeature(
                                PackageManager.FEATURE_WIFI_RTT)) {
                        traceBeginAndSlog("StartRttService");
                        mSystemServiceManager.startService(
                                "com.android.server.wifi.rtt.RttService");
                        traceEnd();
                    }

                    if (context.getPackageManager().hasSystemFeature(
                                PackageManager.FEATURE_WIFI_AWARE)) {
                        traceBeginAndSlog("StartWifiAware");
                        mSystemServiceManager.startService(WIFI_AWARE_SERVICE_CLASS);
                        traceEnd();
                    }

                    if (context.getPackageManager().hasSystemFeature(
                                PackageManager.FEATURE_WIFI_DIRECT)) {
                        traceBeginAndSlog("StartWifiP2P");
                        mSystemServiceManager.startService(WIFI_P2P_SERVICE_CLASS);
                        traceEnd();
                    }

                    if (context.getPackageManager().hasSystemFeature(
                                PackageManager.FEATURE_LOWPAN)) {
                        traceBeginAndSlog("StartLowpan");
                        mSystemServiceManager.startService(LOWPAN_SERVICE_CLASS);
                        traceEnd();
                    }
                } else { 
                    SystemServerInitThreadPool.get().submit(() -> {
                        if (context.getPackageManager().hasSystemFeature(
                                    PackageManager.FEATURE_WIFI)) {
                            // Wifi Service must be started first for wifi-related services.
                            mSystemServiceManager.startService(WIFI_SERVICE_CLASS);
                            mSystemServiceManager.startService(
                                    "com.android.server.wifi.scanner.WifiScanningService");
                        }

                        if (context.getPackageManager().hasSystemFeature(
                                    PackageManager.FEATURE_WIFI_RTT)) {
                            mSystemServiceManager.startService(
                                    "com.android.server.wifi.rtt.RttService");
                        }

                        if (context.getPackageManager().hasSystemFeature(
                                    PackageManager.FEATURE_WIFI_AWARE)) {
                            mSystemServiceManager.startService(WIFI_AWARE_SERVICE_CLASS);
                        }

                        if (context.getPackageManager().hasSystemFeature(
                                    PackageManager.FEATURE_WIFI_DIRECT)) {
                            mSystemServiceManager.startService(WIFI_P2P_SERVICE_CLASS);
                        }

                        if (context.getPackageManager().hasSystemFeature(
                                    PackageManager.FEATURE_LOWPAN)) {
                            mSystemServiceManager.startService(LOWPAN_SERVICE_CLASS);
                        }
                    }, START_WIFI_SERVICE);
                }
            }

            if (mPackageManager.hasSystemFeature(PackageManager.FEATURE_ETHERNET) ||
                mPackageManager.hasSystemFeature(PackageManager.FEATURE_USB_HOST)) {
                traceBeginAndSlog("StartEthernet");
                mSystemServiceManager.startService(ETHERNET_SERVICE_CLASS);
                traceEnd();
            }

            traceBeginAndSlog("StartConnectivityService");
            try {
                connectivity = new ConnectivityService(
                    context, networkManagement, networkStats, networkPolicy);
                ServiceManager.addService(Context.CONNECTIVITY_SERVICE, connectivity,
                            /* allowIsolated= */ false,
                    DUMP_FLAG_PRIORITY_HIGH | DUMP_FLAG_PRIORITY_NORMAL);
                networkPolicy.bindConnectivityManager(connectivity);
            } catch (Throwable e) {
                reportWtf("starting Connectivity Service", e);
            }
            traceEnd();

            traceBeginAndSlog("StartNsdService");
            try {
                serviceDiscovery = NsdService.create(context);
                ServiceManager.addService(
                    Context.NSD_SERVICE, serviceDiscovery);
            } catch (Throwable e) {
                reportWtf("starting Service Discovery Service", e);
            }
            traceEnd();

            traceBeginAndSlog("StartSystemUpdateManagerService");
            try {
                ServiceManager.addService(Context.SYSTEM_UPDATE_SERVICE,
                        new SystemUpdateManagerService(context));
            } catch (Throwable e) {
                reportWtf("starting SystemUpdateManagerService", e);
            }
            traceEnd();

            traceBeginAndSlog("StartUpdateLockService");
            try {
                ServiceManager.addService(Context.UPDATE_LOCK_SERVICE,
                    new UpdateLockService(context));
            } catch (Throwable e) {
                reportWtf("starting UpdateLockService", e);
            }
            traceEnd();

            traceBeginAndSlog("StartNotificationManager");
            mSystemServiceManager.startService(NotificationManagerService.class);
            SystemNotificationChannels.createAll(context);
            notification = INotificationManager.Stub.asInterface(
                    ServiceManager.getService(Context.NOTIFICATION_SERVICE));
            traceEnd();

            traceBeginAndSlog("StartDeviceMonitor");
            mSystemServiceManager.startService(DeviceStorageMonitorService.class);
            traceEnd();

            traceBeginAndSlog("StartLocationManagerService");
            try {
                location = new LocationManagerService(context);
                ServiceManager.addService(Context.LOCATION_SERVICE, location);
            } catch (Throwable e) {
                reportWtf("starting Location Manager", e);
            }
            traceEnd();

            traceBeginAndSlog("StartCountryDetectorService");
            try {
                countryDetector = new CountryDetectorService(context);
                ServiceManager.addService(Context.COUNTRY_DETECTOR, countryDetector);
            } catch (Throwable e) {
                reportWtf("starting Country Detector", e);
            }
            traceEnd();

            if (!isWatch) {
                traceBeginAndSlog("StartSearchManagerService");
                try {
                    mSystemServiceManager.startService(SEARCH_MANAGER_SERVICE_CLASS);
                } catch (Throwable e) {
                    reportWtf("starting Search Service", e);
                }
                traceEnd();
            }

            if (context.getResources().getBoolean(R.bool.config_enableWallpaperService)) {
                traceBeginAndSlog("StartWallpaperManagerService");
                mSystemServiceManager.startService(WALLPAPER_SERVICE_CLASS);
                traceEnd();
            }

            traceBeginAndSlog("StartAudioService");
            mSystemServiceManager.startService(AudioService.Lifecycle.class);
            traceEnd();

            if (mPackageManager.hasSystemFeature(PackageManager.FEATURE_BROADCAST_RADIO)) {
                traceBeginAndSlog("StartBroadcastRadioService");
                mSystemServiceManager.startService(BroadcastRadioService.class);
                traceEnd();
            }

            traceBeginAndSlog("StartDockObserver");
            mSystemServiceManager.startService(DockObserver.class);
            traceEnd();

            if (isWatch) {
                traceBeginAndSlog("StartThermalObserver");
                mSystemServiceManager.startService(THERMAL_OBSERVER_CLASS);
                traceEnd();
            }

            traceBeginAndSlog("StartWiredAccessoryManager");
            try {
                // Listen for wired headset changes
                inputManager.setWiredAccessoryCallbacks(
                        new WiredAccessoryManager(context, inputManager));
            } catch (Throwable e) {
                reportWtf("starting WiredAccessoryManager", e);
            }
            traceEnd();

            if (mPackageManager.hasSystemFeature(PackageManager.FEATURE_MIDI)) {
                // Start MIDI Manager service
                traceBeginAndSlog("StartMidiManager");
                mSystemServiceManager.startService(MIDI_SERVICE_CLASS);
                traceEnd();
            }

            if (mPackageManager.hasSystemFeature(PackageManager.FEATURE_USB_HOST)
                || mPackageManager.hasSystemFeature(
                PackageManager.FEATURE_USB_ACCESSORY)
                || isEmulator) {
                // Manage USB host and device support
                traceBeginAndSlog("StartUsbService");
                mSystemServiceManager.startService(USB_SERVICE_CLASS);
                traceEnd();
            }

            if (!isWatch) {
                traceBeginAndSlog("StartSerialService");
                try {
                    // Serial port support
                    serial = new SerialService(context);
                    ServiceManager.addService(Context.SERIAL_SERVICE, serial);
                } catch (Throwable e) {
                    Slog.e(TAG, "Failure starting SerialService", e);
                }
                traceEnd();
            }

            traceBeginAndSlog("StartHardwarePropertiesManagerService");
            try {
                hardwarePropertiesService = new HardwarePropertiesManagerService(context);
                ServiceManager.addService(Context.HARDWARE_PROPERTIES_SERVICE,
                    hardwarePropertiesService);
            } catch (Throwable e) {
                Slog.e(TAG, "Failure starting HardwarePropertiesManagerService", e);
            }
            traceEnd();

            traceBeginAndSlog("StartTwilightService");
            mSystemServiceManager.startService(TwilightService.class);
            traceEnd();

            if (ColorDisplayController.isAvailable(context)) {
                traceBeginAndSlog("StartNightDisplay");
                mSystemServiceManager.startService(ColorDisplayService.class);
                traceEnd();
            }

            traceBeginAndSlog("StartJobScheduler");
            mSystemServiceManager.startService(JobSchedulerService.class);
            traceEnd();

            traceBeginAndSlog("StartSoundTrigger");
            mSystemServiceManager.startService(SoundTriggerService.class);
            traceEnd();

            traceBeginAndSlog("StartTrustManager");
            mSystemServiceManager.startService(TrustManagerService.class);
            traceEnd();

            if (mPackageManager.hasSystemFeature(PackageManager.FEATURE_BACKUP)) {
                traceBeginAndSlog("StartBackupManager");
                mSystemServiceManager.startService(BACKUP_MANAGER_SERVICE_CLASS);
                traceEnd();
            }

            if (mPackageManager.hasSystemFeature(PackageManager.FEATURE_APP_WIDGETS)
                || context.getResources().getBoolean(R.bool.config_enableAppWidgetService)) {
                traceBeginAndSlog("StartAppWidgerService");
                mSystemServiceManager.startService(APPWIDGET_SERVICE_CLASS);
                traceEnd();
            }

            // We need to always start this service, regardless of whether the
            // FEATURE_VOICE_RECOGNIZERS feature is set, because it needs to take care
            // of initializing various settings.  It will internally modify its behavior
            // based on that feature.
            traceBeginAndSlog("StartVoiceRecognitionManager");
            mSystemServiceManager.startService(VOICE_RECOGNITION_MANAGER_SERVICE_CLASS);
            traceEnd();

            if (GestureLauncherService.isGestureLauncherEnabled(context.getResources())) {
                traceBeginAndSlog("StartGestureLauncher");
                mSystemServiceManager.startService(GestureLauncherService.class);
                traceEnd();
            }
            traceBeginAndSlog("StartSensorNotification");
            mSystemServiceManager.startService(SensorNotificationService.class);
            traceEnd();

            traceBeginAndSlog("StartContextHubSystemService");
            mSystemServiceManager.startService(ContextHubSystemService.class);
            traceEnd();

            traceBeginAndSlog("StartDiskStatsService");
            try {
                ServiceManager.addService("diskstats", new DiskStatsService(context));
            } catch (Throwable e) {
                reportWtf("starting DiskStats Service", e);
            }
            traceEnd();

            // timezone.RulesManagerService will prevent a device starting up if the chain of trust
            // required for safe time zone updates might be broken. RuleManagerService cannot do
            // this check when mOnlyCore == true, so we don't enable the service in this case.
            // This service requires that JobSchedulerService is already started when it starts.
            final boolean startRulesManagerService =
                    !mOnlyCore && context.getResources().getBoolean(
                            R.bool.config_enableUpdateableTimeZoneRules);
            if (startRulesManagerService) {
                traceBeginAndSlog("StartTimeZoneRulesManagerService");
                mSystemServiceManager.startService(TIME_ZONE_RULES_MANAGER_SERVICE_CLASS);
                traceEnd();
            }

            if (!isWatch) {
                traceBeginAndSlog("StartNetworkTimeUpdateService");
                try {
                    networkTimeUpdater = new NetworkTimeUpdateService(context);
                    ServiceManager.addService("network_time_update_service", networkTimeUpdater);
                } catch (Throwable e) {
                    reportWtf("starting NetworkTimeUpdate service", e);
                }
                traceEnd();
            }

            traceBeginAndSlog("StartCommonTimeManagementService");
            try {
                commonTimeMgmtService = new CommonTimeManagementService(context);
                ServiceManager.addService("commontime_management", commonTimeMgmtService);
            } catch (Throwable e) {
                reportWtf("starting CommonTimeManagementService service", e);
            }
            traceEnd();

            traceBeginAndSlog("CertBlacklister");
            try {
                CertBlacklister blacklister = new CertBlacklister(context);
            } catch (Throwable e) {
                reportWtf("starting CertBlacklister", e);
            }
            traceEnd();

            if (EmergencyAffordanceManager.ENABLED) {
                // EmergencyMode service
                traceBeginAndSlog("StartEmergencyAffordanceService");
                mSystemServiceManager.startService(EmergencyAffordanceService.class);
                traceEnd();
            }

            // Dreams (interactive idle-time views, a/k/a screen savers, and doze mode)
            traceBeginAndSlog("StartDreamManager");
            mSystemServiceManager.startService(DreamManagerService.class);
            traceEnd();

            traceBeginAndSlog("AddGraphicsStatsService");
            ServiceManager.addService(GraphicsStatsService.GRAPHICS_STATS_SERVICE,
                new GraphicsStatsService(context));
            traceEnd();

            if (CoverageService.ENABLED) {
                traceBeginAndSlog("AddCoverageService");
                ServiceManager.addService(CoverageService.COVERAGE_SERVICE, new CoverageService());
                traceEnd();
            }

            if (mPackageManager.hasSystemFeature(PackageManager.FEATURE_PRINTING)) {
                traceBeginAndSlog("StartPrintManager");
                mSystemServiceManager.startService(PRINT_MANAGER_SERVICE_CLASS);
                traceEnd();
            }

            if (mPackageManager.hasSystemFeature(PackageManager.FEATURE_COMPANION_DEVICE_SETUP)) {
                traceBeginAndSlog("StartCompanionDeviceManager");
                mSystemServiceManager.startService(COMPANION_DEVICE_MANAGER_SERVICE_CLASS);
                traceEnd();
            }

            traceBeginAndSlog("StartRestrictionManager");
            mSystemServiceManager.startService(RestrictionsManagerService.class);
            traceEnd();

            traceBeginAndSlog("StartMediaSessionService");
            mSystemServiceManager.startService(MediaSessionService.class);
            traceEnd();

            traceBeginAndSlog("StartMediaUpdateService");
            mSystemServiceManager.startService(MediaUpdateService.class);
            traceEnd();

            if (mPackageManager.hasSystemFeature(PackageManager.FEATURE_HDMI_CEC)) {
                traceBeginAndSlog("StartHdmiControlService");
                mSystemServiceManager.startService(HdmiControlService.class);
                traceEnd();
            }

            if (mPackageManager.hasSystemFeature(PackageManager.FEATURE_LIVE_TV)
                    || mPackageManager.hasSystemFeature(PackageManager.FEATURE_LEANBACK)) {
                traceBeginAndSlog("StartTvInputManager");
                mSystemServiceManager.startService(TvInputManagerService.class);
                traceEnd();
            }

            if (mPackageManager.hasSystemFeature(PackageManager.FEATURE_PICTURE_IN_PICTURE)) {
                traceBeginAndSlog("StartMediaResourceMonitor");
                mSystemServiceManager.startService(MediaResourceMonitorService.class);
                traceEnd();
            }

            if (mPackageManager.hasSystemFeature(PackageManager.FEATURE_LEANBACK)) {
                traceBeginAndSlog("StartTvRemoteService");
                mSystemServiceManager.startService(TvRemoteService.class);
                traceEnd();
            }

            traceBeginAndSlog("StartMediaRouterService");
            try {
                mediaRouter = new MediaRouterService(context);
                ServiceManager.addService(Context.MEDIA_ROUTER_SERVICE, mediaRouter);
            } catch (Throwable e) {
                reportWtf("starting MediaRouterService", e);
            }
            traceEnd();

            if (mPackageManager.hasSystemFeature(PackageManager.FEATURE_FINGERPRINT)) {
                traceBeginAndSlog("StartFingerprintSensor");
                mSystemServiceManager.startService(FingerprintService.class);
                traceEnd();
            }

            traceBeginAndSlog("StartBackgroundDexOptService");
            try {
                BackgroundDexOptService.schedule(context);
            } catch (Throwable e) {
                reportWtf("starting StartBackgroundDexOptService", e);
            }
            traceEnd();

            traceBeginAndSlog("StartPruneInstantAppsJobService");
            try {
                PruneInstantAppsJobService.schedule(context);
            } catch (Throwable e) {
                reportWtf("StartPruneInstantAppsJobService", e);
            }
            traceEnd();

            // LauncherAppsService uses ShortcutService.
            traceBeginAndSlog("StartShortcutServiceLifecycle");
            mSystemServiceManager.startService(ShortcutService.Lifecycle.class);
            traceEnd();

            traceBeginAndSlog("StartLauncherAppsService");
            mSystemServiceManager.startService(LauncherAppsService.class);
            traceEnd();

            traceBeginAndSlog("StartCrossProfileAppsService");
            mSystemServiceManager.startService(CrossProfileAppsService.class);
            traceEnd();
        }

        if (!isWatch) {
            traceBeginAndSlog("StartMediaProjectionManager");
            mSystemServiceManager.startService(MediaProjectionManagerService.class);
            traceEnd();
        }

        if (isWatch) {
            traceBeginAndSlog("StartWearConfigService");
            mSystemServiceManager.startService(WEAR_CONFIG_SERVICE_CLASS);
            traceEnd();

            traceBeginAndSlog("StartWearConnectivityService");
            mSystemServiceManager.startService(WEAR_CONNECTIVITY_SERVICE_CLASS);
            traceEnd();

            traceBeginAndSlog("StartWearTimeService");
            mSystemServiceManager.startService(WEAR_DISPLAY_SERVICE_CLASS);
            mSystemServiceManager.startService(WEAR_TIME_SERVICE_CLASS);
            traceEnd();

            if (enableLeftyService) {
                traceBeginAndSlog("StartWearLeftyService");
                mSystemServiceManager.startService(WEAR_LEFTY_SERVICE_CLASS);
                traceEnd();
            }

            traceBeginAndSlog("StartWearGlobalActionsService");
            mSystemServiceManager.startService(WEAR_GLOBAL_ACTIONS_SERVICE_CLASS);
            traceEnd();
        }

        if (!disableSlices) {
            traceBeginAndSlog("StartSliceManagerService");
            mSystemServiceManager.startService(SLICE_MANAGER_SERVICE_CLASS);
            traceEnd();
        }

        if (!disableCameraService) {
            traceBeginAndSlog("StartCameraServiceProxy");
            mSystemServiceManager.startService(CameraServiceProxy.class);
            traceEnd();
        }

        if (context.getPackageManager().hasSystemFeature(PackageManager.FEATURE_EMBEDDED)) {
            traceBeginAndSlog("StartIoTSystemService");
            mSystemServiceManager.startService(IOT_SERVICE_CLASS);
            traceEnd();
        }

        // Statsd helper
        traceBeginAndSlog("StartStatsCompanionService");
        mSystemServiceManager.startService(StatsCompanionService.Lifecycle.class);
        traceEnd();

        // Before things start rolling, be sure we have decided whether
        // we are in safe mode.
        final boolean safeMode = wm.detectSafeMode();
        if (safeMode) {
            traceBeginAndSlog("EnterSafeModeAndDisableJitCompilation");
            mActivityManagerService.enterSafeMode();
            // Disable the JIT for the system_server process
            VMRuntime.getRuntime().disableJitCompilation();
            traceEnd();
        } else {
            // Enable the JIT for the system_server process
            traceBeginAndSlog("StartJitCompilation");
            VMRuntime.getRuntime().startJitCompilation();
            traceEnd();
        }

        // MMS service broker
        traceBeginAndSlog("StartMmsService");
        mmsService = mSystemServiceManager.startService(MmsServiceBroker.class);
        traceEnd();

        if (mPackageManager.hasSystemFeature(PackageManager.FEATURE_AUTOFILL)) {
            traceBeginAndSlog("StartAutoFillService");
            mSystemServiceManager.startService(AUTO_FILL_MANAGER_SERVICE_CLASS);
            traceEnd();
        }

        // It is now time to start up the app processes...

        traceBeginAndSlog("MakeVibratorServiceReady");
        try {
            vibrator.systemReady();
        } catch (Throwable e) {
            reportWtf("making Vibrator Service ready", e);
        }
        traceEnd();

        traceBeginAndSlog("MakeLockSettingsServiceReady");
        if (lockSettings != null) {
            try {
                lockSettings.systemReady();
            } catch (Throwable e) {
                reportWtf("making Lock Settings Service ready", e);
            }
        }
        traceEnd();

        // Needed by DevicePolicyManager for initialization
        traceBeginAndSlog("StartBootPhaseLockSettingsReady");
        mSystemServiceManager.startBootPhase(SystemService.PHASE_LOCK_SETTINGS_READY);
        traceEnd();

        traceBeginAndSlog("StartBootPhaseSystemServicesReady");
        mSystemServiceManager.startBootPhase(SystemService.PHASE_SYSTEM_SERVICES_READY);
        traceEnd();

        traceBeginAndSlog("MakeWindowManagerServiceReady");
        try {
            wm.systemReady();
        } catch (Throwable e) {
            reportWtf("making Window Manager Service ready", e);
        }
        traceEnd();

        if (safeMode) {
            mActivityManagerService.showSafeModeOverlay();
        }

        // Update the configuration for this context by hand, because we're going
        // to start using it before the config change done in wm.systemReady() will
        // propagate to it.
        final Configuration config = wm.computeNewConfiguration(DEFAULT_DISPLAY);
        DisplayMetrics metrics = new DisplayMetrics();
        WindowManager w = (WindowManager)context.getSystemService(Context.WINDOW_SERVICE);
        w.getDefaultDisplay().getMetrics(metrics);
        context.getResources().updateConfiguration(config, metrics);

        // The system context's theme may be configuration-dependent.
        final Theme systemTheme = context.getTheme();
        if (systemTheme.getChangingConfigurations() != 0) {
            systemTheme.rebase();
        }

        traceBeginAndSlog("MakePowerManagerServiceReady");
        try {
            // TODO: use boot phase
            mPowerManagerService.systemReady(mActivityManagerService.getAppOpsService());
        } catch (Throwable e) {
            reportWtf("making Power Manager Service ready", e);
        }
        traceEnd();

        traceBeginAndSlog("MakePackageManagerServiceReady");
        mPackageManagerService.systemReady();
        traceEnd();

        traceBeginAndSlog("MakeDisplayManagerServiceReady");
        try {
            // TODO: use boot phase and communicate these flags some other way
            mDisplayManagerService.systemReady(safeMode, mOnlyCore);
        } catch (Throwable e) {
            reportWtf("making Display Manager Service ready", e);
        }
        traceEnd();

        mSystemServiceManager.setSafeMode(safeMode);

        // Start device specific services
        traceBeginAndSlog("StartDeviceSpecificServices");
        final String[] classes = mSystemContext.getResources().getStringArray(
                R.array.config_deviceSpecificSystemServices);
        for (final String className : classes) {
            traceBeginAndSlog("StartDeviceSpecificServices " + className);
            try {
                mSystemServiceManager.startService(className);
            } catch (Throwable e) {
                reportWtf("starting " + className, e);
            }
            traceEnd();
        }
        traceEnd();

        traceBeginAndSlog("StartBootPhaseDeviceSpecificServicesReady");
        mSystemServiceManager.startBootPhase(SystemService.PHASE_DEVICE_SPECIFIC_SERVICES_READY);
        traceEnd();

        // These are needed to propagate to the runnable below.
        final NetworkManagementService networkManagementF = networkManagement;
        final NetworkStatsService networkStatsF = networkStats;
        final NetworkPolicyManagerService networkPolicyF = networkPolicy;
        final ConnectivityService connectivityF = connectivity;
        final LocationManagerService locationF = location;
        final CountryDetectorService countryDetectorF = countryDetector;
        final NetworkTimeUpdateService networkTimeUpdaterF = networkTimeUpdater;
        final CommonTimeManagementService commonTimeMgmtServiceF = commonTimeMgmtService;
        final InputManagerService inputManagerF = inputManager;
        final TelephonyRegistry telephonyRegistryF = telephonyRegistry;
        final MediaRouterService mediaRouterF = mediaRouter;
        final MmsServiceBroker mmsServiceF = mmsService;
        final IpSecService ipSecServiceF = ipSecService;
        final WindowManagerService windowManagerF = wm;

        // We now tell the activity manager it is okay to run third party
        // code.  It will call back into us once it has gotten to the state
        // where third party code can really run (but before it has actually
        // started launching the initial applications), for us to complete our
        // initialization.
        mActivityManagerService.systemReady(() -> {
            Slog.i(TAG, "Making services ready");
            traceBeginAndSlog("StartActivityManagerReadyPhase");
            mSystemServiceManager.startBootPhase(
                    SystemService.PHASE_ACTIVITY_MANAGER_READY);
            traceEnd();
            traceBeginAndSlog("StartObservingNativeCrashes");
            try {
                mActivityManagerService.startObservingNativeCrashes();
            } catch (Throwable e) {
                reportWtf("observing native crashes", e);
            }
            traceEnd();

            // No dependency on Webview preparation in system server. But this should
            // be completed before allowing 3rd party
            final String WEBVIEW_PREPARATION = "WebViewFactoryPreparation";
            Future<?> webviewPrep = null;
            if (!mOnlyCore && mWebViewUpdateService != null) {
                webviewPrep = SystemServerInitThreadPool.get().submit(() -> {
                    Slog.i(TAG, WEBVIEW_PREPARATION);
                    TimingsTraceLog traceLog = new TimingsTraceLog(
                            SYSTEM_SERVER_TIMING_ASYNC_TAG, Trace.TRACE_TAG_SYSTEM_SERVER);
                    traceLog.traceBegin(WEBVIEW_PREPARATION);
                    ConcurrentUtils.waitForFutureNoInterrupt(mZygotePreload, "Zygote preload");
                    mZygotePreload = null;
                    mWebViewUpdateService.prepareWebViewInSystemServer();
                    traceLog.traceEnd();
                }, WEBVIEW_PREPARATION);
            }

            if (mPackageManager.hasSystemFeature(PackageManager.FEATURE_AUTOMOTIVE)) {
                traceBeginAndSlog("StartCarServiceHelperService");
                mSystemServiceManager.startService(CAR_SERVICE_HELPER_SERVICE_CLASS);
                traceEnd();
            }

            traceBeginAndSlog("StartSystemUI");
            try {
                startSystemUi(context, windowManagerF);
            } catch (Throwable e) {
                reportWtf("starting System UI", e);
            }
            traceEnd();

            if (!isAndroidAuto) {
                traceBeginAndSlog("MakeNetworkManagementServiceReady");
                try {
                    if (networkManagementF != null) networkManagementF.systemReady();
                } catch (Throwable e) {
                    reportWtf("making Network Managment Service ready", e);
                }
                CountDownLatch networkPolicyInitReadySignal = null;
                if (networkPolicyF != null) {
                    networkPolicyInitReadySignal = networkPolicyF
                            .networkScoreAndNetworkManagementServiceReady();
                }
                traceEnd();
                traceBeginAndSlog("MakeIpSecServiceReady");
                try {
                    if (ipSecServiceF != null) ipSecServiceF.systemReady();
                } catch (Throwable e) {
                    reportWtf("making IpSec Service ready", e);
                }
                traceEnd();
                traceBeginAndSlog("MakeNetworkStatsServiceReady");
                try {
                    if (networkStatsF != null) networkStatsF.systemReady();
                } catch (Throwable e) {
                    reportWtf("making Network Stats Service ready", e);
                }
                traceEnd();
                traceBeginAndSlog("MakeConnectivityServiceReady");
                try {
                    if (connectivityF != null) connectivityF.systemReady();
                } catch (Throwable e) {
                    reportWtf("making Connectivity Service ready", e);
                }
                traceEnd();
                traceBeginAndSlog("MakeNetworkPolicyServiceReady");
                try {
                    if (networkPolicyF != null) {
                        networkPolicyF.systemReady(networkPolicyInitReadySignal);
                    }
                } catch (Throwable e) {
                    reportWtf("making Network Policy Service ready", e);
                }
                traceEnd();
            } else {
                mNetworkPrepare = SystemServerInitThreadPool.get().submit(() -> {
                    try {
                        if (networkManagementF != null) networkManagementF.systemReady();
                    } catch (Throwable e) {
                        reportWtf("making Network Managment Service ready", e);
                    }
                    CountDownLatch networkPolicyInitReadySignal = null;
                    if (networkPolicyF != null) {
                        networkPolicyInitReadySignal = networkPolicyF
                                .networkScoreAndNetworkManagementServiceReady();
                    }
                    try {
                        if (ipSecServiceF != null) ipSecServiceF.systemReady();
                    } catch (Throwable e) {
                        reportWtf("making IpSec Service ready", e);
                    }
                    try {
                        if (networkStatsF != null) networkStatsF.systemReady();
                    } catch (Throwable e) {
                        reportWtf("making Network Stats Service ready", e);
                    }
                    try {
                        if (connectivityF != null) connectivityF.systemReady();
                    } catch (Throwable e) {
                        reportWtf("making Connectivity Service ready", e);
                    }
                    try {
                        if (networkPolicyF != null) {
                            networkPolicyF.systemReady(networkPolicyInitReadySignal);
                        }
                    } catch (Throwable e) {
                        reportWtf("making Network Policy Service ready", e);
                    }
                }, START_NETWORK);
            }

            traceBeginAndSlog("StartWatchdog");
            Watchdog.getInstance().start();
            traceEnd();

            // Wait for all packages to be prepared
            mPackageManagerService.waitForAppDataPrepared();

            // It is now okay to let the various system services start their
            // third party code...
            traceBeginAndSlog("PhaseThirdPartyAppsCanStart");
            // confirm webview completion before starting 3rd party
            if (webviewPrep != null) {
                ConcurrentUtils.waitForFutureNoInterrupt(webviewPrep, WEBVIEW_PREPARATION);
            }
            mSystemServiceManager.startBootPhase(
                    SystemService.PHASE_THIRD_PARTY_APPS_CAN_START);
            traceEnd();

            traceBeginAndSlog("MakeLocationServiceReady");
            try {
                if (locationF != null) locationF.systemRunning();
            } catch (Throwable e) {
                reportWtf("Notifying Location Service running", e);
            }
            traceEnd();
            traceBeginAndSlog("MakeCountryDetectionServiceReady");
            try {
                if (countryDetectorF != null) countryDetectorF.systemRunning();
            } catch (Throwable e) {
                reportWtf("Notifying CountryDetectorService running", e);
            }
            traceEnd();
            traceBeginAndSlog("MakeNetworkTimeUpdateReady");
            try {
                if (networkTimeUpdaterF != null) networkTimeUpdaterF.systemRunning();
            } catch (Throwable e) {
                reportWtf("Notifying NetworkTimeService running", e);
            }
            traceEnd();
            traceBeginAndSlog("MakeCommonTimeManagementServiceReady");
            try {
                if (commonTimeMgmtServiceF != null) {
                    commonTimeMgmtServiceF.systemRunning();
                }
            } catch (Throwable e) {
                reportWtf("Notifying CommonTimeManagementService running", e);
            }
            traceEnd();
            traceBeginAndSlog("MakeInputManagerServiceReady");
            try {
                // TODO(BT) Pass parameter to input manager
                if (inputManagerF != null) inputManagerF.systemRunning();
            } catch (Throwable e) {
                reportWtf("Notifying InputManagerService running", e);
            }
            traceEnd();
            traceBeginAndSlog("MakeTelephonyRegistryReady");
            try {
                if (telephonyRegistryF != null) telephonyRegistryF.systemRunning();
            } catch (Throwable e) {
                reportWtf("Notifying TelephonyRegistry running", e);
            }
            traceEnd();
            traceBeginAndSlog("MakeMediaRouterServiceReady");
            try {
                if (mediaRouterF != null) mediaRouterF.systemRunning();
            } catch (Throwable e) {
                reportWtf("Notifying MediaRouterService running", e);
            }
            traceEnd();
            traceBeginAndSlog("MakeMmsServiceReady");
            try {
                if (mmsServiceF != null) mmsServiceF.systemRunning();
            } catch (Throwable e) {
                reportWtf("Notifying MmsService running", e);
            }
            traceEnd();

            traceBeginAndSlog("IncidentDaemonReady");
            try {
                // TODO: Switch from checkService to getService once it's always
                // in the build and should reliably be there.
                final IIncidentManager incident = IIncidentManager.Stub.asInterface(
                        ServiceManager.getService(Context.INCIDENT_SERVICE));
                if (incident != null) incident.systemRunning();
            } catch (Throwable e) {
                reportWtf("Notifying incident daemon running", e);
            }
            traceEnd();
        }, BOOT_TIMINGS_TRACE_LOG);

        if (mNetworkPrepare != null) {
            ConcurrentUtils.waitForFutureNoInterrupt(mNetworkPrepare, START_NETWORK);
        }
    }

    static final void startSystemUi(Context context, WindowManagerService windowManager) {
        Intent intent = new Intent();
        intent.setComponent(new ComponentName("com.android.systemui",
                    "com.android.systemui.SystemUIService"));
        intent.addFlags(Intent.FLAG_DEBUG_TRIAGED_MISSING);
        //Slog.d(TAG, "Starting service: " + intent);
        context.startServiceAsUser(intent, UserHandle.SYSTEM);
        windowManager.onSystemUiStarted();
    }

    private static void traceBeginAndSlog(String name) {
        Slog.i(TAG, name);
        BOOT_TIMINGS_TRACE_LOG.traceBegin(name);
    }

    private static void traceEnd() {
        BOOT_TIMINGS_TRACE_LOG.traceEnd();
    }
}<|MERGE_RESOLUTION|>--- conflicted
+++ resolved
@@ -312,10 +312,6 @@
             isAndroidAuto = true;
         }
 
-<<<<<<< HEAD
-        if (isAndroidAuto)
-            SystemProperties.set("vendor.all.system_server.start", "1");
-=======
         if (isAndroidAuto) {
             SystemProperties.set("vendor.all.system_server.start", "1");
         } else {
@@ -328,7 +324,6 @@
                 Slog.e("System", "************ Failed to start the delayed system services", ex);
             }
         }
->>>>>>> a79aaee5
     }
 
     private void run() {
