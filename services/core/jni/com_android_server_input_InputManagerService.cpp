/*
 * Copyright (C) 2010 The Android Open Source Project
 *
 * Licensed under the Apache License, Version 2.0 (the "License");
 * you may not use this file except in compliance with the License.
 * You may obtain a copy of the License at
 *
 *      http://www.apache.org/licenses/LICENSE-2.0
 *
 * Unless required by applicable law or agreed to in writing, software
 * distributed under the License is distributed on an "AS IS" BASIS,
 * WITHOUT WARRANTIES OR CONDITIONS OF ANY KIND, either express or implied.
 * See the License for the specific language governing permissions and
 * limitations under the License.
 */

#define LOG_TAG "InputManager-JNI"

#define ATRACE_TAG ATRACE_TAG_INPUT

//#define LOG_NDEBUG 0

// Log debug messages about InputReaderPolicy
#define DEBUG_INPUT_READER_POLICY 0

// Log debug messages about InputDispatcherPolicy
#define DEBUG_INPUT_DISPATCHER_POLICY 0


#include <atomic>
#include <cinttypes>
#include <limits.h>
#include <android-base/parseint.h>
#include <android-base/stringprintf.h>
#include <android_runtime/AndroidRuntime.h>
#include <android_runtime/Log.h>

#include <utils/Log.h>
#include <utils/Looper.h>
#include <utils/threads.h>
#include <utils/Trace.h>

#include <binder/IServiceManager.h>

#include <input/PointerController.h>
#include <input/SpriteController.h>
#include <ui/Region.h>

#include <inputflinger/InputManager.h>

#include <android_os_MessageQueue.h>
#include <android_view_InputChannel.h>
#include <android_view_InputDevice.h>
#include <android_view_KeyEvent.h>
#include <android_view_MotionEvent.h>
#include <android_view_PointerIcon.h>
#include <android_view_VerifiedKeyEvent.h>
#include <android_view_VerifiedMotionEvent.h>

#include <nativehelper/ScopedLocalFrame.h>
#include <nativehelper/ScopedLocalRef.h>
#include <nativehelper/ScopedPrimitiveArray.h>
#include <nativehelper/ScopedUtfChars.h>

#include "com_android_server_power_PowerManagerService.h"
#include "android_hardware_input_InputApplicationHandle.h"
#include "android_hardware_input_InputWindowHandle.h"
#include "android_hardware_display_DisplayViewport.h"
#include "android_util_Binder.h"

#include <vector>

#define INDENT "  "

using android::base::ParseUint;
using android::base::StringPrintf;

namespace android {

// The exponent used to calculate the pointer speed scaling factor.
// The scaling factor is calculated as 2 ^ (speed * exponent),
// where the speed ranges from -7 to + 7 and is supplied by the user.
static const float POINTER_SPEED_EXPONENT = 1.0f / 4;

static struct {
    jclass clazz;
    jmethodID notifyConfigurationChanged;
    jmethodID notifyInputDevicesChanged;
    jmethodID notifySwitch;
    jmethodID notifyInputChannelBroken;
    jmethodID notifyANR;
    jmethodID notifyFocusChanged;
    jmethodID filterInputEvent;
    jmethodID interceptKeyBeforeQueueing;
    jmethodID interceptMotionBeforeQueueingNonInteractive;
    jmethodID interceptKeyBeforeDispatching;
    jmethodID dispatchUnhandledKey;
    jmethodID checkInjectEventsPermission;
    jmethodID onPointerDownOutsideFocus;
    jmethodID getVirtualKeyQuietTimeMillis;
    jmethodID getExcludedDeviceNames;
    jmethodID getInputPortAssociations;
    jmethodID getKeyRepeatTimeout;
    jmethodID getKeyRepeatDelay;
    jmethodID getHoverTapTimeout;
    jmethodID getHoverTapSlop;
    jmethodID getDoubleTapTimeout;
    jmethodID getLongPressTimeout;
    jmethodID getPointerLayer;
    jmethodID getPointerIcon;
    jmethodID getPointerDisplayId;
    jmethodID getKeyboardLayoutOverlay;
    jmethodID getDeviceAlias;
    jmethodID getTouchCalibrationForInputDevice;
    jmethodID getContextForDisplay;
} gServiceClassInfo;

static struct {
    jclass clazz;
} gInputDeviceClassInfo;

static struct {
    jclass clazz;
} gKeyEventClassInfo;

static struct {
    jclass clazz;
} gMotionEventClassInfo;

static struct {
    jclass clazz;
    jmethodID constructor;
} gInputDeviceIdentifierInfo;

static struct {
    jclass clazz;
    jmethodID getAffineTransform;
} gTouchCalibrationClassInfo;

// --- Global functions ---

template<typename T>
inline static T min(const T& a, const T& b) {
    return a < b ? a : b;
}

template<typename T>
inline static T max(const T& a, const T& b) {
    return a > b ? a : b;
}

static inline const char* toString(bool value) {
    return value ? "true" : "false";
}

static void loadSystemIconAsSpriteWithPointerIcon(JNIEnv* env, jobject contextObj, int32_t style,
        PointerIcon* outPointerIcon, SpriteIcon* outSpriteIcon) {
    status_t status = android_view_PointerIcon_loadSystemIcon(env,
            contextObj, style, outPointerIcon);
    if (!status) {
        outSpriteIcon->bitmap = outPointerIcon->bitmap.copy(ANDROID_BITMAP_FORMAT_RGBA_8888);
        outSpriteIcon->style = outPointerIcon->style;
        outSpriteIcon->hotSpotX = outPointerIcon->hotSpotX;
        outSpriteIcon->hotSpotY = outPointerIcon->hotSpotY;
    }
}

static void loadSystemIconAsSprite(JNIEnv* env, jobject contextObj, int32_t style,
                                   SpriteIcon* outSpriteIcon) {
    PointerIcon pointerIcon;
    loadSystemIconAsSpriteWithPointerIcon(env, contextObj, style, &pointerIcon, outSpriteIcon);
}

enum {
    WM_ACTION_PASS_TO_USER = 1,
};

static std::string getStringElementFromJavaArray(JNIEnv* env, jobjectArray array, jsize index) {
    jstring item = jstring(env->GetObjectArrayElement(array, index));
    ScopedUtfChars chars(env, item);
    std::string result(chars.c_str());
    return result;
}

// --- NativeInputManager ---

class NativeInputManager : public virtual RefBase,
    public virtual InputReaderPolicyInterface,
    public virtual InputDispatcherPolicyInterface,
    public virtual PointerControllerPolicyInterface {
protected:
    virtual ~NativeInputManager();

public:
    NativeInputManager(jobject contextObj, jobject serviceObj, const sp<Looper>& looper);

    inline sp<InputManager> getInputManager() const { return mInputManager; }

    void dump(std::string& dump);

    void setDisplayViewports(JNIEnv* env, jobjectArray viewportObjArray);

    status_t registerInputChannel(JNIEnv* env, const sp<InputChannel>& inputChannel);
    status_t registerInputMonitor(JNIEnv* env, const sp<InputChannel>& inputChannel,
            int32_t displayId, bool isGestureMonitor);
    status_t unregisterInputChannel(JNIEnv* env, const sp<InputChannel>& inputChannel);
    status_t pilferPointers(const sp<IBinder>& token);

    void setInputWindows(JNIEnv* env, jobjectArray windowHandleObjArray, int32_t displayId);
    void setFocusedApplication(JNIEnv* env, int32_t displayId, jobject applicationHandleObj);
    void setFocusedDisplay(JNIEnv* env, int32_t displayId);
    void setInputDispatchMode(bool enabled, bool frozen);
    void setSystemUiVisibility(int32_t visibility);
    void setPointerSpeed(int32_t speed);
    void setInputDeviceEnabled(uint32_t deviceId, bool enabled);
    void setShowTouches(bool enabled);
    void setInteractive(bool interactive);
    void reloadCalibration();
    void setPointerIconType(int32_t iconId);
    void reloadPointerIcons();
    void setCustomPointerIcon(const SpriteIcon& icon);
    void setPointerCapture(bool enabled);
    void setMotionClassifierEnabled(bool enabled);

    /* --- InputReaderPolicyInterface implementation --- */

    virtual void getReaderConfiguration(InputReaderConfiguration* outConfig);
    virtual sp<PointerControllerInterface> obtainPointerController(int32_t deviceId);
    virtual void notifyInputDevicesChanged(const std::vector<InputDeviceInfo>& inputDevices);
    virtual sp<KeyCharacterMap> getKeyboardLayoutOverlay(const InputDeviceIdentifier& identifier);
    virtual std::string getDeviceAlias(const InputDeviceIdentifier& identifier);
    virtual TouchAffineTransformation getTouchAffineTransformation(JNIEnv *env,
            jfloatArray matrixArr);
    virtual TouchAffineTransformation getTouchAffineTransformation(
            const std::string& inputDeviceDescriptor, int32_t surfaceRotation);

    /* --- InputDispatcherPolicyInterface implementation --- */

    virtual void notifySwitch(nsecs_t when, uint32_t switchValues, uint32_t switchMask,
            uint32_t policyFlags);
    virtual void notifyConfigurationChanged(nsecs_t when);
    virtual nsecs_t notifyANR(const sp<InputApplicationHandle>& inputApplicationHandle,
            const sp<IBinder>& token,
            const std::string& reason);
    virtual void notifyInputChannelBroken(const sp<IBinder>& token);
    virtual void notifyFocusChanged(const sp<IBinder>& oldToken, const sp<IBinder>& newToken);
    virtual bool filterInputEvent(const InputEvent* inputEvent, uint32_t policyFlags);
    virtual void getDispatcherConfiguration(InputDispatcherConfiguration* outConfig);
    virtual void interceptKeyBeforeQueueing(const KeyEvent* keyEvent, uint32_t& policyFlags);
    virtual void interceptMotionBeforeQueueing(const int32_t displayId, nsecs_t when,
            uint32_t& policyFlags);
    virtual nsecs_t interceptKeyBeforeDispatching(
            const sp<IBinder>& token,
            const KeyEvent* keyEvent, uint32_t policyFlags);
    virtual bool dispatchUnhandledKey(const sp<IBinder>& token,
            const KeyEvent* keyEvent, uint32_t policyFlags, KeyEvent* outFallbackKeyEvent);
    virtual void pokeUserActivity(nsecs_t eventTime, int32_t eventType);
    virtual bool checkInjectEventsPermissionNonReentrant(
            int32_t injectorPid, int32_t injectorUid);
    virtual void onPointerDownOutsideFocus(const sp<IBinder>& touchedToken);

    /* --- PointerControllerPolicyInterface implementation --- */

    virtual void loadPointerIcon(SpriteIcon* icon, int32_t displayId);
    virtual void loadPointerResources(PointerResources* outResources, int32_t displayId);
    virtual void loadAdditionalMouseResources(std::map<int32_t, SpriteIcon>* outResources,
            std::map<int32_t, PointerAnimation>* outAnimationResources, int32_t displayId);
    virtual int32_t getDefaultPointerIconId();
    virtual int32_t getCustomPointerIconId();

private:
    sp<InputManager> mInputManager;

    jobject mServiceObj;
    sp<Looper> mLooper;

    Mutex mLock;
    struct Locked {
        // Display size information.
        std::vector<DisplayViewport> viewports;

        // System UI visibility.
        int32_t systemUiVisibility;

        // Pointer speed.
        int32_t pointerSpeed;

        // True if pointer gestures are enabled.
        bool pointerGesturesEnabled;

        // Show touches feature enable/disable.
        bool showTouches;

        // Pointer capture feature enable/disable.
        bool pointerCapture;

        // Sprite controller singleton, created on first use.
        sp<SpriteController> spriteController;

        // Pointer controller singleton, created and destroyed as needed.
        wp<PointerController> pointerController;

        // Input devices to be disabled
        std::set<int32_t> disabledInputDevices;

        // Associated Pointer controller display.
        int32_t pointerDisplayId;
    } mLocked GUARDED_BY(mLock);

    std::atomic<bool> mInteractive;

    void updateInactivityTimeoutLocked();
    void handleInterceptActions(jint wmActions, nsecs_t when, uint32_t& policyFlags);
    void ensureSpriteControllerLocked();
    int32_t getPointerDisplayId();
    void updatePointerDisplayLocked();
    static bool checkAndClearExceptionFromCallback(JNIEnv* env, const char* methodName);

    static inline JNIEnv* jniEnv() {
        return AndroidRuntime::getJNIEnv();
    }
};



NativeInputManager::NativeInputManager(jobject contextObj,
        jobject serviceObj, const sp<Looper>& looper) :
        mLooper(looper), mInteractive(true) {
    JNIEnv* env = jniEnv();

    mServiceObj = env->NewGlobalRef(serviceObj);

    {
        AutoMutex _l(mLock);
        mLocked.systemUiVisibility = ASYSTEM_UI_VISIBILITY_STATUS_BAR_VISIBLE;
        mLocked.pointerSpeed = 0;
        mLocked.pointerGesturesEnabled = true;
        mLocked.showTouches = false;
        mLocked.pointerCapture = false;
        mLocked.pointerDisplayId = ADISPLAY_ID_DEFAULT;
    }
    mInteractive = true;

    mInputManager = new InputManager(this, this);
    defaultServiceManager()->addService(String16("inputflinger"),
            mInputManager, false);
}

NativeInputManager::~NativeInputManager() {
    JNIEnv* env = jniEnv();

    env->DeleteGlobalRef(mServiceObj);
}

void NativeInputManager::dump(std::string& dump) {
    dump += "Input Manager State:\n";
    {
        dump += StringPrintf(INDENT "Interactive: %s\n", toString(mInteractive.load()));
    }
    {
        AutoMutex _l(mLock);
        dump += StringPrintf(INDENT "System UI Visibility: 0x%0" PRIx32 "\n",
                mLocked.systemUiVisibility);
        dump += StringPrintf(INDENT "Pointer Speed: %" PRId32 "\n", mLocked.pointerSpeed);
        dump += StringPrintf(INDENT "Pointer Gestures Enabled: %s\n",
                toString(mLocked.pointerGesturesEnabled));
        dump += StringPrintf(INDENT "Show Touches: %s\n", toString(mLocked.showTouches));
        dump += StringPrintf(INDENT "Pointer Capture Enabled: %s\n", toString(mLocked.pointerCapture));
    }
    dump += "\n";

    mInputManager->getReader()->dump(dump);
    dump += "\n";

    mInputManager->getClassifier()->dump(dump);
    dump += "\n";

    mInputManager->getDispatcher()->dump(dump);
    dump += "\n";
}

bool NativeInputManager::checkAndClearExceptionFromCallback(JNIEnv* env, const char* methodName) {
    if (env->ExceptionCheck()) {
        ALOGE("An exception was thrown by callback '%s'.", methodName);
        LOGE_EX(env);
        env->ExceptionClear();
        return true;
    }
    return false;
}

void NativeInputManager::setDisplayViewports(JNIEnv* env, jobjectArray viewportObjArray) {
    std::vector<DisplayViewport> viewports;

    if (viewportObjArray) {
        jsize length = env->GetArrayLength(viewportObjArray);
        for (jsize i = 0; i < length; i++) {
            jobject viewportObj = env->GetObjectArrayElement(viewportObjArray, i);
            if (! viewportObj) {
                break; // found null element indicating end of used portion of the array
            }

            DisplayViewport viewport;
            android_hardware_display_DisplayViewport_toNative(env, viewportObj, &viewport);
            ALOGI("Viewport [%d] to add: %s", (int) i, viewport.uniqueId.c_str());
            viewports.push_back(viewport);

            env->DeleteLocalRef(viewportObj);
        }
    }

    // Get the preferred pointer controller displayId.
    int32_t pointerDisplayId = getPointerDisplayId();

    { // acquire lock
        AutoMutex _l(mLock);
        mLocked.viewports = viewports;
        mLocked.pointerDisplayId = pointerDisplayId;
    } // release lock

    mInputManager->getReader()->requestRefreshConfiguration(
            InputReaderConfiguration::CHANGE_DISPLAY_INFO);
}

status_t NativeInputManager::registerInputChannel(JNIEnv* /* env */,
        const sp<InputChannel>& inputChannel) {
    ATRACE_CALL();
    return mInputManager->getDispatcher()->registerInputChannel(inputChannel);
}

status_t NativeInputManager::registerInputMonitor(JNIEnv* /* env */,
        const sp<InputChannel>& inputChannel, int32_t displayId, bool isGestureMonitor) {
    ATRACE_CALL();
    return mInputManager->getDispatcher()->registerInputMonitor(
            inputChannel, displayId, isGestureMonitor);
}

status_t NativeInputManager::unregisterInputChannel(JNIEnv* /* env */,
        const sp<InputChannel>& inputChannel) {
    ATRACE_CALL();
    return mInputManager->getDispatcher()->unregisterInputChannel(inputChannel);
}

status_t NativeInputManager::pilferPointers(const sp<IBinder>& token) {
    ATRACE_CALL();
    return mInputManager->getDispatcher()->pilferPointers(token);
}

void NativeInputManager::getReaderConfiguration(InputReaderConfiguration* outConfig) {
    ATRACE_CALL();
    JNIEnv* env = jniEnv();

    jint virtualKeyQuietTime = env->CallIntMethod(mServiceObj,
            gServiceClassInfo.getVirtualKeyQuietTimeMillis);
    if (!checkAndClearExceptionFromCallback(env, "getVirtualKeyQuietTimeMillis")) {
        outConfig->virtualKeyQuietTime = milliseconds_to_nanoseconds(virtualKeyQuietTime);
    }

    outConfig->excludedDeviceNames.clear();
    jobjectArray excludedDeviceNames = jobjectArray(env->CallStaticObjectMethod(
            gServiceClassInfo.clazz, gServiceClassInfo.getExcludedDeviceNames));
    if (!checkAndClearExceptionFromCallback(env, "getExcludedDeviceNames") && excludedDeviceNames) {
        jsize length = env->GetArrayLength(excludedDeviceNames);
        for (jsize i = 0; i < length; i++) {
            std::string deviceName = getStringElementFromJavaArray(env, excludedDeviceNames, i);
            outConfig->excludedDeviceNames.push_back(deviceName);
        }
        env->DeleteLocalRef(excludedDeviceNames);
    }

    // Associations between input ports and display ports
    // The java method packs the information in the following manner:
    // Original data: [{'inputPort1': '1'}, {'inputPort2': '2'}]
    // Received data: ['inputPort1', '1', 'inputPort2', '2']
    // So we unpack accordingly here.
    outConfig->portAssociations.clear();
    jobjectArray portAssociations = jobjectArray(env->CallObjectMethod(mServiceObj,
            gServiceClassInfo.getInputPortAssociations));
    if (!checkAndClearExceptionFromCallback(env, "getInputPortAssociations") && portAssociations) {
        jsize length = env->GetArrayLength(portAssociations);
        for (jsize i = 0; i < length / 2; i++) {
            std::string inputPort = getStringElementFromJavaArray(env, portAssociations, 2 * i);
            std::string displayPortStr =
                    getStringElementFromJavaArray(env, portAssociations, 2 * i + 1);
            uint8_t displayPort;
            // Should already have been validated earlier, but do it here for safety.
            bool success = ParseUint(displayPortStr, &displayPort);
            if (!success) {
                ALOGE("Could not parse entry in port configuration file, received: %s",
                    displayPortStr.c_str());
                continue;
            }
            outConfig->portAssociations.insert({inputPort, displayPort});
        }
        env->DeleteLocalRef(portAssociations);
    }

    jint hoverTapTimeout = env->CallIntMethod(mServiceObj,
            gServiceClassInfo.getHoverTapTimeout);
    if (!checkAndClearExceptionFromCallback(env, "getHoverTapTimeout")) {
        jint doubleTapTimeout = env->CallIntMethod(mServiceObj,
                gServiceClassInfo.getDoubleTapTimeout);
        if (!checkAndClearExceptionFromCallback(env, "getDoubleTapTimeout")) {
            jint longPressTimeout = env->CallIntMethod(mServiceObj,
                    gServiceClassInfo.getLongPressTimeout);
            if (!checkAndClearExceptionFromCallback(env, "getLongPressTimeout")) {
                outConfig->pointerGestureTapInterval = milliseconds_to_nanoseconds(hoverTapTimeout);

                // We must ensure that the tap-drag interval is significantly shorter than
                // the long-press timeout because the tap is held down for the entire duration
                // of the double-tap timeout.
                jint tapDragInterval = max(min(longPressTimeout - 100,
                        doubleTapTimeout), hoverTapTimeout);
                outConfig->pointerGestureTapDragInterval =
                        milliseconds_to_nanoseconds(tapDragInterval);
            }
        }
    }

    jint hoverTapSlop = env->CallIntMethod(mServiceObj,
            gServiceClassInfo.getHoverTapSlop);
    if (!checkAndClearExceptionFromCallback(env, "getHoverTapSlop")) {
        outConfig->pointerGestureTapSlop = hoverTapSlop;
    }

    { // acquire lock
        AutoMutex _l(mLock);

        outConfig->pointerVelocityControlParameters.scale = exp2f(mLocked.pointerSpeed
                * POINTER_SPEED_EXPONENT);
        outConfig->pointerGesturesEnabled = mLocked.pointerGesturesEnabled;

        outConfig->showTouches = mLocked.showTouches;

        outConfig->pointerCapture = mLocked.pointerCapture;

        outConfig->setDisplayViewports(mLocked.viewports);

        outConfig->defaultPointerDisplayId = mLocked.pointerDisplayId;

        outConfig->disabledDevices = mLocked.disabledInputDevices;
    } // release lock
}

sp<PointerControllerInterface> NativeInputManager::obtainPointerController(int32_t /* deviceId */) {
    ATRACE_CALL();
    AutoMutex _l(mLock);

    sp<PointerController> controller = mLocked.pointerController.promote();
    if (controller == nullptr) {
        ensureSpriteControllerLocked();

        controller = new PointerController(this, mLooper, mLocked.spriteController);
        mLocked.pointerController = controller;
        updateInactivityTimeoutLocked();
    }

    return controller;
}

int32_t NativeInputManager::getPointerDisplayId() {
    JNIEnv* env = jniEnv();
    jint pointerDisplayId = env->CallIntMethod(mServiceObj,
            gServiceClassInfo.getPointerDisplayId);
    if (checkAndClearExceptionFromCallback(env, "getPointerDisplayId")) {
        pointerDisplayId = ADISPLAY_ID_DEFAULT;
    }

    return pointerDisplayId;
}

void NativeInputManager::ensureSpriteControllerLocked() REQUIRES(mLock) {
    if (mLocked.spriteController == nullptr) {
        JNIEnv* env = jniEnv();
        jint layer = env->CallIntMethod(mServiceObj, gServiceClassInfo.getPointerLayer);
        if (checkAndClearExceptionFromCallback(env, "getPointerLayer")) {
            layer = -1;
        }
        mLocked.spriteController = new SpriteController(mLooper, layer);
    }
}

void NativeInputManager::notifyInputDevicesChanged(const std::vector<InputDeviceInfo>& inputDevices) {
    ATRACE_CALL();
    JNIEnv* env = jniEnv();

    size_t count = inputDevices.size();
    jobjectArray inputDevicesObjArray = env->NewObjectArray(
            count, gInputDeviceClassInfo.clazz, nullptr);
    if (inputDevicesObjArray) {
        bool error = false;
        for (size_t i = 0; i < count; i++) {
            jobject inputDeviceObj = android_view_InputDevice_create(env, inputDevices[i]);
            if (!inputDeviceObj) {
                error = true;
                break;
            }

            env->SetObjectArrayElement(inputDevicesObjArray, i, inputDeviceObj);
            env->DeleteLocalRef(inputDeviceObj);
        }

        if (!error) {
            env->CallVoidMethod(mServiceObj, gServiceClassInfo.notifyInputDevicesChanged,
                    inputDevicesObjArray);
        }

        env->DeleteLocalRef(inputDevicesObjArray);
    }

    checkAndClearExceptionFromCallback(env, "notifyInputDevicesChanged");
}

sp<KeyCharacterMap> NativeInputManager::getKeyboardLayoutOverlay(
        const InputDeviceIdentifier& identifier) {
    ATRACE_CALL();
    JNIEnv* env = jniEnv();

    sp<KeyCharacterMap> result;
    ScopedLocalRef<jstring> descriptor(env, env->NewStringUTF(identifier.descriptor.c_str()));
    ScopedLocalRef<jobject> identifierObj(env, env->NewObject(gInputDeviceIdentifierInfo.clazz,
            gInputDeviceIdentifierInfo.constructor, descriptor.get(),
            identifier.vendor, identifier.product));
    ScopedLocalRef<jobjectArray> arrayObj(env, jobjectArray(env->CallObjectMethod(mServiceObj,
                gServiceClassInfo.getKeyboardLayoutOverlay, identifierObj.get())));
    if (arrayObj.get()) {
        ScopedLocalRef<jstring> filenameObj(env,
                jstring(env->GetObjectArrayElement(arrayObj.get(), 0)));
        ScopedLocalRef<jstring> contentsObj(env,
                jstring(env->GetObjectArrayElement(arrayObj.get(), 1)));
        ScopedUtfChars filenameChars(env, filenameObj.get());
        ScopedUtfChars contentsChars(env, contentsObj.get());

        KeyCharacterMap::loadContents(filenameChars.c_str(),
                contentsChars.c_str(), KeyCharacterMap::FORMAT_OVERLAY, &result);
    }
    checkAndClearExceptionFromCallback(env, "getKeyboardLayoutOverlay");
    return result;
}

std::string NativeInputManager::getDeviceAlias(const InputDeviceIdentifier& identifier) {
    ATRACE_CALL();
    JNIEnv* env = jniEnv();

    ScopedLocalRef<jstring> uniqueIdObj(env, env->NewStringUTF(identifier.uniqueId.c_str()));
    ScopedLocalRef<jstring> aliasObj(env, jstring(env->CallObjectMethod(mServiceObj,
            gServiceClassInfo.getDeviceAlias, uniqueIdObj.get())));
    std::string result;
    if (aliasObj.get()) {
        ScopedUtfChars aliasChars(env, aliasObj.get());
        result = aliasChars.c_str();
    }
    checkAndClearExceptionFromCallback(env, "getDeviceAlias");
    return result;
}

void NativeInputManager::notifySwitch(nsecs_t when,
        uint32_t switchValues, uint32_t switchMask, uint32_t /* policyFlags */) {
#if DEBUG_INPUT_DISPATCHER_POLICY
    ALOGD("notifySwitch - when=%lld, switchValues=0x%08x, switchMask=0x%08x, policyFlags=0x%x",
            when, switchValues, switchMask, policyFlags);
#endif
    ATRACE_CALL();

    JNIEnv* env = jniEnv();

    env->CallVoidMethod(mServiceObj, gServiceClassInfo.notifySwitch,
            when, switchValues, switchMask);
    checkAndClearExceptionFromCallback(env, "notifySwitch");
}

void NativeInputManager::notifyConfigurationChanged(nsecs_t when) {
#if DEBUG_INPUT_DISPATCHER_POLICY
    ALOGD("notifyConfigurationChanged - when=%lld", when);
#endif
    ATRACE_CALL();

    JNIEnv* env = jniEnv();

    env->CallVoidMethod(mServiceObj, gServiceClassInfo.notifyConfigurationChanged, when);
    checkAndClearExceptionFromCallback(env, "notifyConfigurationChanged");
}

static jobject getInputApplicationHandleObjLocalRef(JNIEnv* env,
        const sp<InputApplicationHandle>& inputApplicationHandle) {
    if (inputApplicationHandle == nullptr) {
        return nullptr;
    }
    NativeInputApplicationHandle* handle =
            static_cast<NativeInputApplicationHandle*>(inputApplicationHandle.get());

    return handle->getInputApplicationHandleObjLocalRef(env);
}


nsecs_t NativeInputManager::notifyANR(const sp<InputApplicationHandle>& inputApplicationHandle,
        const sp<IBinder>& token, const std::string& reason) {
#if DEBUG_INPUT_DISPATCHER_POLICY
    ALOGD("notifyANR");
#endif
    ATRACE_CALL();

    JNIEnv* env = jniEnv();
    ScopedLocalFrame localFrame(env);

    jobject inputApplicationHandleObj =
            getInputApplicationHandleObjLocalRef(env, inputApplicationHandle);

    jobject tokenObj = javaObjectForIBinder(env, token);
    jstring reasonObj = env->NewStringUTF(reason.c_str());

    jlong newTimeout = env->CallLongMethod(mServiceObj,
            gServiceClassInfo.notifyANR, inputApplicationHandleObj, tokenObj,
                 reasonObj);
    if (checkAndClearExceptionFromCallback(env, "notifyANR")) {
        newTimeout = 0; // abort dispatch
    } else {
        assert(newTimeout >= 0);
    }
    return newTimeout;
}

void NativeInputManager::notifyInputChannelBroken(const sp<IBinder>& token) {
#if DEBUG_INPUT_DISPATCHER_POLICY
    ALOGD("notifyInputChannelBroken");
#endif
    ATRACE_CALL();

    JNIEnv* env = jniEnv();
    ScopedLocalFrame localFrame(env);

    jobject tokenObj = javaObjectForIBinder(env, token);
    if (tokenObj) {
        env->CallVoidMethod(mServiceObj, gServiceClassInfo.notifyInputChannelBroken,
                tokenObj);
        checkAndClearExceptionFromCallback(env, "notifyInputChannelBroken");
    }
}

void NativeInputManager::notifyFocusChanged(const sp<IBinder>& oldToken,
        const sp<IBinder>& newToken) {
#if DEBUG_INPUT_DISPATCHER_POLICY
    ALOGD("notifyFocusChanged");
#endif
    ATRACE_CALL();

    JNIEnv* env = jniEnv();
    ScopedLocalFrame localFrame(env);

    jobject oldTokenObj = javaObjectForIBinder(env, oldToken);
    jobject newTokenObj = javaObjectForIBinder(env, newToken);
    env->CallVoidMethod(mServiceObj, gServiceClassInfo.notifyFocusChanged,
            oldTokenObj, newTokenObj);
    checkAndClearExceptionFromCallback(env, "notifyFocusChanged");
}

void NativeInputManager::getDispatcherConfiguration(InputDispatcherConfiguration* outConfig) {
    ATRACE_CALL();
    JNIEnv* env = jniEnv();

    jint keyRepeatTimeout = env->CallIntMethod(mServiceObj,
            gServiceClassInfo.getKeyRepeatTimeout);
    if (!checkAndClearExceptionFromCallback(env, "getKeyRepeatTimeout")) {
        outConfig->keyRepeatTimeout = milliseconds_to_nanoseconds(keyRepeatTimeout);
    }

    jint keyRepeatDelay = env->CallIntMethod(mServiceObj,
            gServiceClassInfo.getKeyRepeatDelay);
    if (!checkAndClearExceptionFromCallback(env, "getKeyRepeatDelay")) {
        outConfig->keyRepeatDelay = milliseconds_to_nanoseconds(keyRepeatDelay);
    }
}

void NativeInputManager::setInputWindows(JNIEnv* env, jobjectArray windowHandleObjArray,
         int32_t displayId) {
    std::vector<sp<InputWindowHandle> > windowHandles;

    if (windowHandleObjArray) {
        jsize length = env->GetArrayLength(windowHandleObjArray);
        for (jsize i = 0; i < length; i++) {
            jobject windowHandleObj = env->GetObjectArrayElement(windowHandleObjArray, i);
            if (! windowHandleObj) {
                break; // found null element indicating end of used portion of the array
            }

            sp<InputWindowHandle> windowHandle =
                    android_view_InputWindowHandle_getHandle(env, windowHandleObj);
            if (windowHandle != nullptr) {
                windowHandles.push_back(windowHandle);
            }
            env->DeleteLocalRef(windowHandleObj);
        }
    }

    mInputManager->getDispatcher()->setInputWindows(windowHandles, displayId);

    // Do this after the dispatcher has updated the window handle state.
    bool newPointerGesturesEnabled = true;
    size_t numWindows = windowHandles.size();
    for (size_t i = 0; i < numWindows; i++) {
        const sp<InputWindowHandle>& windowHandle = windowHandles[i];
        const InputWindowInfo* windowInfo = windowHandle->getInfo();
        if (windowInfo && windowInfo->hasFocus && (windowInfo->inputFeatures
                & InputWindowInfo::INPUT_FEATURE_DISABLE_TOUCH_PAD_GESTURES)) {
            newPointerGesturesEnabled = false;
        }
    }

    bool pointerGesturesEnabledChanged = false;
    { // acquire lock
        AutoMutex _l(mLock);

        if (mLocked.pointerGesturesEnabled != newPointerGesturesEnabled) {
            mLocked.pointerGesturesEnabled = newPointerGesturesEnabled;
            pointerGesturesEnabledChanged = true;
        }
    } // release lock

    if (pointerGesturesEnabledChanged) {
        mInputManager->getReader()->requestRefreshConfiguration(
                InputReaderConfiguration::CHANGE_POINTER_GESTURE_ENABLEMENT);
    }
}

void NativeInputManager::setFocusedApplication(JNIEnv* env, int32_t displayId,
        jobject applicationHandleObj) {
    sp<InputApplicationHandle> applicationHandle =
            android_view_InputApplicationHandle_getHandle(env, applicationHandleObj);
    mInputManager->getDispatcher()->setFocusedApplication(displayId, applicationHandle);
}

void NativeInputManager::setFocusedDisplay(JNIEnv* env, int32_t displayId) {
    mInputManager->getDispatcher()->setFocusedDisplay(displayId);
}

void NativeInputManager::setInputDispatchMode(bool enabled, bool frozen) {
    mInputManager->getDispatcher()->setInputDispatchMode(enabled, frozen);
}

void NativeInputManager::setSystemUiVisibility(int32_t visibility) {
    AutoMutex _l(mLock);

    if (mLocked.systemUiVisibility != visibility) {
        mLocked.systemUiVisibility = visibility;
        updateInactivityTimeoutLocked();
    }
}

void NativeInputManager::updateInactivityTimeoutLocked() REQUIRES(mLock) {
    sp<PointerController> controller = mLocked.pointerController.promote();
    if (controller == nullptr) {
        return;
    }

    bool lightsOut = mLocked.systemUiVisibility & ASYSTEM_UI_VISIBILITY_STATUS_BAR_HIDDEN;
    controller->setInactivityTimeout(lightsOut
            ? PointerController::INACTIVITY_TIMEOUT_SHORT
            : PointerController::INACTIVITY_TIMEOUT_NORMAL);
}

void NativeInputManager::setPointerSpeed(int32_t speed) {
    { // acquire lock
        AutoMutex _l(mLock);

        if (mLocked.pointerSpeed == speed) {
            return;
        }

        ALOGI("Setting pointer speed to %d.", speed);
        mLocked.pointerSpeed = speed;
    } // release lock

    mInputManager->getReader()->requestRefreshConfiguration(
            InputReaderConfiguration::CHANGE_POINTER_SPEED);
}

void NativeInputManager::setInputDeviceEnabled(uint32_t deviceId, bool enabled) {
    { // acquire lock
        AutoMutex _l(mLock);

        auto it = mLocked.disabledInputDevices.find(deviceId);
        bool currentlyEnabled = it == mLocked.disabledInputDevices.end();
        if (!enabled && currentlyEnabled) {
            mLocked.disabledInputDevices.insert(deviceId);
        }
        if (enabled && !currentlyEnabled) {
            mLocked.disabledInputDevices.erase(deviceId);
        }
    } // release lock

    mInputManager->getReader()->requestRefreshConfiguration(
            InputReaderConfiguration::CHANGE_ENABLED_STATE);
}

void NativeInputManager::setShowTouches(bool enabled) {
    { // acquire lock
        AutoMutex _l(mLock);

        if (mLocked.showTouches == enabled) {
            return;
        }

        ALOGI("Setting show touches feature to %s.", enabled ? "enabled" : "disabled");
        mLocked.showTouches = enabled;
    } // release lock

    mInputManager->getReader()->requestRefreshConfiguration(
            InputReaderConfiguration::CHANGE_SHOW_TOUCHES);
}

void NativeInputManager::setPointerCapture(bool enabled) {
    { // acquire lock
        AutoMutex _l(mLock);

        if (mLocked.pointerCapture == enabled) {
            return;
        }

        ALOGI("Setting pointer capture to %s.", enabled ? "enabled" : "disabled");
        mLocked.pointerCapture = enabled;
    } // release lock

    mInputManager->getReader()->requestRefreshConfiguration(
            InputReaderConfiguration::CHANGE_POINTER_CAPTURE);
}

void NativeInputManager::setInteractive(bool interactive) {
    mInteractive = interactive;
}

void NativeInputManager::reloadCalibration() {
    mInputManager->getReader()->requestRefreshConfiguration(
            InputReaderConfiguration::CHANGE_TOUCH_AFFINE_TRANSFORMATION);
}

void NativeInputManager::setPointerIconType(int32_t iconId) {
    AutoMutex _l(mLock);
    sp<PointerController> controller = mLocked.pointerController.promote();
    if (controller != nullptr) {
        controller->updatePointerIcon(iconId);
    }
}

void NativeInputManager::reloadPointerIcons() {
    AutoMutex _l(mLock);
    sp<PointerController> controller = mLocked.pointerController.promote();
    if (controller != nullptr) {
        controller->reloadPointerResources();
    }
}

void NativeInputManager::setCustomPointerIcon(const SpriteIcon& icon) {
    AutoMutex _l(mLock);
    sp<PointerController> controller = mLocked.pointerController.promote();
    if (controller != nullptr) {
        controller->setCustomPointerIcon(icon);
    }
}

TouchAffineTransformation NativeInputManager::getTouchAffineTransformation(
        JNIEnv *env, jfloatArray matrixArr) {
    ATRACE_CALL();
    ScopedFloatArrayRO matrix(env, matrixArr);
    assert(matrix.size() == 6);

    TouchAffineTransformation transform;
    transform.x_scale  = matrix[0];
    transform.x_ymix   = matrix[1];
    transform.x_offset = matrix[2];
    transform.y_xmix   = matrix[3];
    transform.y_scale  = matrix[4];
    transform.y_offset = matrix[5];

    return transform;
}

TouchAffineTransformation NativeInputManager::getTouchAffineTransformation(
        const std::string& inputDeviceDescriptor, int32_t surfaceRotation) {
    JNIEnv* env = jniEnv();

    ScopedLocalRef<jstring> descriptorObj(env, env->NewStringUTF(inputDeviceDescriptor.c_str()));

    jobject cal = env->CallObjectMethod(mServiceObj,
            gServiceClassInfo.getTouchCalibrationForInputDevice, descriptorObj.get(),
            surfaceRotation);

    jfloatArray matrixArr = jfloatArray(env->CallObjectMethod(cal,
            gTouchCalibrationClassInfo.getAffineTransform));

    TouchAffineTransformation transform = getTouchAffineTransformation(env, matrixArr);

    env->DeleteLocalRef(matrixArr);
    env->DeleteLocalRef(cal);

    return transform;
}

bool NativeInputManager::filterInputEvent(const InputEvent* inputEvent, uint32_t policyFlags) {
    ATRACE_CALL();
    jobject inputEventObj;

    JNIEnv* env = jniEnv();
    switch (inputEvent->getType()) {
    case AINPUT_EVENT_TYPE_KEY:
        inputEventObj = android_view_KeyEvent_fromNative(env,
                static_cast<const KeyEvent*>(inputEvent));
        break;
    case AINPUT_EVENT_TYPE_MOTION:
        inputEventObj = android_view_MotionEvent_obtainAsCopy(env,
                static_cast<const MotionEvent*>(inputEvent));
        break;
    default:
        return true; // dispatch the event normally
    }

    if (!inputEventObj) {
        ALOGE("Failed to obtain input event object for filterInputEvent.");
        return true; // dispatch the event normally
    }

    // The callee is responsible for recycling the event.
    jboolean pass = env->CallBooleanMethod(mServiceObj, gServiceClassInfo.filterInputEvent,
            inputEventObj, policyFlags);
    if (checkAndClearExceptionFromCallback(env, "filterInputEvent")) {
        pass = true;
    }
    env->DeleteLocalRef(inputEventObj);
    return pass;
}

void NativeInputManager::interceptKeyBeforeQueueing(const KeyEvent* keyEvent,
        uint32_t& policyFlags) {
    ATRACE_CALL();
    // Policy:
    // - Ignore untrusted events and pass them along.
    // - Ask the window manager what to do with normal events and trusted injected events.
    // - For normal events wake and brighten the screen if currently off or dim.
    bool interactive = mInteractive.load();
    if (interactive) {
        policyFlags |= POLICY_FLAG_INTERACTIVE;
    }
    if ((policyFlags & POLICY_FLAG_TRUSTED)) {
        nsecs_t when = keyEvent->getEventTime();
        JNIEnv* env = jniEnv();
        jobject keyEventObj = android_view_KeyEvent_fromNative(env, keyEvent);
        jint wmActions;
        if (keyEventObj) {
            wmActions = env->CallIntMethod(mServiceObj,
                    gServiceClassInfo.interceptKeyBeforeQueueing,
                    keyEventObj, policyFlags);
            if (checkAndClearExceptionFromCallback(env, "interceptKeyBeforeQueueing")) {
                wmActions = 0;
            }
            android_view_KeyEvent_recycle(env, keyEventObj);
            env->DeleteLocalRef(keyEventObj);
        } else {
            ALOGE("Failed to obtain key event object for interceptKeyBeforeQueueing.");
            wmActions = 0;
        }

        handleInterceptActions(wmActions, when, /*byref*/ policyFlags);
    } else {
        if (interactive) {
            policyFlags |= POLICY_FLAG_PASS_TO_USER;
        }
    }
}

void NativeInputManager::interceptMotionBeforeQueueing(const int32_t displayId, nsecs_t when,
        uint32_t& policyFlags) {
    ATRACE_CALL();
    // Policy:
    // - Ignore untrusted events and pass them along.
    // - No special filtering for injected events required at this time.
    // - Filter normal events based on screen state.
    // - For normal events brighten (but do not wake) the screen if currently dim.
    bool interactive = mInteractive.load();
    if (interactive) {
        policyFlags |= POLICY_FLAG_INTERACTIVE;
    }
    if ((policyFlags & POLICY_FLAG_TRUSTED) && !(policyFlags & POLICY_FLAG_INJECTED)) {
        if (policyFlags & POLICY_FLAG_INTERACTIVE) {
            policyFlags |= POLICY_FLAG_PASS_TO_USER;
        } else {
            JNIEnv* env = jniEnv();
            jint wmActions = env->CallIntMethod(mServiceObj,
                        gServiceClassInfo.interceptMotionBeforeQueueingNonInteractive,
                        displayId, when, policyFlags);
            if (checkAndClearExceptionFromCallback(env,
                    "interceptMotionBeforeQueueingNonInteractive")) {
                wmActions = 0;
            }

            handleInterceptActions(wmActions, when, /*byref*/ policyFlags);
        }
    } else {
        if (interactive) {
            policyFlags |= POLICY_FLAG_PASS_TO_USER;
        }
    }
}

void NativeInputManager::handleInterceptActions(jint wmActions, nsecs_t when,
        uint32_t& policyFlags) {
    if (wmActions & WM_ACTION_PASS_TO_USER) {
        policyFlags |= POLICY_FLAG_PASS_TO_USER;
    } else {
#if DEBUG_INPUT_DISPATCHER_POLICY
        ALOGD("handleInterceptActions: Not passing key to user.");
#endif
    }
}

nsecs_t NativeInputManager::interceptKeyBeforeDispatching(
        const sp<IBinder>& token,
        const KeyEvent* keyEvent, uint32_t policyFlags) {
    ATRACE_CALL();
    // Policy:
    // - Ignore untrusted events and pass them along.
    // - Filter normal events and trusted injected events through the window manager policy to
    //   handle the HOME key and the like.
    nsecs_t result = 0;
    if (policyFlags & POLICY_FLAG_TRUSTED) {
        JNIEnv* env = jniEnv();
        ScopedLocalFrame localFrame(env);

        // Token may be null
        jobject tokenObj = javaObjectForIBinder(env, token);

        jobject keyEventObj = android_view_KeyEvent_fromNative(env, keyEvent);
        if (keyEventObj) {
            jlong delayMillis = env->CallLongMethod(mServiceObj,
                    gServiceClassInfo.interceptKeyBeforeDispatching,
                    tokenObj, keyEventObj, policyFlags);
            bool error = checkAndClearExceptionFromCallback(env, "interceptKeyBeforeDispatching");
            android_view_KeyEvent_recycle(env, keyEventObj);
            env->DeleteLocalRef(keyEventObj);
            if (!error) {
                if (delayMillis < 0) {
                    result = -1;
                } else if (delayMillis > 0) {
                    result = milliseconds_to_nanoseconds(delayMillis);
                }
            }
        } else {
            ALOGE("Failed to obtain key event object for interceptKeyBeforeDispatching.");
        }
    }
    return result;
}

bool NativeInputManager::dispatchUnhandledKey(const sp<IBinder>& token,
        const KeyEvent* keyEvent, uint32_t policyFlags, KeyEvent* outFallbackKeyEvent) {
    ATRACE_CALL();
    // Policy:
    // - Ignore untrusted events and do not perform default handling.
    bool result = false;
    if (policyFlags & POLICY_FLAG_TRUSTED) {
        JNIEnv* env = jniEnv();
        ScopedLocalFrame localFrame(env);

        // Note: tokenObj may be null.
        jobject tokenObj = javaObjectForIBinder(env, token);
        jobject keyEventObj = android_view_KeyEvent_fromNative(env, keyEvent);
        if (keyEventObj) {
            jobject fallbackKeyEventObj = env->CallObjectMethod(mServiceObj,
                    gServiceClassInfo.dispatchUnhandledKey,
                    tokenObj, keyEventObj, policyFlags);
            if (checkAndClearExceptionFromCallback(env, "dispatchUnhandledKey")) {
                fallbackKeyEventObj = nullptr;
            }
            android_view_KeyEvent_recycle(env, keyEventObj);
            env->DeleteLocalRef(keyEventObj);

            if (fallbackKeyEventObj) {
                // Note: outFallbackKeyEvent may be the same object as keyEvent.
                if (!android_view_KeyEvent_toNative(env, fallbackKeyEventObj,
                        outFallbackKeyEvent)) {
                    result = true;
                }
                android_view_KeyEvent_recycle(env, fallbackKeyEventObj);
                env->DeleteLocalRef(fallbackKeyEventObj);
            }
        } else {
            ALOGE("Failed to obtain key event object for dispatchUnhandledKey.");
        }
    }
    return result;
}

void NativeInputManager::pokeUserActivity(nsecs_t eventTime, int32_t eventType) {
    ATRACE_CALL();
    android_server_PowerManagerService_userActivity(eventTime, eventType);
}


bool NativeInputManager::checkInjectEventsPermissionNonReentrant(
        int32_t injectorPid, int32_t injectorUid) {
    ATRACE_CALL();
    JNIEnv* env = jniEnv();
    jboolean result = env->CallBooleanMethod(mServiceObj,
            gServiceClassInfo.checkInjectEventsPermission, injectorPid, injectorUid);
    if (checkAndClearExceptionFromCallback(env, "checkInjectEventsPermission")) {
        result = false;
    }
    return result;
}

void NativeInputManager::onPointerDownOutsideFocus(const sp<IBinder>& touchedToken) {
    ATRACE_CALL();
    JNIEnv* env = jniEnv();
    ScopedLocalFrame localFrame(env);

    jobject touchedTokenObj = javaObjectForIBinder(env, touchedToken);
    env->CallVoidMethod(mServiceObj, gServiceClassInfo.onPointerDownOutsideFocus, touchedTokenObj);
    checkAndClearExceptionFromCallback(env, "onPointerDownOutsideFocus");
}

void NativeInputManager::loadPointerIcon(SpriteIcon* icon, int32_t displayId) {
    ATRACE_CALL();
    JNIEnv* env = jniEnv();

    ScopedLocalRef<jobject> pointerIconObj(env, env->CallObjectMethod(
            mServiceObj, gServiceClassInfo.getPointerIcon, displayId));
    if (checkAndClearExceptionFromCallback(env, "getPointerIcon")) {
        return;
    }

    ScopedLocalRef<jobject> displayContext(env, env->CallObjectMethod(
            mServiceObj, gServiceClassInfo.getContextForDisplay, displayId));

    PointerIcon pointerIcon;
    status_t status = android_view_PointerIcon_load(env, pointerIconObj.get(),
            displayContext.get(), &pointerIcon);
    if (!status && !pointerIcon.isNullIcon()) {
        *icon = SpriteIcon(
                pointerIcon.bitmap, pointerIcon.style, pointerIcon.hotSpotX, pointerIcon.hotSpotY);
    } else {
        *icon = SpriteIcon();
    }
}

void NativeInputManager::loadPointerResources(PointerResources* outResources, int32_t displayId) {
    ATRACE_CALL();
    JNIEnv* env = jniEnv();

    ScopedLocalRef<jobject> displayContext(env, env->CallObjectMethod(
            mServiceObj, gServiceClassInfo.getContextForDisplay, displayId));

    loadSystemIconAsSprite(env, displayContext.get(), POINTER_ICON_STYLE_SPOT_HOVER,
            &outResources->spotHover);
    loadSystemIconAsSprite(env, displayContext.get(), POINTER_ICON_STYLE_SPOT_TOUCH,
            &outResources->spotTouch);
    loadSystemIconAsSprite(env, displayContext.get(), POINTER_ICON_STYLE_SPOT_ANCHOR,
            &outResources->spotAnchor);
}

void NativeInputManager::loadAdditionalMouseResources(std::map<int32_t, SpriteIcon>* outResources,
        std::map<int32_t, PointerAnimation>* outAnimationResources, int32_t displayId) {
    ATRACE_CALL();
    JNIEnv* env = jniEnv();

    ScopedLocalRef<jobject> displayContext(env, env->CallObjectMethod(
            mServiceObj, gServiceClassInfo.getContextForDisplay, displayId));

    for (int iconId = POINTER_ICON_STYLE_CONTEXT_MENU; iconId <= POINTER_ICON_STYLE_GRABBING;
             ++iconId) {
        PointerIcon pointerIcon;
        loadSystemIconAsSpriteWithPointerIcon(
                env, displayContext.get(), iconId, &pointerIcon, &((*outResources)[iconId]));
        if (!pointerIcon.bitmapFrames.empty()) {
            PointerAnimation& animationData = (*outAnimationResources)[iconId];
            size_t numFrames = pointerIcon.bitmapFrames.size() + 1;
            animationData.durationPerFrame =
                    milliseconds_to_nanoseconds(pointerIcon.durationPerFrame);
            animationData.animationFrames.reserve(numFrames);
            animationData.animationFrames.push_back(SpriteIcon(
                    pointerIcon.bitmap, pointerIcon.style,
                    pointerIcon.hotSpotX, pointerIcon.hotSpotY));
            for (size_t i = 0; i < numFrames - 1; ++i) {
              animationData.animationFrames.push_back(SpriteIcon(
                      pointerIcon.bitmapFrames[i], pointerIcon.style,
                      pointerIcon.hotSpotX, pointerIcon.hotSpotY));
            }
        }
    }
    loadSystemIconAsSprite(env, displayContext.get(), POINTER_ICON_STYLE_NULL,
            &((*outResources)[POINTER_ICON_STYLE_NULL]));
}

int32_t NativeInputManager::getDefaultPointerIconId() {
    return POINTER_ICON_STYLE_ARROW;
}

int32_t NativeInputManager::getCustomPointerIconId() {
    return POINTER_ICON_STYLE_CUSTOM;
}

void NativeInputManager::setMotionClassifierEnabled(bool enabled) {
    mInputManager->setMotionClassifierEnabled(enabled);
}

// ----------------------------------------------------------------------------

static jlong nativeInit(JNIEnv* env, jclass /* clazz */,
        jobject serviceObj, jobject contextObj, jobject messageQueueObj) {
    sp<MessageQueue> messageQueue = android_os_MessageQueue_getMessageQueue(env, messageQueueObj);
    if (messageQueue == nullptr) {
        jniThrowRuntimeException(env, "MessageQueue is not initialized.");
        return 0;
    }

    NativeInputManager* im = new NativeInputManager(contextObj, serviceObj,
            messageQueue->getLooper());
    im->incStrong(0);
    return reinterpret_cast<jlong>(im);
}

static void nativeStart(JNIEnv* env, jclass /* clazz */, jlong ptr) {
    NativeInputManager* im = reinterpret_cast<NativeInputManager*>(ptr);

    status_t result = im->getInputManager()->start();
    if (result) {
        jniThrowRuntimeException(env, "Input manager could not be started.");
    }
}

static void nativeSetDisplayViewports(JNIEnv* env, jclass /* clazz */, jlong ptr,
        jobjectArray viewportObjArray) {
    NativeInputManager* im = reinterpret_cast<NativeInputManager*>(ptr);
    im->setDisplayViewports(env, viewportObjArray);
}

static jint nativeGetScanCodeState(JNIEnv* /* env */, jclass /* clazz */,
        jlong ptr, jint deviceId, jint sourceMask, jint scanCode) {
    NativeInputManager* im = reinterpret_cast<NativeInputManager*>(ptr);

    return (jint) im->getInputManager()->getReader()->getScanCodeState(
            deviceId, uint32_t(sourceMask), scanCode);
}

static jint nativeGetKeyCodeState(JNIEnv* /* env */, jclass /* clazz */,
        jlong ptr, jint deviceId, jint sourceMask, jint keyCode) {
    NativeInputManager* im = reinterpret_cast<NativeInputManager*>(ptr);

    return (jint) im->getInputManager()->getReader()->getKeyCodeState(
            deviceId, uint32_t(sourceMask), keyCode);
}

static jint nativeGetSwitchState(JNIEnv* /* env */, jclass /* clazz */,
        jlong ptr, jint deviceId, jint sourceMask, jint sw) {
    NativeInputManager* im = reinterpret_cast<NativeInputManager*>(ptr);

    return (jint) im->getInputManager()->getReader()->getSwitchState(
            deviceId, uint32_t(sourceMask), sw);
}

static jboolean nativeHasKeys(JNIEnv* env, jclass /* clazz */,
        jlong ptr, jint deviceId, jint sourceMask, jintArray keyCodes, jbooleanArray outFlags) {
    NativeInputManager* im = reinterpret_cast<NativeInputManager*>(ptr);

    int32_t* codes = env->GetIntArrayElements(keyCodes, nullptr);
    uint8_t* flags = env->GetBooleanArrayElements(outFlags, nullptr);
    jsize numCodes = env->GetArrayLength(keyCodes);
    jboolean result;
    if (numCodes == env->GetArrayLength(keyCodes)) {
        if (im->getInputManager()->getReader()->hasKeys(
                deviceId, uint32_t(sourceMask), numCodes, codes, flags)) {
            result = JNI_TRUE;
        } else {
            result = JNI_FALSE;
        }
    } else {
        result = JNI_FALSE;
    }

    env->ReleaseBooleanArrayElements(outFlags, flags, 0);
    env->ReleaseIntArrayElements(keyCodes, codes, 0);
    return result;
}

static void throwInputChannelNotInitialized(JNIEnv* env) {
    jniThrowException(env, "java/lang/IllegalStateException",
             "inputChannel is not initialized");
}

static void handleInputChannelDisposed(JNIEnv* env,
        jobject /* inputChannelObj */, const sp<InputChannel>& inputChannel, void* data) {
    NativeInputManager* im = static_cast<NativeInputManager*>(data);

    ALOGW("Input channel object '%s' was disposed without first being unregistered with "
            "the input manager!", inputChannel->getName().c_str());
    im->unregisterInputChannel(env, inputChannel);
}

static void nativeRegisterInputChannel(JNIEnv* env, jclass /* clazz */,
        jlong ptr, jobject inputChannelObj) {
    NativeInputManager* im = reinterpret_cast<NativeInputManager*>(ptr);

    sp<InputChannel> inputChannel = android_view_InputChannel_getInputChannel(env,
            inputChannelObj);
    if (inputChannel == nullptr) {
        throwInputChannelNotInitialized(env);
        return;
    }

    status_t status = im->registerInputChannel(env, inputChannel);

    if (status) {
        std::string message;
        message += StringPrintf("Failed to register input channel.  status=%d", status);
        jniThrowRuntimeException(env, message.c_str());
        return;
    }

    android_view_InputChannel_setDisposeCallback(env, inputChannelObj,
            handleInputChannelDisposed, im);
}

static void nativeRegisterInputMonitor(JNIEnv* env, jclass /* clazz */,
        jlong ptr, jobject inputChannelObj, jint displayId, jboolean isGestureMonitor) {
    NativeInputManager* im = reinterpret_cast<NativeInputManager*>(ptr);

    sp<InputChannel> inputChannel = android_view_InputChannel_getInputChannel(env,
            inputChannelObj);
    if (inputChannel == nullptr) {
        throwInputChannelNotInitialized(env);
        return;
    }

    if (displayId == ADISPLAY_ID_NONE) {
        std::string message = "InputChannel used as a monitor must be associated with a display";
        jniThrowRuntimeException(env, message.c_str());
        return;
    }

    status_t status = im->registerInputMonitor(env, inputChannel, displayId, isGestureMonitor);

    if (status) {
        std::string message = StringPrintf("Failed to register input channel.  status=%d", status);
        jniThrowRuntimeException(env, message.c_str());
        return;
    }
}

static void nativeUnregisterInputChannel(JNIEnv* env, jclass /* clazz */,
        jlong ptr, jobject inputChannelObj) {
    NativeInputManager* im = reinterpret_cast<NativeInputManager*>(ptr);

    sp<InputChannel> inputChannel = android_view_InputChannel_getInputChannel(env,
            inputChannelObj);
    if (inputChannel == nullptr) {
        throwInputChannelNotInitialized(env);
        return;
    }

    android_view_InputChannel_setDisposeCallback(env, inputChannelObj, nullptr, nullptr);

    status_t status = im->unregisterInputChannel(env, inputChannel);
    if (status && status != BAD_VALUE) { // ignore already unregistered channel
        std::string message;
        message += StringPrintf("Failed to unregister input channel.  status=%d", status);
        jniThrowRuntimeException(env, message.c_str());
    }
}

static void nativePilferPointers(JNIEnv* env, jclass /* clazz */, jlong ptr, jobject tokenObj) {
    NativeInputManager* im = reinterpret_cast<NativeInputManager*>(ptr);
    sp<IBinder> token = ibinderForJavaObject(env, tokenObj);
    im->pilferPointers(token);
}


static void nativeSetInputFilterEnabled(JNIEnv* /* env */, jclass /* clazz */,
        jlong ptr, jboolean enabled) {
    NativeInputManager* im = reinterpret_cast<NativeInputManager*>(ptr);

    im->getInputManager()->getDispatcher()->setInputFilterEnabled(enabled);
}

static void nativeSetInTouchMode(JNIEnv* /* env */, jclass /* clazz */,
        jlong ptr, jboolean inTouchMode) {
    NativeInputManager* im = reinterpret_cast<NativeInputManager*>(ptr);

    im->getInputManager()->getDispatcher()->setInTouchMode(inTouchMode);
}

static jint nativeInjectInputEvent(JNIEnv* env, jclass /* clazz */,
        jlong ptr, jobject inputEventObj, jint injectorPid, jint injectorUid,
        jint syncMode, jint timeoutMillis, jint policyFlags) {
    NativeInputManager* im = reinterpret_cast<NativeInputManager*>(ptr);

    if (env->IsInstanceOf(inputEventObj, gKeyEventClassInfo.clazz)) {
        KeyEvent keyEvent;
        status_t status = android_view_KeyEvent_toNative(env, inputEventObj, & keyEvent);
        if (status) {
            jniThrowRuntimeException(env, "Could not read contents of KeyEvent object.");
            return INPUT_EVENT_INJECTION_FAILED;
        }

        return (jint) im->getInputManager()->getDispatcher()->injectInputEvent(
                & keyEvent, injectorPid, injectorUid, syncMode, timeoutMillis,
                uint32_t(policyFlags));
    } else if (env->IsInstanceOf(inputEventObj, gMotionEventClassInfo.clazz)) {
        const MotionEvent* motionEvent = android_view_MotionEvent_getNativePtr(env, inputEventObj);
        if (!motionEvent) {
            jniThrowRuntimeException(env, "Could not read contents of MotionEvent object.");
            return INPUT_EVENT_INJECTION_FAILED;
        }

        return (jint) im->getInputManager()->getDispatcher()->injectInputEvent(
                motionEvent, injectorPid, injectorUid, syncMode, timeoutMillis,
                uint32_t(policyFlags));
    } else {
        jniThrowRuntimeException(env, "Invalid input event type.");
        return INPUT_EVENT_INJECTION_FAILED;
    }
}

static jobject nativeVerifyInputEvent(JNIEnv* env, jclass /* clazz */, jlong ptr,
                                      jobject inputEventObj) {
    NativeInputManager* im = reinterpret_cast<NativeInputManager*>(ptr);

    if (env->IsInstanceOf(inputEventObj, gKeyEventClassInfo.clazz)) {
        KeyEvent keyEvent;
        status_t status = android_view_KeyEvent_toNative(env, inputEventObj, &keyEvent);
        if (status) {
            jniThrowRuntimeException(env, "Could not read contents of KeyEvent object.");
            return nullptr;
        }

        std::unique_ptr<VerifiedInputEvent> verifiedEvent =
                im->getInputManager()->getDispatcher()->verifyInputEvent(keyEvent);
        if (verifiedEvent == nullptr) {
            return nullptr;
        }

        return android_view_VerifiedKeyEvent(env,
                                             static_cast<const VerifiedKeyEvent&>(*verifiedEvent));
    } else if (env->IsInstanceOf(inputEventObj, gMotionEventClassInfo.clazz)) {
        const MotionEvent* motionEvent = android_view_MotionEvent_getNativePtr(env, inputEventObj);
        if (!motionEvent) {
            jniThrowRuntimeException(env, "Could not read contents of MotionEvent object.");
            return nullptr;
        }

        std::unique_ptr<VerifiedInputEvent> verifiedEvent =
                im->getInputManager()->getDispatcher()->verifyInputEvent(*motionEvent);

        if (verifiedEvent == nullptr) {
            return nullptr;
        }

        return android_view_VerifiedMotionEvent(env,
                                                static_cast<const VerifiedMotionEvent&>(
                                                        *verifiedEvent));
    } else {
        jniThrowRuntimeException(env, "Invalid input event type.");
        return nullptr;
    }
}

static void nativeToggleCapsLock(JNIEnv* env, jclass /* clazz */,
         jlong ptr, jint deviceId) {
    NativeInputManager* im = reinterpret_cast<NativeInputManager*>(ptr);

    im->getInputManager()->getReader()->toggleCapsLockState(deviceId);
}

static void nativeSetInputWindows(JNIEnv* env, jclass /* clazz */,
        jlong ptr, jobjectArray windowHandleObjArray, jint displayId) {
    NativeInputManager* im = reinterpret_cast<NativeInputManager*>(ptr);

    im->setInputWindows(env, windowHandleObjArray, displayId);
}

static void nativeSetFocusedApplication(JNIEnv* env, jclass /* clazz */,
        jlong ptr, jint displayId, jobject applicationHandleObj) {
    NativeInputManager* im = reinterpret_cast<NativeInputManager*>(ptr);

    im->setFocusedApplication(env, displayId, applicationHandleObj);
}

static void nativeSetFocusedDisplay(JNIEnv* env, jclass /* clazz */,
        jlong ptr, jint displayId) {
    NativeInputManager* im = reinterpret_cast<NativeInputManager*>(ptr);

    im->setFocusedDisplay(env, displayId);
}

static void nativeSetPointerCapture(JNIEnv* env, jclass /* clazz */, jlong ptr,
        jboolean enabled) {
    NativeInputManager* im = reinterpret_cast<NativeInputManager*>(ptr);

    im->setPointerCapture(enabled);
}

static void nativeSetInputDispatchMode(JNIEnv* /* env */,
        jclass /* clazz */, jlong ptr, jboolean enabled, jboolean frozen) {
    NativeInputManager* im = reinterpret_cast<NativeInputManager*>(ptr);

    im->setInputDispatchMode(enabled, frozen);
}

static void nativeSetSystemUiVisibility(JNIEnv* /* env */,
        jclass /* clazz */, jlong ptr, jint visibility) {
    NativeInputManager* im = reinterpret_cast<NativeInputManager*>(ptr);

    im->setSystemUiVisibility(visibility);
}

static jboolean nativeTransferTouchFocus(JNIEnv* env,
        jclass /* clazz */, jlong ptr, jobject fromChannelTokenObj, jobject toChannelTokenObj) {
    if (fromChannelTokenObj == nullptr || toChannelTokenObj == nullptr) {
        return JNI_FALSE;
    }

    sp<IBinder> fromChannelToken = ibinderForJavaObject(env, fromChannelTokenObj);
    sp<IBinder> toChannelToken = ibinderForJavaObject(env, toChannelTokenObj);

    NativeInputManager* im = reinterpret_cast<NativeInputManager*>(ptr);
    if (im->getInputManager()->getDispatcher()->transferTouchFocus(
            fromChannelToken, toChannelToken)) {
        return JNI_TRUE;
    } else {
        return JNI_FALSE;
    }
}

static void nativeSetPointerSpeed(JNIEnv* /* env */,
        jclass /* clazz */, jlong ptr, jint speed) {
    NativeInputManager* im = reinterpret_cast<NativeInputManager*>(ptr);

    im->setPointerSpeed(speed);
}

static void nativeSetShowTouches(JNIEnv* /* env */,
        jclass /* clazz */, jlong ptr, jboolean enabled) {
    NativeInputManager* im = reinterpret_cast<NativeInputManager*>(ptr);

    im->setShowTouches(enabled);
}

static void nativeSetInteractive(JNIEnv* env,
        jclass clazz, jlong ptr, jboolean interactive) {
    NativeInputManager* im = reinterpret_cast<NativeInputManager*>(ptr);

    im->setInteractive(interactive);
}

static void nativeReloadCalibration(JNIEnv* env, jclass clazz, jlong ptr) {
    NativeInputManager* im = reinterpret_cast<NativeInputManager*>(ptr);

    im->reloadCalibration();
}

static void nativeVibrate(JNIEnv* env,
        jclass /* clazz */, jlong ptr, jint deviceId, jlongArray patternObj,
        jint repeat, jint token) {
    NativeInputManager* im = reinterpret_cast<NativeInputManager*>(ptr);

    size_t patternSize = env->GetArrayLength(patternObj);
    if (patternSize > MAX_VIBRATE_PATTERN_SIZE) {
        ALOGI("Skipped requested vibration because the pattern size is %zu "
                "which is more than the maximum supported size of %d.",
                patternSize, MAX_VIBRATE_PATTERN_SIZE);
        return; // limit to reasonable size
    }

    jlong* patternMillis = static_cast<jlong*>(env->GetPrimitiveArrayCritical(
            patternObj, nullptr));
    nsecs_t pattern[patternSize];
    for (size_t i = 0; i < patternSize; i++) {
        pattern[i] = max(jlong(0), min(patternMillis[i],
                (jlong)(MAX_VIBRATE_PATTERN_DELAY_NSECS / 1000000LL))) * 1000000LL;
    }
    env->ReleasePrimitiveArrayCritical(patternObj, patternMillis, JNI_ABORT);

    im->getInputManager()->getReader()->vibrate(deviceId, pattern, patternSize, repeat, token);
}

static void nativeCancelVibrate(JNIEnv* /* env */,
        jclass /* clazz */, jlong ptr, jint deviceId, jint token) {
    NativeInputManager* im = reinterpret_cast<NativeInputManager*>(ptr);

    im->getInputManager()->getReader()->cancelVibrate(deviceId, token);
}

static void nativeReloadKeyboardLayouts(JNIEnv* /* env */,
        jclass /* clazz */, jlong ptr) {
    NativeInputManager* im = reinterpret_cast<NativeInputManager*>(ptr);

    im->getInputManager()->getReader()->requestRefreshConfiguration(
            InputReaderConfiguration::CHANGE_KEYBOARD_LAYOUTS);
}

static void nativeReloadDeviceAliases(JNIEnv* /* env */,
        jclass /* clazz */, jlong ptr) {
    NativeInputManager* im = reinterpret_cast<NativeInputManager*>(ptr);

    im->getInputManager()->getReader()->requestRefreshConfiguration(
            InputReaderConfiguration::CHANGE_DEVICE_ALIAS);
}

static jstring nativeDump(JNIEnv* env, jclass /* clazz */, jlong ptr) {
    NativeInputManager* im = reinterpret_cast<NativeInputManager*>(ptr);

    std::string dump;
    im->dump(dump);
    return env->NewStringUTF(dump.c_str());
}

static void nativeMonitor(JNIEnv* /* env */, jclass /* clazz */, jlong ptr) {
    NativeInputManager* im = reinterpret_cast<NativeInputManager*>(ptr);

    im->getInputManager()->getReader()->monitor();
    im->getInputManager()->getDispatcher()->monitor();
}

static jboolean nativeIsInputDeviceEnabled(JNIEnv* env /* env */,
        jclass /* clazz */, jlong ptr, jint deviceId) {
    NativeInputManager* im = reinterpret_cast<NativeInputManager*>(ptr);

    return im->getInputManager()->getReader()->isInputDeviceEnabled(deviceId);
}

static void nativeEnableInputDevice(JNIEnv* /* env */,
        jclass /* clazz */, jlong ptr, jint deviceId) {
    NativeInputManager* im = reinterpret_cast<NativeInputManager*>(ptr);

    im->setInputDeviceEnabled(deviceId, true);
}

static void nativeDisableInputDevice(JNIEnv* /* env */,
        jclass /* clazz */, jlong ptr, jint deviceId) {
    NativeInputManager* im = reinterpret_cast<NativeInputManager*>(ptr);

    im->setInputDeviceEnabled(deviceId, false);
}

static void nativeSetPointerIconType(JNIEnv* /* env */, jclass /* clazz */, jlong ptr, jint iconId) {
    NativeInputManager* im = reinterpret_cast<NativeInputManager*>(ptr);

    im->setPointerIconType(iconId);
}

static void nativeReloadPointerIcons(JNIEnv* /* env */, jclass /* clazz */, jlong ptr) {
    NativeInputManager* im = reinterpret_cast<NativeInputManager*>(ptr);

    im->reloadPointerIcons();
}

static void nativeSetCustomPointerIcon(JNIEnv* env, jclass /* clazz */,
                                       jlong ptr, jobject iconObj) {
    NativeInputManager* im = reinterpret_cast<NativeInputManager*>(ptr);

    PointerIcon pointerIcon;
    status_t result = android_view_PointerIcon_getLoadedIcon(env, iconObj, &pointerIcon);
    if (result) {
        jniThrowRuntimeException(env, "Failed to load custom pointer icon.");
        return;
    }

    SpriteIcon spriteIcon(pointerIcon.bitmap.copy(ANDROID_BITMAP_FORMAT_RGBA_8888),
                          pointerIcon.style, pointerIcon.hotSpotX, pointerIcon.hotSpotY);
    im->setCustomPointerIcon(spriteIcon);
}

static jboolean nativeCanDispatchToDisplay(JNIEnv* env, jclass /* clazz */, jlong ptr,
        jint deviceId, jint displayId) {

    NativeInputManager* im = reinterpret_cast<NativeInputManager*>(ptr);
    return im->getInputManager()->getReader()->canDispatchToDisplay(deviceId, displayId);
}

<<<<<<< HEAD
static void nativeNotifyPortAssociationsChanged(JNIEnv* env, jclass /* clazz */, jlong ptr) {
    NativeInputManager* im = reinterpret_cast<NativeInputManager*>(ptr);
    im->getInputManager()->getReader()->requestRefreshConfiguration(
            InputReaderConfiguration::CHANGE_DISPLAY_INFO);
}

// ----------------------------------------------------------------------------

static const JNINativeMethod gInputManagerMethods[] = {
        /* name, signature, funcPtr */
        {"nativeInit",
         "(Lcom/android/server/input/InputManagerService;Landroid/content/Context;Landroid/os/"
         "MessageQueue;)J",
         (void*)nativeInit},
        {"nativeStart", "(J)V", (void*)nativeStart},
        {"nativeSetDisplayViewports", "(J[Landroid/hardware/display/DisplayViewport;)V",
         (void*)nativeSetDisplayViewports},
        {"nativeGetScanCodeState", "(JIII)I", (void*)nativeGetScanCodeState},
        {"nativeGetKeyCodeState", "(JIII)I", (void*)nativeGetKeyCodeState},
        {"nativeGetSwitchState", "(JIII)I", (void*)nativeGetSwitchState},
        {"nativeHasKeys", "(JII[I[Z)Z", (void*)nativeHasKeys},
        {"nativeRegisterInputChannel", "(JLandroid/view/InputChannel;)V",
         (void*)nativeRegisterInputChannel},
        {"nativeRegisterInputMonitor", "(JLandroid/view/InputChannel;IZ)V",
         (void*)nativeRegisterInputMonitor},
        {"nativeUnregisterInputChannel", "(JLandroid/view/InputChannel;)V",
         (void*)nativeUnregisterInputChannel},
        {"nativePilferPointers", "(JLandroid/os/IBinder;)V", (void*)nativePilferPointers},
        {"nativeSetInputFilterEnabled", "(JZ)V", (void*)nativeSetInputFilterEnabled},
        {"nativeSetInTouchMode", "(JZ)V", (void*)nativeSetInTouchMode},
        {"nativeInjectInputEvent", "(JLandroid/view/InputEvent;IIIII)I",
         (void*)nativeInjectInputEvent},
        {"nativeVerifyInputEvent", "(JLandroid/view/InputEvent;)Landroid/view/VerifiedInputEvent;",
         (void*)nativeVerifyInputEvent},
        {"nativeToggleCapsLock", "(JI)V", (void*)nativeToggleCapsLock},
        {"nativeSetInputWindows", "(J[Landroid/view/InputWindowHandle;I)V",
         (void*)nativeSetInputWindows},
        {"nativeSetFocusedApplication", "(JILandroid/view/InputApplicationHandle;)V",
         (void*)nativeSetFocusedApplication},
        {"nativeSetFocusedDisplay", "(JI)V", (void*)nativeSetFocusedDisplay},
        {"nativeSetPointerCapture", "(JZ)V", (void*)nativeSetPointerCapture},
        {"nativeSetInputDispatchMode", "(JZZ)V", (void*)nativeSetInputDispatchMode},
        {"nativeSetSystemUiVisibility", "(JI)V", (void*)nativeSetSystemUiVisibility},
        {"nativeTransferTouchFocus", "(JLandroid/os/IBinder;Landroid/os/IBinder;)Z",
         (void*)nativeTransferTouchFocus},
        {"nativeSetPointerSpeed", "(JI)V", (void*)nativeSetPointerSpeed},
        {"nativeSetShowTouches", "(JZ)V", (void*)nativeSetShowTouches},
        {"nativeSetInteractive", "(JZ)V", (void*)nativeSetInteractive},
        {"nativeReloadCalibration", "(J)V", (void*)nativeReloadCalibration},
        {"nativeVibrate", "(JI[JII)V", (void*)nativeVibrate},
        {"nativeCancelVibrate", "(JII)V", (void*)nativeCancelVibrate},
        {"nativeReloadKeyboardLayouts", "(J)V", (void*)nativeReloadKeyboardLayouts},
        {"nativeReloadDeviceAliases", "(J)V", (void*)nativeReloadDeviceAliases},
        {"nativeDump", "(J)Ljava/lang/String;", (void*)nativeDump},
        {"nativeMonitor", "(J)V", (void*)nativeMonitor},
        {"nativeIsInputDeviceEnabled", "(JI)Z", (void*)nativeIsInputDeviceEnabled},
        {"nativeEnableInputDevice", "(JI)V", (void*)nativeEnableInputDevice},
        {"nativeDisableInputDevice", "(JI)V", (void*)nativeDisableInputDevice},
        {"nativeSetPointerIconType", "(JI)V", (void*)nativeSetPointerIconType},
        {"nativeReloadPointerIcons", "(J)V", (void*)nativeReloadPointerIcons},
        {"nativeSetCustomPointerIcon", "(JLandroid/view/PointerIcon;)V",
         (void*)nativeSetCustomPointerIcon},
        {"nativeCanDispatchToDisplay", "(JII)Z", (void*)nativeCanDispatchToDisplay},
        {"nativeNotifyPortAssociationsChanged", "(J)V", (void*)nativeNotifyPortAssociationsChanged},
=======
static void nativeSetMotionClassifierEnabled(JNIEnv* /* env */, jclass /* clazz */, jlong ptr,
                                             jboolean enabled) {
    NativeInputManager* im = reinterpret_cast<NativeInputManager*>(ptr);

    im->setMotionClassifierEnabled(enabled);
}


// ----------------------------------------------------------------------------

static const JNINativeMethod gInputManagerMethods[] = {
    /* name, signature, funcPtr */
    { "nativeInit",
            "(Lcom/android/server/input/InputManagerService;Landroid/content/Context;Landroid/os/MessageQueue;)J",
            (void*) nativeInit },
    { "nativeStart", "(J)V",
            (void*) nativeStart },
    { "nativeSetDisplayViewports", "(J[Landroid/hardware/display/DisplayViewport;)V",
            (void*) nativeSetDisplayViewports },
    { "nativeGetScanCodeState", "(JIII)I",
            (void*) nativeGetScanCodeState },
    { "nativeGetKeyCodeState", "(JIII)I",
            (void*) nativeGetKeyCodeState },
    { "nativeGetSwitchState", "(JIII)I",
            (void*) nativeGetSwitchState },
    { "nativeHasKeys", "(JII[I[Z)Z",
            (void*) nativeHasKeys },
    { "nativeRegisterInputChannel",
            "(JLandroid/view/InputChannel;I)V",
            (void*) nativeRegisterInputChannel },
    { "nativeRegisterInputMonitor",
            "(JLandroid/view/InputChannel;IZ)V",
            (void*) nativeRegisterInputMonitor},
    { "nativeUnregisterInputChannel", "(JLandroid/view/InputChannel;)V",
            (void*) nativeUnregisterInputChannel },
    { "nativePilferPointers", "(JLandroid/os/IBinder;)V",
            (void*) nativePilferPointers },
    { "nativeSetInputFilterEnabled", "(JZ)V",
            (void*) nativeSetInputFilterEnabled },
    { "nativeInjectInputEvent", "(JLandroid/view/InputEvent;IIIII)I",
            (void*) nativeInjectInputEvent },
    { "nativeToggleCapsLock", "(JI)V",
            (void*) nativeToggleCapsLock },
    { "nativeSetInputWindows", "(J[Landroid/view/InputWindowHandle;I)V",
            (void*) nativeSetInputWindows },
    { "nativeSetFocusedApplication", "(JILandroid/view/InputApplicationHandle;)V",
            (void*) nativeSetFocusedApplication },
    { "nativeSetFocusedDisplay", "(JI)V",
            (void*) nativeSetFocusedDisplay },
    { "nativeSetPointerCapture", "(JZ)V",
            (void*) nativeSetPointerCapture },
    { "nativeSetInputDispatchMode", "(JZZ)V",
            (void*) nativeSetInputDispatchMode },
    { "nativeSetSystemUiVisibility", "(JI)V",
            (void*) nativeSetSystemUiVisibility },
    { "nativeTransferTouchFocus", "(JLandroid/view/InputChannel;Landroid/view/InputChannel;)Z",
            (void*) nativeTransferTouchFocus },
    { "nativeSetPointerSpeed", "(JI)V",
            (void*) nativeSetPointerSpeed },
    { "nativeSetShowTouches", "(JZ)V",
            (void*) nativeSetShowTouches },
    { "nativeSetInteractive", "(JZ)V",
            (void*) nativeSetInteractive },
    { "nativeReloadCalibration", "(J)V",
            (void*) nativeReloadCalibration },
    { "nativeVibrate", "(JI[JII)V",
            (void*) nativeVibrate },
    { "nativeCancelVibrate", "(JII)V",
            (void*) nativeCancelVibrate },
    { "nativeReloadKeyboardLayouts", "(J)V",
            (void*) nativeReloadKeyboardLayouts },
    { "nativeReloadDeviceAliases", "(J)V",
            (void*) nativeReloadDeviceAliases },
    { "nativeDump", "(J)Ljava/lang/String;",
            (void*) nativeDump },
    { "nativeMonitor", "(J)V",
            (void*) nativeMonitor },
    { "nativeIsInputDeviceEnabled", "(JI)Z",
            (void*) nativeIsInputDeviceEnabled },
    { "nativeEnableInputDevice", "(JI)V",
            (void*) nativeEnableInputDevice },
    { "nativeDisableInputDevice", "(JI)V",
            (void*) nativeDisableInputDevice },
    { "nativeSetPointerIconType", "(JI)V",
            (void*) nativeSetPointerIconType },
    { "nativeReloadPointerIcons", "(J)V",
            (void*) nativeReloadPointerIcons },
    { "nativeSetCustomPointerIcon", "(JLandroid/view/PointerIcon;)V",
            (void*) nativeSetCustomPointerIcon },
    { "nativeCanDispatchToDisplay", "(JII)Z",
            (void*) nativeCanDispatchToDisplay },
    {"nativeSetMotionClassifierEnabled", "(JZ)V",
            (void*) nativeSetMotionClassifierEnabled},
>>>>>>> 7e0769b2
};

#define FIND_CLASS(var, className) \
        var = env->FindClass(className); \
        LOG_FATAL_IF(! (var), "Unable to find class " className);

#define GET_METHOD_ID(var, clazz, methodName, methodDescriptor) \
        var = env->GetMethodID(clazz, methodName, methodDescriptor); \
        LOG_FATAL_IF(! (var), "Unable to find method " methodName);

#define GET_STATIC_METHOD_ID(var, clazz, methodName, methodDescriptor) \
        var = env->GetStaticMethodID(clazz, methodName, methodDescriptor); \
        LOG_FATAL_IF(! (var), "Unable to find static method " methodName);

#define GET_FIELD_ID(var, clazz, fieldName, fieldDescriptor) \
        var = env->GetFieldID(clazz, fieldName, fieldDescriptor); \
        LOG_FATAL_IF(! (var), "Unable to find field " fieldName);

int register_android_server_InputManager(JNIEnv* env) {
    int res = jniRegisterNativeMethods(env, "com/android/server/input/InputManagerService",
            gInputManagerMethods, NELEM(gInputManagerMethods));
    (void) res;  // Faked use when LOG_NDEBUG.
    LOG_FATAL_IF(res < 0, "Unable to register native methods.");

    // Callbacks

    jclass clazz;
    FIND_CLASS(clazz, "com/android/server/input/InputManagerService");
    gServiceClassInfo.clazz = reinterpret_cast<jclass>(env->NewGlobalRef(clazz));

    GET_METHOD_ID(gServiceClassInfo.notifyConfigurationChanged, clazz,
            "notifyConfigurationChanged", "(J)V");

    GET_METHOD_ID(gServiceClassInfo.notifyInputDevicesChanged, clazz,
            "notifyInputDevicesChanged", "([Landroid/view/InputDevice;)V");

    GET_METHOD_ID(gServiceClassInfo.notifySwitch, clazz,
            "notifySwitch", "(JII)V");

    GET_METHOD_ID(gServiceClassInfo.notifyInputChannelBroken, clazz,
            "notifyInputChannelBroken", "(Landroid/os/IBinder;)V");

    GET_METHOD_ID(gServiceClassInfo.notifyFocusChanged, clazz,
            "notifyFocusChanged", "(Landroid/os/IBinder;Landroid/os/IBinder;)V");

    GET_METHOD_ID(gServiceClassInfo.notifyANR, clazz,
            "notifyANR",
            "(Landroid/view/InputApplicationHandle;Landroid/os/IBinder;Ljava/lang/String;)J");

    GET_METHOD_ID(gServiceClassInfo.filterInputEvent, clazz,
            "filterInputEvent", "(Landroid/view/InputEvent;I)Z");

    GET_METHOD_ID(gServiceClassInfo.interceptKeyBeforeQueueing, clazz,
            "interceptKeyBeforeQueueing", "(Landroid/view/KeyEvent;I)I");

    GET_METHOD_ID(gServiceClassInfo.interceptMotionBeforeQueueingNonInteractive, clazz,
            "interceptMotionBeforeQueueingNonInteractive", "(IJI)I");

    GET_METHOD_ID(gServiceClassInfo.interceptKeyBeforeDispatching, clazz,
            "interceptKeyBeforeDispatching",
            "(Landroid/os/IBinder;Landroid/view/KeyEvent;I)J");

    GET_METHOD_ID(gServiceClassInfo.dispatchUnhandledKey, clazz,
            "dispatchUnhandledKey",
            "(Landroid/os/IBinder;Landroid/view/KeyEvent;I)Landroid/view/KeyEvent;");

    GET_METHOD_ID(gServiceClassInfo.checkInjectEventsPermission, clazz,
            "checkInjectEventsPermission", "(II)Z");

    GET_METHOD_ID(gServiceClassInfo.onPointerDownOutsideFocus, clazz,
            "onPointerDownOutsideFocus", "(Landroid/os/IBinder;)V");

    GET_METHOD_ID(gServiceClassInfo.getVirtualKeyQuietTimeMillis, clazz,
            "getVirtualKeyQuietTimeMillis", "()I");

    GET_STATIC_METHOD_ID(gServiceClassInfo.getExcludedDeviceNames, clazz,
            "getExcludedDeviceNames", "()[Ljava/lang/String;");

    GET_METHOD_ID(gServiceClassInfo.getInputPortAssociations, clazz,
            "getInputPortAssociations", "()[Ljava/lang/String;");

    GET_METHOD_ID(gServiceClassInfo.getKeyRepeatTimeout, clazz,
            "getKeyRepeatTimeout", "()I");

    GET_METHOD_ID(gServiceClassInfo.getKeyRepeatDelay, clazz,
            "getKeyRepeatDelay", "()I");

    GET_METHOD_ID(gServiceClassInfo.getHoverTapTimeout, clazz,
            "getHoverTapTimeout", "()I");

    GET_METHOD_ID(gServiceClassInfo.getHoverTapSlop, clazz,
            "getHoverTapSlop", "()I");

    GET_METHOD_ID(gServiceClassInfo.getDoubleTapTimeout, clazz,
            "getDoubleTapTimeout", "()I");

    GET_METHOD_ID(gServiceClassInfo.getLongPressTimeout, clazz,
            "getLongPressTimeout", "()I");

    GET_METHOD_ID(gServiceClassInfo.getPointerLayer, clazz,
            "getPointerLayer", "()I");

    GET_METHOD_ID(gServiceClassInfo.getPointerIcon, clazz,
            "getPointerIcon", "(I)Landroid/view/PointerIcon;");

    GET_METHOD_ID(gServiceClassInfo.getPointerDisplayId, clazz,
            "getPointerDisplayId", "()I");

    GET_METHOD_ID(gServiceClassInfo.getKeyboardLayoutOverlay, clazz,
            "getKeyboardLayoutOverlay",
            "(Landroid/hardware/input/InputDeviceIdentifier;)[Ljava/lang/String;");

    GET_METHOD_ID(gServiceClassInfo.getDeviceAlias, clazz,
            "getDeviceAlias", "(Ljava/lang/String;)Ljava/lang/String;");

    GET_METHOD_ID(gServiceClassInfo.getTouchCalibrationForInputDevice, clazz,
            "getTouchCalibrationForInputDevice",
            "(Ljava/lang/String;I)Landroid/hardware/input/TouchCalibration;");

    GET_METHOD_ID(gServiceClassInfo.getContextForDisplay, clazz,
            "getContextForDisplay",
            "(I)Landroid/content/Context;")

    // InputDevice

    FIND_CLASS(gInputDeviceClassInfo.clazz, "android/view/InputDevice");
    gInputDeviceClassInfo.clazz = jclass(env->NewGlobalRef(gInputDeviceClassInfo.clazz));

    // KeyEvent

    FIND_CLASS(gKeyEventClassInfo.clazz, "android/view/KeyEvent");
    gKeyEventClassInfo.clazz = jclass(env->NewGlobalRef(gKeyEventClassInfo.clazz));

    // MotionEvent

    FIND_CLASS(gMotionEventClassInfo.clazz, "android/view/MotionEvent");
    gMotionEventClassInfo.clazz = jclass(env->NewGlobalRef(gMotionEventClassInfo.clazz));

    // InputDeviceIdentifier

    FIND_CLASS(gInputDeviceIdentifierInfo.clazz, "android/hardware/input/InputDeviceIdentifier");
    gInputDeviceIdentifierInfo.clazz = jclass(env->NewGlobalRef(gInputDeviceIdentifierInfo.clazz));
    GET_METHOD_ID(gInputDeviceIdentifierInfo.constructor, gInputDeviceIdentifierInfo.clazz,
            "<init>", "(Ljava/lang/String;II)V");

    // TouchCalibration

    FIND_CLASS(gTouchCalibrationClassInfo.clazz, "android/hardware/input/TouchCalibration");
    gTouchCalibrationClassInfo.clazz = jclass(env->NewGlobalRef(gTouchCalibrationClassInfo.clazz));

    GET_METHOD_ID(gTouchCalibrationClassInfo.getAffineTransform, gTouchCalibrationClassInfo.clazz,
            "getAffineTransform", "()[F");

    return 0;
}

} /* namespace android */<|MERGE_RESOLUTION|>--- conflicted
+++ resolved
@@ -1773,11 +1773,17 @@
     return im->getInputManager()->getReader()->canDispatchToDisplay(deviceId, displayId);
 }
 
-<<<<<<< HEAD
 static void nativeNotifyPortAssociationsChanged(JNIEnv* env, jclass /* clazz */, jlong ptr) {
     NativeInputManager* im = reinterpret_cast<NativeInputManager*>(ptr);
     im->getInputManager()->getReader()->requestRefreshConfiguration(
             InputReaderConfiguration::CHANGE_DISPLAY_INFO);
+}
+
+static void nativeSetMotionClassifierEnabled(JNIEnv* /* env */, jclass /* clazz */, jlong ptr,
+                                             jboolean enabled) {
+    NativeInputManager* im = reinterpret_cast<NativeInputManager*>(ptr);
+
+    im->setMotionClassifierEnabled(enabled);
 }
 
 // ----------------------------------------------------------------------------
@@ -1838,101 +1844,7 @@
          (void*)nativeSetCustomPointerIcon},
         {"nativeCanDispatchToDisplay", "(JII)Z", (void*)nativeCanDispatchToDisplay},
         {"nativeNotifyPortAssociationsChanged", "(J)V", (void*)nativeNotifyPortAssociationsChanged},
-=======
-static void nativeSetMotionClassifierEnabled(JNIEnv* /* env */, jclass /* clazz */, jlong ptr,
-                                             jboolean enabled) {
-    NativeInputManager* im = reinterpret_cast<NativeInputManager*>(ptr);
-
-    im->setMotionClassifierEnabled(enabled);
-}
-
-
-// ----------------------------------------------------------------------------
-
-static const JNINativeMethod gInputManagerMethods[] = {
-    /* name, signature, funcPtr */
-    { "nativeInit",
-            "(Lcom/android/server/input/InputManagerService;Landroid/content/Context;Landroid/os/MessageQueue;)J",
-            (void*) nativeInit },
-    { "nativeStart", "(J)V",
-            (void*) nativeStart },
-    { "nativeSetDisplayViewports", "(J[Landroid/hardware/display/DisplayViewport;)V",
-            (void*) nativeSetDisplayViewports },
-    { "nativeGetScanCodeState", "(JIII)I",
-            (void*) nativeGetScanCodeState },
-    { "nativeGetKeyCodeState", "(JIII)I",
-            (void*) nativeGetKeyCodeState },
-    { "nativeGetSwitchState", "(JIII)I",
-            (void*) nativeGetSwitchState },
-    { "nativeHasKeys", "(JII[I[Z)Z",
-            (void*) nativeHasKeys },
-    { "nativeRegisterInputChannel",
-            "(JLandroid/view/InputChannel;I)V",
-            (void*) nativeRegisterInputChannel },
-    { "nativeRegisterInputMonitor",
-            "(JLandroid/view/InputChannel;IZ)V",
-            (void*) nativeRegisterInputMonitor},
-    { "nativeUnregisterInputChannel", "(JLandroid/view/InputChannel;)V",
-            (void*) nativeUnregisterInputChannel },
-    { "nativePilferPointers", "(JLandroid/os/IBinder;)V",
-            (void*) nativePilferPointers },
-    { "nativeSetInputFilterEnabled", "(JZ)V",
-            (void*) nativeSetInputFilterEnabled },
-    { "nativeInjectInputEvent", "(JLandroid/view/InputEvent;IIIII)I",
-            (void*) nativeInjectInputEvent },
-    { "nativeToggleCapsLock", "(JI)V",
-            (void*) nativeToggleCapsLock },
-    { "nativeSetInputWindows", "(J[Landroid/view/InputWindowHandle;I)V",
-            (void*) nativeSetInputWindows },
-    { "nativeSetFocusedApplication", "(JILandroid/view/InputApplicationHandle;)V",
-            (void*) nativeSetFocusedApplication },
-    { "nativeSetFocusedDisplay", "(JI)V",
-            (void*) nativeSetFocusedDisplay },
-    { "nativeSetPointerCapture", "(JZ)V",
-            (void*) nativeSetPointerCapture },
-    { "nativeSetInputDispatchMode", "(JZZ)V",
-            (void*) nativeSetInputDispatchMode },
-    { "nativeSetSystemUiVisibility", "(JI)V",
-            (void*) nativeSetSystemUiVisibility },
-    { "nativeTransferTouchFocus", "(JLandroid/view/InputChannel;Landroid/view/InputChannel;)Z",
-            (void*) nativeTransferTouchFocus },
-    { "nativeSetPointerSpeed", "(JI)V",
-            (void*) nativeSetPointerSpeed },
-    { "nativeSetShowTouches", "(JZ)V",
-            (void*) nativeSetShowTouches },
-    { "nativeSetInteractive", "(JZ)V",
-            (void*) nativeSetInteractive },
-    { "nativeReloadCalibration", "(J)V",
-            (void*) nativeReloadCalibration },
-    { "nativeVibrate", "(JI[JII)V",
-            (void*) nativeVibrate },
-    { "nativeCancelVibrate", "(JII)V",
-            (void*) nativeCancelVibrate },
-    { "nativeReloadKeyboardLayouts", "(J)V",
-            (void*) nativeReloadKeyboardLayouts },
-    { "nativeReloadDeviceAliases", "(J)V",
-            (void*) nativeReloadDeviceAliases },
-    { "nativeDump", "(J)Ljava/lang/String;",
-            (void*) nativeDump },
-    { "nativeMonitor", "(J)V",
-            (void*) nativeMonitor },
-    { "nativeIsInputDeviceEnabled", "(JI)Z",
-            (void*) nativeIsInputDeviceEnabled },
-    { "nativeEnableInputDevice", "(JI)V",
-            (void*) nativeEnableInputDevice },
-    { "nativeDisableInputDevice", "(JI)V",
-            (void*) nativeDisableInputDevice },
-    { "nativeSetPointerIconType", "(JI)V",
-            (void*) nativeSetPointerIconType },
-    { "nativeReloadPointerIcons", "(J)V",
-            (void*) nativeReloadPointerIcons },
-    { "nativeSetCustomPointerIcon", "(JLandroid/view/PointerIcon;)V",
-            (void*) nativeSetCustomPointerIcon },
-    { "nativeCanDispatchToDisplay", "(JII)Z",
-            (void*) nativeCanDispatchToDisplay },
-    {"nativeSetMotionClassifierEnabled", "(JZ)V",
-            (void*) nativeSetMotionClassifierEnabled},
->>>>>>> 7e0769b2
+        {"nativeSetMotionClassifierEnabled", "(JZ)V", (void*)nativeSetMotionClassifierEnabled},
 };
 
 #define FIND_CLASS(var, className) \
