--- conflicted
+++ resolved
@@ -11173,19 +11173,6 @@
         public void waitForAllWindowsDrawn(Runnable callback, long timeout) {
             synchronized (mWindowMap) {
                 mWaitingForDrawnCallback = callback;
-<<<<<<< HEAD
-                for (int displayNdx = mDisplayContents.size() - 1; displayNdx >= 0; --displayNdx) {
-                    final WindowList windows =
-                            mDisplayContents.valueAt(displayNdx).getWindowList();
-                    for (int winNdx = windows.size() - 1; winNdx >= 0; --winNdx) {
-                        final WindowState win = windows.get(winNdx);
-                        if (win.mHasSurface && win.isWinVisibleLw() && !win.mIsWallpaper) {
-                            win.mWinAnimator.mDrawState = WindowStateAnimator.DRAW_PENDING;
-                            // Force add to mResizingWindows.
-                            win.mLastContentInsets.set(-1, -1, -1, -1);
-                            mWaitingForDrawn.add(win);
-                        }
-=======
                 final WindowList windows = getDefaultWindowListLocked();
                 for (int winNdx = windows.size() - 1; winNdx >= 0; --winNdx) {
                     final WindowState win = windows.get(winNdx);
@@ -11194,7 +11181,6 @@
                         // Force add to mResizingWindows.
                         win.mLastContentInsets.set(-1, -1, -1, -1);
                         mWaitingForDrawn.add(win);
->>>>>>> e959e4a0
                     }
                 }
                 requestTraversalLocked();
