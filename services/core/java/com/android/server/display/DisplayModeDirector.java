--- conflicted
+++ resolved
@@ -69,10 +69,7 @@
     private static final int MSG_ALLOWED_MODES_CHANGED = 1;
     private static final int MSG_BRIGHTNESS_THRESHOLDS_CHANGED = 2;
     private static final int MSG_DEFAULT_PEAK_REFRESH_RATE_CHANGED = 3;
-<<<<<<< HEAD
-=======
     private static final int MSG_REFRESH_RATE_IN_ZONE_CHANGED = 4;
->>>>>>> c5a675db
 
     // Special ID used to indicate that given vote is to be applied globally, rather than to a
     // specific display.
@@ -444,15 +441,12 @@
                     mSettingsObserver.onDeviceConfigDefaultPeakRefreshRateChanged(
                             defaultPeakRefreshRate);
                     break;
-<<<<<<< HEAD
-=======
 
                 case MSG_REFRESH_RATE_IN_ZONE_CHANGED:
                     int refreshRateInZone = msg.arg1;
                     mBrightnessObserver.onDeviceConfigRefreshRateInZoneChanged(
                             refreshRateInZone);
                     break;
->>>>>>> c5a675db
             }
         }
     }
@@ -644,20 +638,11 @@
             float peakRefreshRate = Settings.System.getFloat(mContext.getContentResolver(),
                     Settings.System.PEAK_REFRESH_RATE, mDefaultPeakRefreshRate);
 
-<<<<<<< HEAD
-            if (peakRefreshRate < minRefreshRate) {
-                peakRefreshRate = minRefreshRate;
-            }
-
-            Vote vote = Vote.forRefreshRates(minRefreshRate, peakRefreshRate);
-            updateVoteLocked(Vote.PRIORITY_USER_SETTING_REFRESH_RATE, vote);
-=======
             updateVoteLocked(Vote.PRIORITY_USER_SETTING_PEAK_REFRESH_RATE,
                     Vote.forRefreshRates(0f, Math.max(minRefreshRate, peakRefreshRate)));
             updateVoteLocked(Vote.PRIORITY_USER_SETTING_MIN_REFRESH_RATE,
                     Vote.forRefreshRates(minRefreshRate, Float.POSITIVE_INFINITY));
 
->>>>>>> c5a675db
             mBrightnessObserver.onRefreshRateSettingChangedLocked(minRefreshRate, peakRefreshRate);
         }
 
@@ -836,10 +821,6 @@
         private AmbientFilter mAmbientFilter;
 
         private final Context mContext;
-<<<<<<< HEAD
-        private final ScreenStateReceiver mScreenStateReceiver;
-=======
->>>>>>> c5a675db
 
         // Enable light sensor only when mShouldObserveAmbientChange is true, screen is on, peak
         // refresh rate changeable and low power mode off. After initialization, these states will
@@ -853,7 +834,6 @@
         BrightnessObserver(Context context, Handler handler) {
             super(handler);
             mContext = context;
-            mScreenStateReceiver = new ScreenStateReceiver(mContext);
             mDisplayBrightnessThresholds = context.getResources().getIntArray(
                     R.array.config_brightnessThresholdsOfPeakRefreshRate);
             mAmbientBrightnessThresholds = context.getResources().getIntArray(
@@ -867,10 +847,7 @@
 
         public void observe(SensorManager sensorManager) {
             mSensorManager = sensorManager;
-<<<<<<< HEAD
-=======
-
->>>>>>> c5a675db
+
             // DeviceConfig is accessible after system ready.
             int[] brightnessThresholds = mDeviceConfigDisplaySettings.getBrightnessThresholds();
             int[] ambientThresholds = mDeviceConfigDisplaySettings.getAmbientThresholds();
@@ -880,11 +857,8 @@
                 mDisplayBrightnessThresholds = brightnessThresholds;
                 mAmbientBrightnessThresholds = ambientThresholds;
             }
-<<<<<<< HEAD
-=======
 
             mRefreshRateInZone = mDeviceConfigDisplaySettings.getRefreshRateInZone();
->>>>>>> c5a675db
             restartObserver();
             mDeviceConfigDisplaySettings.startListening();
         }
@@ -924,26 +898,6 @@
             restartObserver();
         }
 
-<<<<<<< HEAD
-        public void dumpLocked(PrintWriter pw) {
-            pw.println("  BrightnessObserver");
-
-            for (int d: mDisplayBrightnessThresholds) {
-                pw.println("    mDisplayBrightnessThreshold: " + d);
-            }
-
-            for (int d: mAmbientBrightnessThresholds) {
-                pw.println("    mAmbientBrightnessThreshold: " + d);
-            }
-        }
-
-        @Override
-        public void onChange(boolean selfChange, Uri uri, int userId) {
-            synchronized (mLock) {
-                if (mRefreshRateChangeable) {
-                    onBrightnessChangedLocked();
-                }
-=======
         public void onDeviceConfigRefreshRateInZoneChanged(int refreshRate) {
             if (refreshRate != mRefreshRateInZone) {
                 mRefreshRateInZone = refreshRate;
@@ -974,7 +928,6 @@
         public void onChange(boolean selfChange, Uri uri, int userId) {
             synchronized (mLock) {
                 onBrightnessChangedLocked();
->>>>>>> c5a675db
             }
         }
 
@@ -1020,23 +973,11 @@
                     mAmbientFilter = DisplayWhiteBalanceFactory.createBrightnessFilter(res);
                     mLightSensor = lightSensor;
 
-<<<<<<< HEAD
-                    // Intent.ACTION_SCREEN_ON is not sticky. Check current screen status.
-                    if (mContext.getSystemService(PowerManager.class).isInteractive()) {
-                        onScreenOn(true);
-                    }
-                    mScreenStateReceiver.register();
-=======
                     onScreenOn(isDefaultDisplayOn());
->>>>>>> c5a675db
                 }
             } else {
                 mAmbientFilter = null;
                 mLightSensor = null;
-<<<<<<< HEAD
-                mScreenStateReceiver.unregister();
-=======
->>>>>>> c5a675db
             }
 
             if (mRefreshRateChangeable) {
@@ -1214,14 +1155,6 @@
         }
     }
 
-<<<<<<< HEAD
-        private final class ScreenStateReceiver extends BroadcastReceiver {
-            final Context mContext;
-            boolean mRegistered;
-
-            public ScreenStateReceiver(Context context) {
-                mContext = context;
-=======
     private class DeviceConfigDisplaySettings implements DeviceConfig.OnPropertiesChangedListener {
         public DeviceConfigDisplaySettings() {
         }
@@ -1259,7 +1192,6 @@
 
             if (defaultPeakRefreshRate == -1) {
                 return null;
->>>>>>> c5a675db
             }
             return defaultPeakRefreshRate;
         }
@@ -1316,112 +1248,8 @@
                 array = null;
             }
 
-<<<<<<< HEAD
-            public void register() {
-                if (!mRegistered) {
-                    IntentFilter filter = new IntentFilter();
-                    filter.addAction(Intent.ACTION_SCREEN_OFF);
-                    filter.addAction(Intent.ACTION_SCREEN_ON);
-                    filter.setPriority(IntentFilter.SYSTEM_HIGH_PRIORITY);
-                    mContext.registerReceiver(this, filter, null, mHandler);
-                    mRegistered = true;
-                }
-            }
-
-            public void unregister() {
-                if (mRegistered) {
-                    mContext.unregisterReceiver(this);
-                    mRegistered = false;
-                }
-            }
-        }
-    }
-
-    private class DeviceConfigDisplaySettings implements DeviceConfig.OnPropertiesChangedListener {
-
-        public DeviceConfigDisplaySettings() {
-        }
-
-        public void startListening() {
-            DeviceConfig.addOnPropertiesChangedListener(DeviceConfig.NAMESPACE_DISPLAY_MANAGER,
-                    BackgroundThread.getExecutor(), this);
-        }
-
-        /*
-         * Return null if no such property or wrong format (not comma separated integers).
-         */
-        public int[] getBrightnessThresholds() {
-            return getIntArrayProperty(
-                    DisplayManager.DeviceConfig.KEY_PEAK_REFRESH_RATE_BRIGHTNESS_THRESHOLDS);
-        }
-
-        /*
-         * Return null if no such property or wrong format (not comma separated integers).
-         */
-        public int[] getAmbientThresholds() {
-            return getIntArrayProperty(
-                    DisplayManager.DeviceConfig.KEY_PEAK_REFRESH_RATE_AMBIENT_THRESHOLDS);
-        }
-
-        /*
-         * Return null if no such property
-         */
-        public Float getDefaultPeakRefreshRate() {
-            float defaultPeakRefreshRate = DeviceConfig.getFloat(
-                    DeviceConfig.NAMESPACE_DISPLAY_MANAGER,
-                    DisplayManager.DeviceConfig.KEY_PEAK_REFRESH_RATE_DEFAULT, -1);
-
-            if (defaultPeakRefreshRate == -1) {
-                return null;
-            }
-            return defaultPeakRefreshRate;
-        }
-
-        @Override
-        public void onPropertiesChanged(@NonNull DeviceConfig.Properties properties) {
-            int[] brightnessThresholds = getBrightnessThresholds();
-            int[] ambientThresholds = getAmbientThresholds();
-            Float defaultPeakRefreshRate = getDefaultPeakRefreshRate();
-
-            mHandler.obtainMessage(MSG_BRIGHTNESS_THRESHOLDS_CHANGED,
-                    new Pair<int[], int[]>(brightnessThresholds, ambientThresholds))
-                    .sendToTarget();
-            mHandler.obtainMessage(MSG_DEFAULT_PEAK_REFRESH_RATE_CHANGED,
-                    defaultPeakRefreshRate).sendToTarget();
-        }
-
-        private int[] getIntArrayProperty(String prop) {
-            String strArray = DeviceConfig.getString(DeviceConfig.NAMESPACE_DISPLAY_MANAGER, prop,
-                    null);
-
-            if (strArray != null) {
-                return parseIntArray(strArray);
-            }
-
-            return null;
-        }
-
-        private int[] parseIntArray(@NonNull String strArray) {
-            String[] items = strArray.split(",");
-            int[] array = new int[items.length];
-
-            try {
-                for (int i = 0; i < array.length; i++) {
-                    array[i] = Integer.parseInt(items[i]);
-                }
-            } catch (NumberFormatException e) {
-                Slog.e(TAG, "Incorrect format for array: '" + strArray + "'", e);
-                array = null;
-            }
-
             return array;
         }
     }
 
-=======
-            return array;
-        }
-    }
-
->>>>>>> c5a675db
 }