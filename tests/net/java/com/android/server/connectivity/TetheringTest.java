--- conflicted
+++ resolved
@@ -759,11 +759,7 @@
 
     @Test
     public void testDisallowTetheringWhenAtLeastOneTetheringInterfaceIsActive() throws Exception {
-<<<<<<< HEAD
-        final String[] nonEmptyActiveIfacesList = new String[]{mTestIfname};
-=======
         final String[] nonEmptyActiveIfacesList = new String[]{TEST_WLAN_IFNAME};
->>>>>>> a2640b6f
         final boolean currDisallow = false;
         final boolean nextDisallow = true;
         final int expectedInteractionsWithShowNotification = 1;
@@ -785,11 +781,7 @@
 
     @Test
     public void testAllowTetheringWhenAtLeastOneTetheringInterfaceIsActive() throws Exception {
-<<<<<<< HEAD
-        final String[] nonEmptyActiveIfacesList = new String[]{mTestIfname};
-=======
         final String[] nonEmptyActiveIfacesList = new String[]{TEST_WLAN_IFNAME};
->>>>>>> a2640b6f
         final boolean currDisallow = true;
         final boolean nextDisallow = false;
         final int expectedInteractionsWithShowNotification = 0;
@@ -800,11 +792,7 @@
 
     @Test
     public void testDisallowTetheringUnchanged() throws Exception {
-<<<<<<< HEAD
-        final String[] nonEmptyActiveIfacesList = new String[]{mTestIfname};
-=======
         final String[] nonEmptyActiveIfacesList = new String[]{TEST_WLAN_IFNAME};
->>>>>>> a2640b6f
         final int expectedInteractionsWithShowNotification = 0;
         boolean currDisallow = true;
         boolean nextDisallow = true;
