/*
 * Copyright (C) 2008 The Android Open Source Project
 *
 * Licensed under the Apache License, Version 2.0 (the "License");
 * you may not use this file except in compliance with the License.
 * You may obtain a copy of the License at
 *
 *      http://www.apache.org/licenses/LICENSE-2.0
 *
 * Unless required by applicable law or agreed to in writing, software
 * distributed under the License is distributed on an "AS IS" BASIS,
 * WITHOUT WARRANTIES OR CONDITIONS OF ANY KIND, either express or implied.
 * See the License for the specific language governing permissions and
 * limitations under the License.
 */

package com.android.internal.telephony.cdma;

import android.app.AlarmManager;
import android.content.ContentResolver;
import android.content.Context;
import android.content.ContentValues;
import android.content.Intent;
import android.database.ContentObserver;
import android.database.SQLException;
import android.net.Uri;
import android.os.AsyncResult;
import android.os.Handler;
import android.os.Message;
import android.os.PowerManager;
import android.os.Registrant;
import android.os.RegistrantList;
import android.os.SystemClock;
import android.os.SystemProperties;
import android.provider.Checkin;
import android.provider.Settings;
import android.provider.Settings.SettingNotFoundException;
import android.provider.Telephony;
import android.provider.Telephony.Intents;
import android.telephony.ServiceState;
import android.telephony.SignalStrength;
import android.telephony.cdma.CdmaCellLocation;
import android.text.TextUtils;
import android.util.EventLog;
import android.util.Log;
import android.util.Config;
import android.util.TimeUtils;
import java.util.Calendar;

import com.android.internal.telephony.CommandException;
import com.android.internal.telephony.CommandsInterface;
import com.android.internal.telephony.DataConnectionTracker;
// pretty sure importing stuff from GSM is bad:
import com.android.internal.telephony.gsm.MccTable;
import com.android.internal.telephony.PhoneProxy;
import com.android.internal.telephony.ServiceStateTracker;
import com.android.internal.telephony.TelephonyEventLog;
import com.android.internal.telephony.TelephonyIntents;

import static com.android.internal.telephony.TelephonyProperties.PROPERTY_DATA_NETWORK_TYPE;
import static com.android.internal.telephony.TelephonyProperties.PROPERTY_OPERATOR_ALPHA;
import static com.android.internal.telephony.TelephonyProperties.PROPERTY_OPERATOR_ISO_COUNTRY;
import static com.android.internal.telephony.TelephonyProperties.PROPERTY_OPERATOR_ISMANUAL;
import static com.android.internal.telephony.TelephonyProperties.PROPERTY_OPERATOR_ISROAMING;
import static com.android.internal.telephony.TelephonyProperties.PROPERTY_OPERATOR_NUMERIC;
import static com.android.internal.telephony.TelephonyProperties.PROPERTY_ICC_OPERATOR_ALPHA;

import java.util.Arrays;
import java.util.Date;
import java.util.TimeZone;

/**
 * {@hide}
 */
final class CdmaServiceStateTracker extends ServiceStateTracker {

    //***** Instance Variables
    CDMAPhone phone;
    CdmaCellLocation cellLoc;
    CdmaCellLocation newCellLoc;

    /**
     *  The access technology currently in use: DATA_ACCESS_
     */
    private int networkType = 0;
    private int newNetworkType = 0;

    private boolean mCdmaRoaming = false;
    private int mRoamingIndicator;
    private boolean mIsInPrl;
    private int mDefaultRoamingIndicator;

    // Initially we assume no data connection
    private int cdmaDataConnectionState = ServiceState.STATE_OUT_OF_SERVICE;
    private int newCdmaDataConnectionState = ServiceState.STATE_OUT_OF_SERVICE;
    private int mRegistrationState = -1;
    private RegistrantList cdmaDataConnectionAttachedRegistrants = new RegistrantList();
    private RegistrantList cdmaDataConnectionDetachedRegistrants = new RegistrantList();

    // Sometimes we get the NITZ time before we know what country we are in.
    // Keep the time zone information from the NITZ string so we can fix
    // the time zone once know the country.
    private boolean mNeedFixZone = false;
    private int mZoneOffset;
    private boolean mZoneDst;
    private long mZoneTime;
    private boolean mGotCountryCode = false;
    String mSavedTimeZone;
    long mSavedTime;
    long mSavedAtTime;

    // We can't register for SIM_RECORDS_LOADED immediately because the
    // SIMRecords object may not be instantiated yet.
    private boolean mNeedToRegForRuimLoaded = false;

    // Wake lock used while setting time of day.
    private PowerManager.WakeLock mWakeLock;
    private static final String WAKELOCK_TAG = "ServiceStateTracker";

    // Keep track of SPN display rules, so we only broadcast intent if something changes.
    private String curSpn = null;
    private String curPlmn = null; // it contains the name of the registered network in CDMA can
                                   // be the ONS or ERI text
    private int curSpnRule = 0;

    private String mMdn;
    private int mHomeSystemId;
    private int mHomeNetworkId;
    private String mMin;
    private String mPrlVersion;

    private boolean isEriTextLoaded = false;
    private boolean isSubscriptionFromRuim = false;

    // Registration Denied Reason, General/Authentication Failure, used only for debugging purposes
    private String mRegistrationDeniedReason;

    //***** Constants
    static final String LOG_TAG = "CDMA";

    private ContentResolver cr;
    private String currentCarrier = null;

    private ContentObserver mAutoTimeObserver = new ContentObserver(new Handler()) {
        @Override
        public void onChange(boolean selfChange) {
            Log.i("CdmaServiceStateTracker", "Auto time state called ...");
            revertToNitz();

        }
    };


    //***** Constructors

    public CdmaServiceStateTracker(CDMAPhone phone) {
        super();

        this.phone = phone;
        cm = phone.mCM;
        ss = new ServiceState();
        newSS = new ServiceState();
        cellLoc = new CdmaCellLocation();
        newCellLoc = new CdmaCellLocation();
        mSignalStrength = new SignalStrength();

        PowerManager powerManager =
                (PowerManager)phone.getContext().getSystemService(Context.POWER_SERVICE);
        mWakeLock = powerManager.newWakeLock(PowerManager.PARTIAL_WAKE_LOCK, WAKELOCK_TAG);

        cm.registerForAvailable(this, EVENT_RADIO_AVAILABLE, null);
        cm.registerForRadioStateChanged(this, EVENT_RADIO_STATE_CHANGED, null);

        cm.registerForNetworkStateChanged(this, EVENT_NETWORK_STATE_CHANGED_CDMA, null);
        cm.setOnNITZTime(this, EVENT_NITZ_TIME, null);
        cm.setOnSignalStrengthUpdate(this, EVENT_SIGNAL_STRENGTH_UPDATE, null);

        cm.registerForRUIMReady(this, EVENT_RUIM_READY, null);

        cm.registerForNVReady(this, EVENT_NV_READY, null);
        phone.registerForEriFileLoaded(this, EVENT_ERI_FILE_LOADED, null);
        cm.registerForCdmaOtaProvision(this,EVENT_OTA_PROVISION_STATUS_CHANGE, null);

        // system setting property AIRPLANE_MODE_ON is set in Settings.
        int airplaneMode = Settings.System.getInt(
                phone.getContext().getContentResolver(),
                Settings.System.AIRPLANE_MODE_ON, 0);
        mDesiredPowerState = ! (airplaneMode > 0);

        cr = phone.getContext().getContentResolver();
        cr.registerContentObserver(
                Settings.System.getUriFor(Settings.System.AUTO_TIME), true,
                mAutoTimeObserver);
        setSignalStrengthDefaultValues();

        mNeedToRegForRuimLoaded = true;
    }

    public void dispose() {
        //Unregister for all events
        cm.unregisterForAvailable(this);
        cm.unregisterForRadioStateChanged(this);
        cm.unregisterForNetworkStateChanged(this);
        cm.unregisterForRUIMReady(this);
        cm.unregisterForNVReady(this);
        cm.unregisterForCdmaOtaProvision(this);
        phone.unregisterForEriFileLoaded(this);
        phone.mRuimRecords.unregisterForRecordsLoaded(this);
        cm.unSetOnSignalStrengthUpdate(this);
        cm.unSetOnNITZTime(this);
        cr.unregisterContentObserver(this.mAutoTimeObserver);
    }

    @Override
    protected void finalize() {
        if (DBG) log("CdmaServiceStateTracker finalized");
    }

    void registerForNetworkAttach(Handler h, int what, Object obj) {
        Registrant r = new Registrant(h, what, obj);
        networkAttachedRegistrants.add(r);

        if (ss.getState() == ServiceState.STATE_IN_SERVICE) {
            r.notifyRegistrant();
        }
    }

    void unregisterForNetworkAttach(Handler h) {
        networkAttachedRegistrants.remove(h);
    }

    /**
     * Registration point for transition into Data attached.
     * @param h handler to notify
     * @param what what code of message when delivered
     * @param obj placed in Message.obj
     */
    /*protected*/ void
    registerForCdmaDataConnectionAttached(Handler h, int what, Object obj) {
        Registrant r = new Registrant(h, what, obj);
        cdmaDataConnectionAttachedRegistrants.add(r);

        if (cdmaDataConnectionState == ServiceState.STATE_IN_SERVICE) {
            r.notifyRegistrant();
        }
    }
    void unregisterForCdmaDataConnectionAttached(Handler h) {
        cdmaDataConnectionAttachedRegistrants.remove(h);
    }

    /**
     * Registration point for transition into Data detached.
     * @param h handler to notify
     * @param what what code of message when delivered
     * @param obj placed in Message.obj
     */
    /*protected*/  void
    registerForCdmaDataConnectionDetached(Handler h, int what, Object obj) {
        Registrant r = new Registrant(h, what, obj);
        cdmaDataConnectionDetachedRegistrants.add(r);

        if (cdmaDataConnectionState != ServiceState.STATE_IN_SERVICE) {
            r.notifyRegistrant();
        }
    }
    void unregisterForCdmaDataConnectionDetached(Handler h) {
        cdmaDataConnectionDetachedRegistrants.remove(h);
    }

    //***** Called from CDMAPhone
    public void
    getLacAndCid(Message onComplete) {
        cm.getRegistrationState(obtainMessage(
                EVENT_GET_LOC_DONE_CDMA, onComplete));
    }

    @Override
    public void handleMessage (Message msg) {
        AsyncResult ar;
        int[] ints;
        String[] strings;

        switch (msg.what) {
        case EVENT_RADIO_AVAILABLE:
            //this is unnecessary
            //setPowerStateToDesired();
            break;

        case EVENT_RUIM_READY:
            // The RUIM is now ready i.e if it was locked
            // it has been unlocked. At this stage, the radio is already
            // powered on.
            isSubscriptionFromRuim = true;
            if (mNeedToRegForRuimLoaded) {
                phone.mRuimRecords.registerForRecordsLoaded(this,
                        EVENT_RUIM_RECORDS_LOADED, null);
                mNeedToRegForRuimLoaded = false;
            }

            cm.getCDMASubscription(obtainMessage(EVENT_POLL_STATE_CDMA_SUBSCRIPTION));
            if (DBG) log("Receive EVENT_RUIM_READY and Send Request getCDMASubscription.");

            // restore the previous network selection.
            pollState();

            // Signal strength polling stops when radio is off
            queueNextSignalStrengthPoll();
            break;

        case EVENT_NV_READY:
            isSubscriptionFromRuim = false;
            // For Non-RUIM phones, the subscription information is stored in
            // Non Volatile. Here when Non-Volatile is ready, we can poll the CDMA
            // subscription info.
            cm.getCDMASubscription( obtainMessage(EVENT_POLL_STATE_CDMA_SUBSCRIPTION));
            pollState();
            // Signal strength polling stops when radio is off
            queueNextSignalStrengthPoll();
            break;

        case EVENT_RADIO_STATE_CHANGED:
            // This will do nothing in the radio not
            // available case
            setPowerStateToDesired();
            pollState();
            break;

        case EVENT_NETWORK_STATE_CHANGED_CDMA:
            pollState();
            break;

        case EVENT_GET_SIGNAL_STRENGTH:
            // This callback is called when signal strength is polled
            // all by itself

            if (!(cm.getRadioState().isOn()) || (cm.getRadioState().isGsm())) {
                // Polling will continue when radio turns back on
                return;
            }
            ar = (AsyncResult) msg.obj;
            onSignalStrengthResult(ar);
            queueNextSignalStrengthPoll();

            break;

        case EVENT_GET_LOC_DONE_CDMA:
            ar = (AsyncResult) msg.obj;

            if (ar.exception == null) {
                String states[] = (String[])ar.result;
                int baseStationId = -1;
                int baseStationLongitude = -1;
                int baseStationLatitude = -1;

                int baseStationData[] = {
                        -1, // baseStationId
                        -1, // baseStationLatitude
                        -1  // baseStationLongitude
                };

                if (states.length == 3) {
                    for(int i = 0; i < states.length; i++) {
                        try {
                            if (states[i] != null && states[i].length() > 0) {
                                baseStationData[i] = Integer.parseInt(states[i], 16);
                            }
                        } catch (NumberFormatException ex) {
                            Log.w(LOG_TAG, "error parsing cell location data: " + ex);
                        }
                    }
                }

                // only update if cell location really changed
                if (cellLoc.getBaseStationId() != baseStationData[0]
                        || cellLoc.getBaseStationLatitude() != baseStationData[1]
                        || cellLoc.getBaseStationLongitude() != baseStationData[2]) {
                    cellLoc.setCellLocationData(baseStationData[0],
                                                baseStationData[1],
                                                baseStationData[2]);
                   phone.notifyLocationChanged();
                }
            }

            if (ar.userObj != null) {
                AsyncResult.forMessage(((Message) ar.userObj)).exception
                = ar.exception;
                ((Message) ar.userObj).sendToTarget();
            }
            break;

        case EVENT_POLL_STATE_REGISTRATION_CDMA:
        case EVENT_POLL_STATE_OPERATOR_CDMA:
            ar = (AsyncResult) msg.obj;
            handlePollStateResult(msg.what, ar);
            break;

        case EVENT_POLL_STATE_CDMA_SUBSCRIPTION: // Handle RIL_CDMA_SUBSCRIPTION
            ar = (AsyncResult) msg.obj;

            if (ar.exception == null) {
                String cdmaSubscription[] = (String[])ar.result;
                if (cdmaSubscription != null && cdmaSubscription.length >= 5) {
                    mMdn = cdmaSubscription[0];
                    mHomeSystemId = Integer.parseInt(cdmaSubscription[1], 16);
                    mHomeNetworkId = Integer.parseInt(cdmaSubscription[2], 16);
                    mMin = cdmaSubscription[3];
                    mPrlVersion = cdmaSubscription[4];
                    Log.d(LOG_TAG,"GET_CDMA_SUBSCRIPTION MDN=" + mMdn);
                } else {
                    Log.w(LOG_TAG,"error parsing cdmaSubscription params num="
                            + cdmaSubscription.length);
                }
            }
            break;

        case EVENT_POLL_SIGNAL_STRENGTH:
            // Just poll signal strength...not part of pollState()

            cm.getSignalStrength(obtainMessage(EVENT_GET_SIGNAL_STRENGTH));
            break;

        case EVENT_NITZ_TIME:
            ar = (AsyncResult) msg.obj;

            String nitzString = (String)((Object[])ar.result)[0];
            long nitzReceiveTime = ((Long)((Object[])ar.result)[1]).longValue();

            setTimeFromNITZString(nitzString, nitzReceiveTime);
            break;

        case EVENT_SIGNAL_STRENGTH_UPDATE:
            // This is a notification from
            // CommandsInterface.setOnSignalStrengthUpdate

            ar = (AsyncResult) msg.obj;

            // The radio is telling us about signal strength changes
            // we don't have to ask it
            dontPollSignalStrength = true;

            onSignalStrengthResult(ar);
            break;

        case EVENT_RUIM_RECORDS_LOADED:
            updateSpnDisplay();
            break;

        case EVENT_LOCATION_UPDATES_ENABLED:
            ar = (AsyncResult) msg.obj;

            if (ar.exception == null) {
                getLacAndCid(null);
            }
            break;

        case EVENT_ERI_FILE_LOADED:
            // Repoll the state once the ERI file has been loaded
            if (DBG) log("[CdmaServiceStateTracker] ERI file has been loaded, repolling.");
            pollState();
            break;

        case EVENT_OTA_PROVISION_STATUS_CHANGE:
            ar = (AsyncResult)msg.obj;
            if (ar.exception == null) {
                ints = (int[]) ar.result;
                int otaStatus = ints[0];
                if (otaStatus == phone.CDMA_OTA_PROVISION_STATUS_COMMITTED
                    || otaStatus == phone.CDMA_OTA_PROVISION_STATUS_OTAPA_STOPPED) {
                    Log.d(LOG_TAG, "Received OTA_PROGRAMMING Complete,Reload MDN ");
                    cm.getCDMASubscription( obtainMessage(EVENT_POLL_STATE_CDMA_SUBSCRIPTION));
                }
            }
            break;

        default:
            Log.e(LOG_TAG, "Unhandled message with number: " + msg.what);
        break;
        }
    }

    //***** Private Instance Methods

    @Override
    protected void setPowerStateToDesired() {
        // If we want it on and it's off, turn it on
        if (mDesiredPowerState
            && cm.getRadioState() == CommandsInterface.RadioState.RADIO_OFF) {
            cm.setRadioPower(true, null);
        } else if (!mDesiredPowerState && cm.getRadioState().isOn()) {
            DataConnectionTracker dcTracker = phone.mDataConnection;
            if (! dcTracker.isDataConnectionAsDesired()) {

                EventLog.List val = new EventLog.List(
                        dcTracker.getStateInString(),
                        (dcTracker.getAnyDataEnabled() ? 1 : 0) );
                EventLog.writeEvent(TelephonyEventLog.EVENT_LOG_DATA_STATE_RADIO_OFF, val);
            }
            Message msg = dcTracker.obtainMessage(DataConnectionTracker.EVENT_CLEAN_UP_CONNECTION);
            msg.arg1 = 1; // tearDown is true
            msg.obj = CDMAPhone.REASON_RADIO_TURNED_OFF;
            dcTracker.sendMessage(msg);

            // Poll data state up to 15 times, with a 100ms delay
            // totaling 1.5 sec. Normal data disable action will finish in 100ms.
            for (int i = 0; i < MAX_NUM_DATA_STATE_READS; i++) {
                DataConnectionTracker.State currentState = dcTracker.getState();
                if (currentState != DataConnectionTracker.State.CONNECTED
                        && currentState != DataConnectionTracker.State.DISCONNECTING) {
                    if (DBG) log("Data shutdown complete.");
                    break;
                }
                SystemClock.sleep(DATA_STATE_POLL_SLEEP_MS);
            }
            // If it's on and available and we want it off..
            cm.setRadioPower(false, null);
        } // Otherwise, we're in the desired state
    }

    @Override
    protected void updateSpnDisplay() {
        String spn = "";
        boolean showSpn = false;
        String plmn = "";
        boolean showPlmn = false;
        int rule = 0;
        if (cm.getRadioState().isRUIMReady()) {
            // TODO RUIM SPN is not implemnted, EF_SPN has to be read and Display Condition
            //   Character Encoding, Language Indicator and SPN has to be set
            // rule = phone.mRuimRecords.getDisplayRule(ss.getOperatorNumeric());
            // spn = phone.mSIMRecords.getServiceProvideName();
            plmn = ss.getOperatorAlphaLong(); // mOperatorAlphaLong contains the ONS
            // showSpn = (rule & ...
            showPlmn = true; // showPlmn = (rule & ...

        } else {
            // In this case there is no SPN available from RUIM, we show the ERI text
            plmn = ss.getOperatorAlphaLong(); // mOperatorAlphaLong contains the ERI text
            showPlmn = true;
        }

        if (rule != curSpnRule
                || !TextUtils.equals(spn, curSpn)
                || !TextUtils.equals(plmn, curPlmn)) {
            Intent intent = new Intent(Intents.SPN_STRINGS_UPDATED_ACTION);
            intent.putExtra(Intents.EXTRA_SHOW_SPN, showSpn);
            intent.putExtra(Intents.EXTRA_SPN, spn);
            intent.putExtra(Intents.EXTRA_SHOW_PLMN, showPlmn);
            intent.putExtra(Intents.EXTRA_PLMN, plmn);
            phone.getContext().sendStickyBroadcast(intent);
        }

        curSpnRule = rule;
        curSpn = spn;
        curPlmn = plmn;
    }

    /**
     * Handle the result of one of the pollState()-related requests
     */

    @Override
    protected void handlePollStateResult (int what, AsyncResult ar) {
        int ints[];
        String states[];

        // Ignore stale requests from last poll
        if (ar.userObj != pollingContext) return;

        if (ar.exception != null) {
            CommandException.Error err=null;

            if (ar.exception instanceof CommandException) {
                err = ((CommandException)(ar.exception)).getCommandError();
            }

            if (err == CommandException.Error.RADIO_NOT_AVAILABLE) {
                // Radio has crashed or turned off
                cancelPollState();
                return;
            }

            if (!cm.getRadioState().isOn()) {
                // Radio has crashed or turned off
                cancelPollState();
                return;
            }

            if (err != CommandException.Error.OP_NOT_ALLOWED_BEFORE_REG_NW &&
                    err != CommandException.Error.OP_NOT_ALLOWED_BEFORE_REG_NW) {
                Log.e(LOG_TAG,
                        "RIL implementation has returned an error where it must succeed",
                        ar.exception);
            }
        } else try {
            switch (what) {
            case EVENT_POLL_STATE_REGISTRATION_CDMA: // Handle RIL_REQUEST_REGISTRATION_STATE.
                states = (String[])ar.result;

                int registrationState = 4;     //[0] registrationState
                int radioTechnology = -1;      //[3] radioTechnology
                int baseStationId = -1;        //[4] baseStationId
                int baseStationLatitude = -1;  //[5] baseStationLatitude
                int baseStationLongitude = -1; //[6] baseStationLongitude
                int cssIndicator = 0;          //[7] init with 0, because it is treated as a boolean
                int systemId = 0;              //[8] systemId
                int networkId = 0;             //[9] networkId
                int roamingIndicator = -1;     //[10] Roaming indicator
                int systemIsInPrl = 0;         //[11] Indicates if current system is in PRL
                int defaultRoamingIndicator = 0;  //[12] Is default roaming indicator from PRL
                int reasonForDenial = 0;       //[13] Denial reason if registrationState = 3

                if (states.length == 14) {
                    try {
                        registrationState = Integer.parseInt(states[0]);
                        radioTechnology = Integer.parseInt(states[3]);
                        baseStationId = Integer.parseInt(states[4]);
                        baseStationLatitude = Integer.parseInt(states[5], 16);
                        baseStationLongitude = Integer.parseInt(states[6], 16);
                        cssIndicator = Integer.parseInt(states[7]);
                        systemId = Integer.parseInt(states[8]);
                        networkId = Integer.parseInt(states[9]);
                        roamingIndicator = Integer.parseInt(states[10]);
                        systemIsInPrl = Integer.parseInt(states[11]);
                        defaultRoamingIndicator = Integer.parseInt(states[12]);
                        reasonForDenial = Integer.parseInt(states[13]);
                    }
                    catch(NumberFormatException ex) {
                        Log.w(LOG_TAG, "error parsing RegistrationState: " + ex);
                    }
                } else {
                    throw new RuntimeException("Warning! Wrong number of parameters returned from "
                                         + "RIL_REQUEST_REGISTRATION_STATE: expected 14 got "
                                         + states.length);
                }

                mRegistrationState = registrationState;
                // mCdmaRoaming is true when registration state is roaming and TSB58 roaming
                // indicator is not in the carrier-specified list of ERIs for home system
                mCdmaRoaming =
                        regCodeIsRoaming(registrationState) && !isRoamIndForHomeSystem(states[10]);
                newSS.setState (regCodeToServiceState(registrationState));

                this.newCdmaDataConnectionState = radioTechnologyToDataServiceState(radioTechnology);
                newSS.setRadioTechnology(radioTechnology);
                newNetworkType = radioTechnology;

                newSS.setCssIndicator(cssIndicator);
                newSS.setSystemAndNetworkId(systemId, networkId);
                mRoamingIndicator = roamingIndicator;
                mIsInPrl = (systemIsInPrl == 0) ? false : true;
                mDefaultRoamingIndicator = defaultRoamingIndicator;


                // values are -1 if not available
                newCellLoc.setCellLocationData(baseStationId, baseStationLatitude,
                        baseStationLongitude, systemId, networkId);

                if (reasonForDenial == 0) {
                    mRegistrationDeniedReason = ServiceStateTracker.REGISTRATION_DENIED_GEN;
                } else if (reasonForDenial == 1) {
                    mRegistrationDeniedReason = ServiceStateTracker.REGISTRATION_DENIED_AUTH;
                } else {
                    mRegistrationDeniedReason = "";
                }

                if (mRegistrationState == 3) {
                    if (DBG) log("Registration denied, " + mRegistrationDeniedReason);
                }
                break;

            case EVENT_POLL_STATE_OPERATOR_CDMA: // Handle RIL_REQUEST_OPERATOR
                String opNames[] = (String[])ar.result;

                if (opNames != null && opNames.length >= 3) {
                    if (cm.getRadioState().isNVReady()) {
                        // In CDMA in case on NV the ss.mOperatorAlphaLong is set later with the
                        // ERI text, so here it is ignored what is coming from the modem
                        newSS.setOperatorName(null, opNames[1], opNames[2]);
                    } else {
                        newSS.setOperatorName(opNames[0], opNames[1], opNames[2]);
                    }

                    if (!(opNames[2].equals(currentCarrier))) {
                        // TODO(Moto): jsh asks, "This uses the MCC+MNC of the current registered
                        // network to set the "current" entry in the APN table. But the correct
                        // entry should be the MCC+MNC that matches the subscribed operator
                        // (eg, phone issuer). These can be different when roaming."
                        try {
                            // Set the current field of the telephony provider according to
                            // the CDMA's operator
                            Uri uri = Uri.withAppendedPath(Telephony.Carriers.CONTENT_URI, "current");
                            ContentValues map = new ContentValues();
                            map.put(Telephony.Carriers.NUMERIC, opNames[2]);
                            cr.insert(uri, map);
                            // save current carrier for the next time check
                            currentCarrier = opNames[2];
                        } catch (SQLException e) {
                            Log.e(LOG_TAG, "Can't store current operator", e);
                        }
                    } else {
                        Log.i(LOG_TAG, "current carrier is not changed");
                    }
                } else {
                    Log.w(LOG_TAG, "error parsing opNames");
                }
                break;

<<<<<<< HEAD
=======
            case EVENT_POLL_STATE_CDMA_SUBSCRIPTION: // Handle RIL_CDMA_SUBSCRIPTION
                String cdmaSubscription[] = (String[])ar.result;

                if (cdmaSubscription != null && cdmaSubscription.length >= 4) {
                    mMdn = cdmaSubscription[0];
                    // TODO: Only grabbing the first SID/NID for now.
                    if (cdmaSubscription[1] != null) {
                        String[] sid = cdmaSubscription[1].split(",");
                        mHomeSystemId = sid.length > 0 ? Integer.parseInt(sid[0]) : 0;
                    }
                    if (cdmaSubscription[2] != null) {
                        String[] nid = cdmaSubscription[2].split(",");
                        mHomeNetworkId = nid.length > 0 ? Integer.parseInt(nid[0]) : 0;
                    }
                    mMin = cdmaSubscription[3];

                } else {
                    Log.w(LOG_TAG, "error parsing cdmaSubscription");
                }
                break;

>>>>>>> 8e0fb366
            default:
                Log.e(LOG_TAG, "RIL response handle in wrong phone!"
                    + " Expected CDMA RIL request and get GSM RIL request.");
            break;
            }

        } catch (RuntimeException ex) {
            Log.e(LOG_TAG, "Exception while polling service state. "
                    + "Probably malformed RIL response.", ex);
        }

        pollingContext[0]--;

        if (pollingContext[0] == 0) {
            boolean namMatch = false;
            if ((mHomeSystemId != 0) && (mHomeSystemId == newSS.getSystemId()) ) {
                namMatch = true;
            }

            // Setting SS Roaming (general)
            if (isSubscriptionFromRuim) {
                newSS.setRoaming(isRoamingBetweenOperators(mCdmaRoaming, newSS));
            } else {
                newSS.setRoaming(mCdmaRoaming);
            }

            // Setting SS CdmaRoamingIndicator and CdmaDefaultRoamingIndicator
            // TODO(Teleca): Validate this is correct.
            if (mIsInPrl) {
                if (namMatch && (mRoamingIndicator <= 2)) {
                        // System is acquired, prl match, nam match and mRoamingIndicator <= 2
                        newSS.setCdmaRoamingIndicator(EriInfo.ROAMING_INDICATOR_OFF);
                } else {
                    // System is acquired, prl match, no nam match  or mRoamingIndicator > 2
                    newSS.setCdmaRoamingIndicator(mRoamingIndicator);
                }
            } else {
                if (mRegistrationState == 5) {
                    // System is acquired but prl not loaded or no prl match
                    newSS.setCdmaRoamingIndicator(EriInfo.ROAMING_INDICATOR_FLASH);
                } else {
                    // Use the default indicator
                }
            }

            newSS.setCdmaDefaultRoamingIndicator(mDefaultRoamingIndicator);

            // NOTE: Some operator may require to override the mCdmaRoaming (set by the modem)
            // depending on the mRoamingIndicator.

            if (DBG) {
                log("Set CDMA Roaming Indicator to: " + newSS.getCdmaRoamingIndicator()
                    + ". mCdmaRoaming = " + mCdmaRoaming + ",  namMatch = " + namMatch
                    + ", mIsInPrl = " + mIsInPrl + ", mRoamingIndicator = " + mRoamingIndicator
                    + ", mDefaultRoamingIndicator= " + mDefaultRoamingIndicator);
            }
            pollStateDone();
        }

    }

    private void setSignalStrengthDefaultValues() {
        mSignalStrength = new SignalStrength(99, -1, -1, -1, -1, -1, -1, false);
    }

    /**
     * A complete "service state" from our perspective is
     * composed of a handful of separate requests to the radio.
     *
     * We make all of these requests at once, but then abandon them
     * and start over again if the radio notifies us that some
     * event has changed
     */

    private void
    pollState() {
        pollingContext = new int[1];
        pollingContext[0] = 0;

        switch (cm.getRadioState()) {
        case RADIO_UNAVAILABLE:
            newSS.setStateOutOfService();
            newCellLoc.setStateInvalid();
            setSignalStrengthDefaultValues();
            mGotCountryCode = false;

            pollStateDone();
            break;

        case RADIO_OFF:
            newSS.setStateOff();
            newCellLoc.setStateInvalid();
            setSignalStrengthDefaultValues();
            mGotCountryCode = false;

            pollStateDone();
            break;

        case SIM_NOT_READY:
        case SIM_LOCKED_OR_ABSENT:
        case SIM_READY:
            log("Radio Technology Change ongoing, setting SS to off");
            newSS.setStateOff();
            newCellLoc.setStateInvalid();
            setSignalStrengthDefaultValues();
            mGotCountryCode = false;

            //NOTE: pollStateDone() is not needed in this case
            break;

        default:
            // Issue all poll-related commands at once
            // then count down the responses, which
            // are allowed to arrive out-of-order

            pollingContext[0]++;
            // RIL_REQUEST_OPERATOR is necessary for CDMA
            cm.getOperator(
                    obtainMessage(EVENT_POLL_STATE_OPERATOR_CDMA, pollingContext));

            pollingContext[0]++;
            // RIL_REQUEST_REGISTRATION_STATE is necessary for CDMA
            cm.getRegistrationState(
                    obtainMessage(EVENT_POLL_STATE_REGISTRATION_CDMA, pollingContext));

            break;
        }
    }

    private static String networkTypeToString(int type) {
        String ret = "unknown";

        switch (type) {
        case DATA_ACCESS_CDMA_IS95A:
        case DATA_ACCESS_CDMA_IS95B:
            ret = "CDMA";
            break;
        case DATA_ACCESS_CDMA_1xRTT:
            ret = "CDMA - 1xRTT";
            break;
        case DATA_ACCESS_CDMA_EvDo_0:
            ret = "CDMA - EvDo rev. 0";
            break;
        case DATA_ACCESS_CDMA_EvDo_A:
            ret = "CDMA - EvDo rev. A";
            break;
        default:
            if (DBG) {
                Log.e(LOG_TAG, "Wrong network. Can not return a string.");
            }
        break;
        }

        return ret;
    }

    private void fixTimeZone(String isoCountryCode) {
        TimeZone zone = null;
        // If the offset is (0, false) and the time zone property
        // is set, use the time zone property rather than GMT.
        String zoneName = SystemProperties.get(TIMEZONE_PROPERTY);
        if ((mZoneOffset == 0) && (mZoneDst == false) && (zoneName != null)
                && (zoneName.length() > 0)
                && (Arrays.binarySearch(GMT_COUNTRY_CODES, isoCountryCode) < 0)) {
            // For NITZ string without time zone,
            // need adjust time to reflect default time zone setting
            zone = TimeZone.getDefault();
            long tzOffset;
            tzOffset = zone.getOffset(System.currentTimeMillis());
            if (getAutoTime()) {
                setAndBroadcastNetworkSetTime(System.currentTimeMillis() - tzOffset);
            } else {
                // Adjust the saved NITZ time to account for tzOffset.
                mSavedTime = mSavedTime - tzOffset;
            }
        } else if (isoCountryCode.equals("")) {
            // Country code not found. This is likely a test network.
            // Get a TimeZone based only on the NITZ parameters (best guess).
            zone = getNitzTimeZone(mZoneOffset, mZoneDst, mZoneTime);
        } else {
            zone = TimeUtils.getTimeZone(mZoneOffset, mZoneDst, mZoneTime, isoCountryCode);
        }

        mNeedFixZone = false;

        if (zone != null) {
            if (getAutoTime()) {
                setAndBroadcastNetworkSetTimeZone(zone.getID());
            }
            saveNitzTimeZone(zone.getID());
        }
    }

    private void pollStateDone() {
        if (DBG) log("Poll ServiceState done: oldSS=[" + ss + "] newSS=[" + newSS + "]");

        boolean hasRegistered =
            ss.getState() != ServiceState.STATE_IN_SERVICE
            && newSS.getState() == ServiceState.STATE_IN_SERVICE;

        boolean hasDeregistered =
            ss.getState() == ServiceState.STATE_IN_SERVICE
            && newSS.getState() != ServiceState.STATE_IN_SERVICE;

        boolean hasCdmaDataConnectionAttached =
            this.cdmaDataConnectionState != ServiceState.STATE_IN_SERVICE
            && this.newCdmaDataConnectionState == ServiceState.STATE_IN_SERVICE;

        boolean hasCdmaDataConnectionDetached =
            this.cdmaDataConnectionState == ServiceState.STATE_IN_SERVICE
            && this.newCdmaDataConnectionState != ServiceState.STATE_IN_SERVICE;

        boolean hasCdmaDataConnectionChanged =
                       cdmaDataConnectionState != newCdmaDataConnectionState;

        boolean hasNetworkTypeChanged = networkType != newNetworkType;

        boolean hasChanged = !newSS.equals(ss);

        boolean hasRoamingOn = !ss.getRoaming() && newSS.getRoaming();

        boolean hasRoamingOff = ss.getRoaming() && !newSS.getRoaming();

        boolean hasLocationChanged = !newCellLoc.equals(cellLoc);

        ServiceState tss;
        tss = ss;
        ss = newSS;
        newSS = tss;
        // clean slate for next time
        newSS.setStateOutOfService();

        CdmaCellLocation tcl = cellLoc;
        cellLoc = newCellLoc;
        newCellLoc = tcl;

        cdmaDataConnectionState = newCdmaDataConnectionState;
        networkType = newNetworkType;

        newSS.setStateOutOfService(); // clean slate for next time

        if (hasNetworkTypeChanged) {
            phone.setSystemProperty(PROPERTY_DATA_NETWORK_TYPE,
                    networkTypeToString(networkType));
        }

        if (hasRegistered) {
            Checkin.updateStats(phone.getContext().getContentResolver(),
                    Checkin.Stats.Tag.PHONE_CDMA_REGISTERED, 1, 0.0);
            networkAttachedRegistrants.notifyRegistrants();
        }

        if (hasChanged) {
            if (cm.getRadioState().isNVReady()) {
                String eriText;
                // Now the CDMAPhone sees the new ServiceState so it can get the new ERI text
                if (ss.getState() == ServiceState.STATE_IN_SERVICE) {
                    eriText = phone.getCdmaEriText();
                } else {
                    // Note that ServiceState.STATE_OUT_OF_SERVICE is valid used for
                    // mRegistrationState 0,2,3 and 4
                    eriText = phone.getContext().getText(
                            com.android.internal.R.string.roamingTextSearching).toString();
                }
                ss.setCdmaEriText(eriText);
            }

            String operatorNumeric;

            phone.setSystemProperty(PROPERTY_OPERATOR_ALPHA,
                    ss.getOperatorAlphaLong());

            operatorNumeric = ss.getOperatorNumeric();
            phone.setSystemProperty(PROPERTY_OPERATOR_NUMERIC, operatorNumeric);

            if (operatorNumeric == null) {
                phone.setSystemProperty(PROPERTY_OPERATOR_ISO_COUNTRY, "");
            } else {
                String isoCountryCode = "";
                try{
                    isoCountryCode = MccTable.countryCodeForMcc(Integer.parseInt(
                            operatorNumeric.substring(0,3)));
                } catch ( NumberFormatException ex){
                    Log.w(LOG_TAG, "countryCodeForMcc error" + ex);
                } catch ( StringIndexOutOfBoundsException ex) {
                    Log.w(LOG_TAG, "countryCodeForMcc error" + ex);
                }

                phone.setSystemProperty(PROPERTY_OPERATOR_ISO_COUNTRY, isoCountryCode);
                mGotCountryCode = true;
                if (mNeedFixZone) {
                    fixTimeZone(isoCountryCode);
                }
            }

            phone.setSystemProperty(PROPERTY_OPERATOR_ISROAMING,
                    ss.getRoaming() ? "true" : "false");

            updateSpnDisplay();
            phone.notifyServiceStateChanged(ss);
        }

        if (hasCdmaDataConnectionAttached) {
            cdmaDataConnectionAttachedRegistrants.notifyRegistrants();
        }

        if (hasCdmaDataConnectionDetached) {
            cdmaDataConnectionDetachedRegistrants.notifyRegistrants();
        }

        if (hasCdmaDataConnectionChanged) {
            phone.notifyDataConnection(null);
        }

        if (hasRoamingOn) {
            roamingOnRegistrants.notifyRegistrants();
        }

        if (hasRoamingOff) {
            roamingOffRegistrants.notifyRegistrants();
        }

        if (hasLocationChanged) {
            phone.notifyLocationChanged();
        }
    }

    /**
     * Returns a TimeZone object based only on parameters from the NITZ string.
     */
    private TimeZone getNitzTimeZone(int offset, boolean dst, long when) {
        TimeZone guess = findTimeZone(offset, dst, when);
        if (guess == null) {
            // Couldn't find a proper timezone.  Perhaps the DST data is wrong.
            guess = findTimeZone(offset, !dst, when);
        }
        if (DBG) log("getNitzTimeZone returning " + (guess == null ? guess : guess.getID()));
        return guess;
    }

    private TimeZone findTimeZone(int offset, boolean dst, long when) {
        int rawOffset = offset;
        if (dst) {
            rawOffset -= 3600000;
        }
        String[] zones = TimeZone.getAvailableIDs(rawOffset);
        TimeZone guess = null;
        Date d = new Date(when);
        for (String zone : zones) {
            TimeZone tz = TimeZone.getTimeZone(zone);
            if (tz.getOffset(when) == offset &&
                    tz.inDaylightTime(d) == dst) {
                guess = tz;
                break;
            }
        }

        return guess;
    }

    /**
     * TODO: This code is exactly the same as in GsmServiceStateTracker
     * and has a TODO to not poll signal strength if screen is off.
     * This code should probably be hoisted to the base class so
     * the fix, when added, works for both.
     */
    private void
    queueNextSignalStrengthPoll() {
        if (dontPollSignalStrength || (cm.getRadioState().isGsm())) {
            // The radio is telling us about signal strength changes
            // we don't have to ask it
            return;
        }

        Message msg;

        msg = obtainMessage();
        msg.what = EVENT_POLL_SIGNAL_STRENGTH;

        // TODO Don't poll signal strength if screen is off
        sendMessageDelayed(msg, POLL_PERIOD_MILLIS);
    }

    /**
     *  send signal-strength-changed notification if changed
     *  Called both for solicited and unsolicited signal stength updates
     */
    private void
    onSignalStrengthResult(AsyncResult ar) {
        SignalStrength oldSignalStrength = mSignalStrength;

        if (ar.exception != null) {
            // Most likely radio is resetting/disconnected change to default values.
            setSignalStrengthDefaultValues();
        } else {
            int[] ints = (int[])ar.result;
            int offset = 2;

            int cdmaDbm = (ints[offset] > 0) ? -ints[offset] : -1;
            int cdmaEcio = (ints[offset+1] > 0) ? -ints[offset+1] : -1;

            int evdoRssi = -1;
            int evdoEcio = -1;
            int evdoSnr = -1;
            if ((networkType == ServiceState.RADIO_TECHNOLOGY_EVDO_0)
                    || (networkType == ServiceState.RADIO_TECHNOLOGY_EVDO_A)) {
                evdoRssi = (ints[offset+2] > 0) ? -ints[offset+2] : -1;
                evdoEcio = (ints[offset+3] > 0) ? -ints[offset+3] : -1;
                evdoSnr  = ((ints[offset+4] > 0) && (ints[offset+4] <= 8)) ? ints[offset+4] : -1;
            }

            mSignalStrength = new SignalStrength(99, -1, cdmaDbm, cdmaEcio,
                    evdoRssi, evdoEcio, evdoSnr, false);
        }

        if (!mSignalStrength.equals(oldSignalStrength)) {
            try { // This takes care of delayed EVENT_POLL_SIGNAL_STRENGTH (scheduled after
                  // POLL_PERIOD_MILLIS) during Radio Technology Change)
                phone.notifySignalStrength();
           } catch (NullPointerException ex) {
                log("onSignalStrengthResult() Phone already destroyed: " + ex
                        + "SignalStrength not notified");
           }
        }
    }


    private int radioTechnologyToDataServiceState(int code) {
        int retVal = ServiceState.STATE_OUT_OF_SERVICE;
        switch(code) {
        case 0:
        case 1:
        case 2:
        case 3:
        case 4:
        case 5:
            break;
        case 6: // RADIO_TECHNOLOGY_1xRTT
        case 7: // RADIO_TECHNOLOGY_EVDO_0
        case 8: // RADIO_TECHNOLOGY_EVDO_A
            retVal = ServiceState.STATE_IN_SERVICE;
            break;
        default:
            Log.e(LOG_TAG, "Wrong radioTechnology code.");
        break;
        }
        return(retVal);
    }

    /** code is registration state 0-5 from TS 27.007 7.2 */
    private int
    regCodeToServiceState(int code) {
        switch (code) {
        case 0: // Not searching and not registered
            return ServiceState.STATE_OUT_OF_SERVICE;
        case 1:
            return ServiceState.STATE_IN_SERVICE;
        case 2: // 2 is "searching", fall through
        case 3: // 3 is "registration denied", fall through
        case 4: // 4 is "unknown" no vaild in current baseband
            return ServiceState.STATE_OUT_OF_SERVICE;
        case 5:// 5 is "Registered, roaming"
            return ServiceState.STATE_IN_SERVICE;

        default:
            Log.w(LOG_TAG, "unexpected service state " + code);
        return ServiceState.STATE_OUT_OF_SERVICE;
        }
    }

    /**
     * @return The current CDMA data connection state. ServiceState.RADIO_TECHNOLOGY_1xRTT or
     * ServiceState.RADIO_TECHNOLOGY_EVDO is the same as "attached" and
     * ServiceState.RADIO_TECHNOLOGY_UNKNOWN is the same as detached.
     */
    /*package*/ int getCurrentCdmaDataConnectionState() {
        return cdmaDataConnectionState;
    }

    /**
     * code is registration state 0-5 from TS 27.007 7.2
     * returns true if registered roam, false otherwise
     */
    private boolean
    regCodeIsRoaming (int code) {
        // 5 is  "in service -- roam"
        return 5 == code;
    }

    /**
     * Determine whether a roaming indicator is in the carrier-specified list of ERIs for
     * home system
     *
     * @param roamInd roaming indicator in String
     * @return true if the roamInd is in the carrier-specified list of ERIs for home network
     */
    private boolean isRoamIndForHomeSystem(String roamInd) {
        // retrieve the carrier-specified list of ERIs for home system
        String homeRoamIndcators = SystemProperties.get("ro.cdma.homesystem");

        if (!TextUtils.isEmpty(homeRoamIndcators)) {
            // searches through the comma-separated list for a match,
            // return true if one is found.
            for (String homeRoamInd : homeRoamIndcators.split(",")) {
                if (homeRoamInd.equals(roamInd)) {
                    return true;
                }
            }
            // no matches found against the list!
            return false;
        }

        // no system property found for the roaming indicators for home system
        return false;
    }

    /**
     * Set roaming state when cdmaRoaming is true and ons is different from spn
     * @param cdmaRoaming TS 27.007 7.2 CREG registered roaming
     * @param s ServiceState hold current ons
     * @return true for roaming state set
     */
    private
    boolean isRoamingBetweenOperators(boolean cdmaRoaming, ServiceState s) {
        String spn = SystemProperties.get(PROPERTY_ICC_OPERATOR_ALPHA, "empty");

        // NOTE: in case of RUIM we should completely ignore the ERI data file and
        // mOperatorAlphaLong is set from RIL_REQUEST_OPERATOR response 0 (alpha ONS)
        String onsl = s.getOperatorAlphaLong();
        String onss = s.getOperatorAlphaShort();

        boolean equalsOnsl = onsl != null && spn.equals(onsl);
        boolean equalsOnss = onss != null && spn.equals(onss);

        return cdmaRoaming && !(equalsOnsl || equalsOnss);
    }


    /**
     * nitzReceiveTime is time_t that the NITZ time was posted
     */

    private
    void setTimeFromNITZString (String nitz, long nitzReceiveTime)
    {
        // "yy/mm/dd,hh:mm:ss(+/-)tz"
        // tz is in number of quarter-hours

        long start = SystemClock.elapsedRealtime();
        Log.i(LOG_TAG, "NITZ: " + nitz + "," + nitzReceiveTime +
                        " start=" + start + " delay=" + (start - nitzReceiveTime));

        try {
            /* NITZ time (hour:min:sec) will be in UTC but it supplies the timezone
             * offset as well (which we won't worry about until later) */
            Calendar c = Calendar.getInstance(TimeZone.getTimeZone("GMT"));

            c.clear();
            c.set(Calendar.DST_OFFSET, 0);

            String[] nitzSubs = nitz.split("[/:,+-]");

            int year = 2000 + Integer.parseInt(nitzSubs[0]);
            c.set(Calendar.YEAR, year);

            // month is 0 based!
            int month = Integer.parseInt(nitzSubs[1]) - 1;
            c.set(Calendar.MONTH, month);

            int date = Integer.parseInt(nitzSubs[2]);
            c.set(Calendar.DATE, date);

            int hour = Integer.parseInt(nitzSubs[3]);
            c.set(Calendar.HOUR, hour);

            int minute = Integer.parseInt(nitzSubs[4]);
            c.set(Calendar.MINUTE, minute);

            int second = Integer.parseInt(nitzSubs[5]);
            c.set(Calendar.SECOND, second);

            boolean sign = (nitz.indexOf('-') == -1);

            int tzOffset = Integer.parseInt(nitzSubs[6]);

            int dst = (nitzSubs.length >= 8 ) ? Integer.parseInt(nitzSubs[7])
                                              : 0;

            // The zone offset received from NITZ is for current local time,
            // so DST correction is already applied.  Don't add it again.
            //
            // tzOffset += dst * 4;
            //
            // We could unapply it if we wanted the raw offset.

            tzOffset = (sign ? 1 : -1) * tzOffset * 15 * 60 * 1000;

            TimeZone    zone = null;

            // As a special extension, the Android emulator appends the name of
            // the host computer's timezone to the nitz string. this is zoneinfo
            // timezone name of the form Area!Location or Area!Location!SubLocation
            // so we need to convert the ! into /
            if (nitzSubs.length >= 9) {
                String  tzname = nitzSubs[8].replace('!','/');
                zone = TimeZone.getTimeZone( tzname );
            }

            String iso = SystemProperties.get(PROPERTY_OPERATOR_ISO_COUNTRY);

            if (zone == null) {

                if (mGotCountryCode) {
                    if (iso != null && iso.length() > 0) {
                        zone = TimeUtils.getTimeZone(tzOffset, dst != 0,
                                c.getTimeInMillis(),
                                iso);
                    } else {
                        // We don't have a valid iso country code.  This is
                        // most likely because we're on a test network that's
                        // using a bogus MCC (eg, "001"), so get a TimeZone
                        // based only on the NITZ parameters.
                        zone = getNitzTimeZone(tzOffset, (dst != 0), c.getTimeInMillis());
                    }
                }
            }

            if (zone == null) {
                // We got the time before the country, so we don't know
                // how to identify the DST rules yet.  Save the information
                // and hope to fix it up later.

                mNeedFixZone = true;
                mZoneOffset  = tzOffset;
                mZoneDst     = dst != 0;
                mZoneTime    = c.getTimeInMillis();
            }

            if (zone != null) {
                if (getAutoTime()) {
                    setAndBroadcastNetworkSetTimeZone(zone.getID());
                }
                saveNitzTimeZone(zone.getID());
            }

            String ignore = SystemProperties.get("gsm.ignore-nitz");
            if (ignore != null && ignore.equals("yes")) {
                Log.i(LOG_TAG, "NITZ: Not setting clock because gsm.ignore-nitz is set");
                return;
            }

            try {
                mWakeLock.acquire();

                if (getAutoTime()) {
                    long millisSinceNitzReceived
                            = SystemClock.elapsedRealtime() - nitzReceiveTime;

                    if (millisSinceNitzReceived < 0) {
                        // Sanity check: something is wrong
                        Log.i(LOG_TAG, "NITZ: not setting time, clock has rolled "
                                            + "backwards since NITZ time was received, "
                                            + nitz);
                        return;
                    }

                    if (millisSinceNitzReceived > Integer.MAX_VALUE) {
                        // If the time is this far off, something is wrong > 24 days!
                        Log.i(LOG_TAG, "NITZ: not setting time, processing has taken "
                                        + (millisSinceNitzReceived / (1000 * 60 * 60 * 24))
                                        + " days");
                        return;
                    }

                    // Note: with range checks above, cast to int is safe
                    c.add(Calendar.MILLISECOND, (int)millisSinceNitzReceived);

                    Log.i(LOG_TAG, "NITZ: Setting time of day to " + c.getTime()
                            + " NITZ receive delay(ms): " + millisSinceNitzReceived
                        + " gained(ms): "
                        + (c.getTimeInMillis() - System.currentTimeMillis())
                            + " from " + nitz);

                    setAndBroadcastNetworkSetTime(c.getTimeInMillis());
                    Log.i(LOG_TAG, "NITZ: after Setting time of day");
                }
                SystemProperties.set("gsm.nitz.time", String.valueOf(c.getTimeInMillis()));
                saveNitzTime(c.getTimeInMillis());
                if (Config.LOGV) {
                    long end = SystemClock.elapsedRealtime();
                    Log.v(LOG_TAG, "NITZ: end=" + end + " dur=" + (end - start));
                }
            } finally {
                mWakeLock.release();
            }
        } catch (RuntimeException ex) {
            Log.e(LOG_TAG, "NITZ: Parsing NITZ time " + nitz, ex);
        }
    }

    private boolean getAutoTime() {
        try {
            return Settings.System.getInt(phone.getContext().getContentResolver(),
                    Settings.System.AUTO_TIME) > 0;
        } catch (SettingNotFoundException snfe) {
            return true;
        }
    }

    private void saveNitzTimeZone(String zoneId) {
        mSavedTimeZone = zoneId;
    }

    private void saveNitzTime(long time) {
        mSavedTime = time;
        mSavedAtTime = SystemClock.elapsedRealtime();
    }

    /**
     * Set the timezone and send out a sticky broadcast so the system can
     * determine if the timezone was set by the carrier.
     *
     * @param zoneId timezone set by carrier
     */
    private void setAndBroadcastNetworkSetTimeZone(String zoneId) {
        AlarmManager alarm =
            (AlarmManager) phone.getContext().getSystemService(Context.ALARM_SERVICE);
        alarm.setTimeZone(zoneId);
        Intent intent = new Intent(TelephonyIntents.ACTION_NETWORK_SET_TIMEZONE);
        intent.putExtra("time-zone", zoneId);
        phone.getContext().sendStickyBroadcast(intent);
    }

    /**
     * Set the time and Send out a sticky broadcast so the system can determine
     * if the time was set by the carrier.
     *
     * @param time time set by network
     */
    private void setAndBroadcastNetworkSetTime(long time) {
        SystemClock.setCurrentTimeMillis(time);
        Intent intent = new Intent(TelephonyIntents.ACTION_NETWORK_SET_TIME);
        intent.putExtra("time", time);
        phone.getContext().sendStickyBroadcast(intent);
    }

     private void revertToNitz() {
        if (Settings.System.getInt(phone.getContext().getContentResolver(),
                Settings.System.AUTO_TIME, 0) == 0) {
            return;
        }
        Log.d(LOG_TAG, "Reverting to NITZ: tz='" + mSavedTimeZone
                + "' mSavedTime=" + mSavedTime
                + " mSavedAtTime=" + mSavedAtTime);
        if (mSavedTimeZone != null && mSavedTime != 0 && mSavedAtTime != 0) {
            setAndBroadcastNetworkSetTimeZone(mSavedTimeZone);
            setAndBroadcastNetworkSetTime(mSavedTime
                    + (SystemClock.elapsedRealtime() - mSavedAtTime));
        }
    }

    /**
     * @return true if phone is camping on a technology
     * that could support voice and data simultaneously.
     */
    boolean isConcurrentVoiceAndData() {

        // Note: it needs to be confirmed which CDMA network types
        // can support voice and data calls concurrently.
        // For the time-being, the return value will be false.
        return false;
    }

    protected void log(String s) {
        Log.d(LOG_TAG, "[CdmaServiceStateTracker] " + s);
    }

    public String getMdnNumber() {
        return mMdn;
    }

    public String getCdmaMin() {
         return mMin;
    }

    /** Returns null if NV is not yet ready */
    public String getPrlVersion() {
        return mPrlVersion;
    }

}<|MERGE_RESOLUTION|>--- conflicted
+++ resolved
@@ -401,8 +401,15 @@
                 String cdmaSubscription[] = (String[])ar.result;
                 if (cdmaSubscription != null && cdmaSubscription.length >= 5) {
                     mMdn = cdmaSubscription[0];
-                    mHomeSystemId = Integer.parseInt(cdmaSubscription[1], 16);
-                    mHomeNetworkId = Integer.parseInt(cdmaSubscription[2], 16);
+                    // TODO: Only grabbing the first SID/NID for now.
+                    if (cdmaSubscription[1] != null) {
+                        String[] sid = cdmaSubscription[1].split(",");
+                        mHomeSystemId = sid.length > 0 ? Integer.parseInt(sid[0]) : 0;
+                    }
+                    if (cdmaSubscription[2] != null) {
+                        String[] nid = cdmaSubscription[2].split(",");
+                        mHomeNetworkId = nid.length > 0 ? Integer.parseInt(nid[0]) : 0;
+                    }
                     mMin = cdmaSubscription[3];
                     mPrlVersion = cdmaSubscription[4];
                     Log.d(LOG_TAG,"GET_CDMA_SUBSCRIPTION MDN=" + mMdn);
@@ -705,30 +712,6 @@
                 }
                 break;
 
-<<<<<<< HEAD
-=======
-            case EVENT_POLL_STATE_CDMA_SUBSCRIPTION: // Handle RIL_CDMA_SUBSCRIPTION
-                String cdmaSubscription[] = (String[])ar.result;
-
-                if (cdmaSubscription != null && cdmaSubscription.length >= 4) {
-                    mMdn = cdmaSubscription[0];
-                    // TODO: Only grabbing the first SID/NID for now.
-                    if (cdmaSubscription[1] != null) {
-                        String[] sid = cdmaSubscription[1].split(",");
-                        mHomeSystemId = sid.length > 0 ? Integer.parseInt(sid[0]) : 0;
-                    }
-                    if (cdmaSubscription[2] != null) {
-                        String[] nid = cdmaSubscription[2].split(",");
-                        mHomeNetworkId = nid.length > 0 ? Integer.parseInt(nid[0]) : 0;
-                    }
-                    mMin = cdmaSubscription[3];
-
-                } else {
-                    Log.w(LOG_TAG, "error parsing cdmaSubscription");
-                }
-                break;
-
->>>>>>> 8e0fb366
             default:
                 Log.e(LOG_TAG, "RIL response handle in wrong phone!"
                     + " Expected CDMA RIL request and get GSM RIL request.");
