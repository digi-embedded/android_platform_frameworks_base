/*
 * Copyright (C) 2019 The Android Open Source Project
 *
 * Licensed under the Apache License, Version 2.0 (the "License");
 * you may not use this file except in compliance with the License.
 * You may obtain a copy of the License at
 *
 *      http://www.apache.org/licenses/LICENSE-2.0
 *
 * Unless required by applicable law or agreed to in writing, software
 * distributed under the License is distributed on an "AS IS" BASIS,
 * WITHOUT WARRANTIES OR CONDITIONS OF ANY KIND, either express or implied.
 * See the License for the specific language governing permissions and
 * limitations under the License.
 */

package android.telephony.ims;

import android.annotation.NonNull;
import android.annotation.Nullable;
import android.annotation.WorkerThread;
import android.content.Context;
import android.net.Uri;

import java.util.List;

/**
 * RcsMessageStore is the application interface to RcsProvider and provides access methods to
 * RCS related database tables.
 *
 * @hide
 */
public class RcsMessageStore {
    RcsControllerCall mRcsControllerCall;

    RcsMessageStore(Context context) {
        mRcsControllerCall = new RcsControllerCall(context);
    }

    /**
     * Returns the first chunk of existing {@link RcsThread}s in the common storage.
     *
     * @param queryParameters Parameters to specify to return a subset of all RcsThreads.
     *                        Passing a value of null will return all threads.
     * @throws RcsMessageStoreException if the query could not be completed on the storage
     */
    @WorkerThread
    @NonNull
    public RcsThreadQueryResult getRcsThreads(@Nullable RcsThreadQueryParams queryParameters)
            throws RcsMessageStoreException {
        return new RcsThreadQueryResult(mRcsControllerCall,
<<<<<<< HEAD
                mRcsControllerCall.call(iRcs -> iRcs.getRcsThreads(queryParameters)));
=======
                mRcsControllerCall.call(
                        (iRcs, callingPackage) -> iRcs.getRcsThreads(queryParameters,
                                callingPackage)));
>>>>>>> 5df2e3e7
    }

    /**
     * Returns the next chunk of {@link RcsThread}s in the common storage.
     *
     * @param continuationToken A token to continue the query to get the next chunk. This is
     *                          obtained through {@link RcsThreadQueryResult#getContinuationToken}.
     * @throws RcsMessageStoreException if the query could not be completed on the storage
     */
    @WorkerThread
    @NonNull
    public RcsThreadQueryResult getRcsThreads(@NonNull RcsQueryContinuationToken continuationToken)
            throws RcsMessageStoreException {
        return new RcsThreadQueryResult(mRcsControllerCall,
<<<<<<< HEAD
                mRcsControllerCall.call(iRcs -> iRcs.getRcsThreadsWithToken(continuationToken)));
=======
                mRcsControllerCall.call(
                        (iRcs, callingPackage) -> iRcs.getRcsThreadsWithToken(continuationToken,
                                callingPackage)));
>>>>>>> 5df2e3e7
    }

    /**
     * Returns the first chunk of existing {@link RcsParticipant}s in the common storage.
     *
     * @param queryParameters Parameters to specify to return a subset of all RcsParticipants.
     *                        Passing a value of null will return all participants.
     * @throws RcsMessageStoreException if the query could not be completed on the storage
     */
    @WorkerThread
    @NonNull
    public RcsParticipantQueryResult getRcsParticipants(
            @Nullable RcsParticipantQueryParams queryParameters)
            throws RcsMessageStoreException {
        return new RcsParticipantQueryResult(mRcsControllerCall,
<<<<<<< HEAD
                mRcsControllerCall.call(iRcs -> iRcs.getParticipants(queryParameters)));
=======
                mRcsControllerCall.call(
                        (iRcs, callingPackage) -> iRcs.getParticipants(queryParameters,
                                callingPackage)));
>>>>>>> 5df2e3e7
    }

    /**
     * Returns the next chunk of {@link RcsParticipant}s in the common storage.
     *
     * @param continuationToken A token to continue the query to get the next chunk. This is
     *                          obtained through
     *                          {@link RcsParticipantQueryResult#getContinuationToken}
     * @throws RcsMessageStoreException if the query could not be completed on the storage
     */
    @WorkerThread
    @NonNull
    public RcsParticipantQueryResult getRcsParticipants(
            @NonNull RcsQueryContinuationToken continuationToken)
            throws RcsMessageStoreException {
        return new RcsParticipantQueryResult(mRcsControllerCall,
<<<<<<< HEAD
                mRcsControllerCall.call(iRcs -> iRcs.getParticipantsWithToken(continuationToken)));
=======
                mRcsControllerCall.call(
                        (iRcs, callingPackage) -> iRcs.getParticipantsWithToken(continuationToken,
                                callingPackage)));
>>>>>>> 5df2e3e7
    }

    /**
     * Returns the first chunk of existing {@link RcsMessage}s in the common storage.
     *
     * @param queryParams Parameters to specify to return a subset of all RcsMessages.
     *                    Passing a value of null will return all messages.
     * @throws RcsMessageStoreException if the query could not be completed on the storage
     */
    @WorkerThread
    @NonNull
    public RcsMessageQueryResult getRcsMessages(
            @Nullable RcsMessageQueryParams queryParams) throws RcsMessageStoreException {
        return new RcsMessageQueryResult(mRcsControllerCall,
<<<<<<< HEAD
                mRcsControllerCall.call(iRcs -> iRcs.getMessages(queryParams)));
=======
                mRcsControllerCall.call(
                        (iRcs, callingPackage) -> iRcs.getMessages(queryParams, callingPackage)));
>>>>>>> 5df2e3e7
    }

    /**
     * Returns the next chunk of {@link RcsMessage}s in the common storage.
     *
     * @param continuationToken A token to continue the query to get the next chunk. This is
     *                          obtained through {@link RcsMessageQueryResult#getContinuationToken}
     * @throws RcsMessageStoreException if the query could not be completed on the storage
     */
    @WorkerThread
    @NonNull
    public RcsMessageQueryResult getRcsMessages(
            @NonNull RcsQueryContinuationToken continuationToken) throws RcsMessageStoreException {
        return new RcsMessageQueryResult(mRcsControllerCall,
<<<<<<< HEAD
                mRcsControllerCall.call(iRcs -> iRcs.getMessagesWithToken(continuationToken)));
=======
                mRcsControllerCall.call(
                        (iRcs, callingPackage) -> iRcs.getMessagesWithToken(continuationToken,
                                callingPackage)));
>>>>>>> 5df2e3e7
    }

    /**
     * Returns the first chunk of existing {@link RcsEvent}s in the common storage.
     *
     * @param queryParams Parameters to specify to return a subset of all RcsEvents.
     *                    Passing a value of null will return all events.
     * @throws RcsMessageStoreException if the query could not be completed on the storage
     */
    @WorkerThread
    @NonNull
    public RcsEventQueryResult getRcsEvents(
            @Nullable RcsEventQueryParams queryParams) throws RcsMessageStoreException {
<<<<<<< HEAD
        return mRcsControllerCall.call(iRcs -> iRcs.getEvents(queryParams))
=======
        return mRcsControllerCall.call(
                (iRcs, callingPackage) -> iRcs.getEvents(queryParams, callingPackage))
>>>>>>> 5df2e3e7
                .getRcsEventQueryResult(mRcsControllerCall);
    }

    /**
     * Returns the next chunk of {@link RcsEvent}s in the common storage.
     *
     * @param continuationToken A token to continue the query to get the next chunk. This is
     *                          obtained through {@link RcsEventQueryResult#getContinuationToken}.
     * @throws RcsMessageStoreException if the query could not be completed on the storage
     */
    @WorkerThread
    @NonNull
    public RcsEventQueryResult getRcsEvents(
            @NonNull RcsQueryContinuationToken continuationToken) throws RcsMessageStoreException {
<<<<<<< HEAD
        return mRcsControllerCall.call(iRcs -> iRcs.getEventsWithToken(continuationToken))
=======
        return mRcsControllerCall.call(
                (iRcs, callingPackage) -> iRcs.getEventsWithToken(continuationToken,
                        callingPackage))
>>>>>>> 5df2e3e7
                .getRcsEventQueryResult(mRcsControllerCall);
    }

    /**
     * Persists an {@link RcsEvent} to common storage.
     *
     * @param rcsEvent The {@link RcsEvent} to persist into storage.
     * @throws RcsMessageStoreException if the query could not be completed on the storage
     * @see RcsGroupThreadNameChangedEvent
     * @see RcsGroupThreadIconChangedEvent
     * @see RcsGroupThreadParticipantJoinedEvent
     * @see RcsGroupThreadParticipantLeftEvent
     * @see RcsParticipantAliasChangedEvent
     */
    @WorkerThread
    @NonNull
    public void persistRcsEvent(RcsEvent rcsEvent) throws RcsMessageStoreException {
        rcsEvent.persist(mRcsControllerCall);
    }

    /**
     * Creates a new 1 to 1 thread with the given participant and persists it in the storage.
     *
     * @param recipient The {@link RcsParticipant} that will receive the messages in this thread.
     * @return The newly created {@link Rcs1To1Thread}
     * @throws RcsMessageStoreException if the thread could not be persisted in the storage
     */
    @WorkerThread
    @NonNull
    public Rcs1To1Thread createRcs1To1Thread(@NonNull RcsParticipant recipient)
            throws RcsMessageStoreException {
        return new Rcs1To1Thread(
                mRcsControllerCall,
<<<<<<< HEAD
                mRcsControllerCall.call(iRcs -> iRcs.createRcs1To1Thread(recipient.getId())));
=======
                mRcsControllerCall.call(
                        (iRcs, callingPackage) -> iRcs.createRcs1To1Thread(recipient.getId(),
                                callingPackage)));
>>>>>>> 5df2e3e7
    }

    /**
     * Creates a new group thread with the given participants and persists it in the storage.
     *
     * @throws RcsMessageStoreException if the thread could not be persisted in the storage
     */
    @WorkerThread
    @NonNull
    public RcsGroupThread createGroupThread(@Nullable List<RcsParticipant> recipients,
            @Nullable String groupName, @Nullable Uri groupIcon) throws RcsMessageStoreException {
        int[] recipientIds = null;
        if (recipients != null) {
            recipientIds = new int[recipients.size()];

            for (int i = 0; i < recipients.size(); i++) {
                recipientIds[i] = recipients.get(i).getId();
            }
        }

        int[] finalRecipientIds = recipientIds;

        int threadId = mRcsControllerCall.call(
<<<<<<< HEAD
                iRcs -> iRcs.createGroupThread(finalRecipientIds, groupName, groupIcon));
=======
                (iRcs, callingPackage) -> iRcs.createGroupThread(finalRecipientIds, groupName,
                        groupIcon, callingPackage));
>>>>>>> 5df2e3e7

        return new RcsGroupThread(mRcsControllerCall, threadId);
    }

    /**
     * Delete the given {@link RcsThread} from the storage.
     *
     * @param thread The thread to be deleted.
     * @throws RcsMessageStoreException if the thread could not be deleted from the storage
     */
    @WorkerThread
    public void deleteThread(@NonNull RcsThread thread) throws RcsMessageStoreException {
        if (thread == null) {
            return;
        }

        boolean isDeleteSucceeded = mRcsControllerCall.call(
<<<<<<< HEAD
                iRcs -> iRcs.deleteThread(thread.getThreadId(), thread.getThreadType()));
=======
                (iRcs, callingPackage) -> iRcs.deleteThread(thread.getThreadId(),
                        thread.getThreadType(), callingPackage));
>>>>>>> 5df2e3e7

        if (!isDeleteSucceeded) {
            throw new RcsMessageStoreException("Could not delete RcsThread");
        }
    }

    /**
     * Creates a new participant and persists it in the storage.
     *
     * @param canonicalAddress The defining address (e.g. phone number) of the participant.
     * @param alias            The RCS alias for the participant.
     * @throws RcsMessageStoreException if the participant could not be created on the storage
     */
    @WorkerThread
    @NonNull
    public RcsParticipant createRcsParticipant(String canonicalAddress, @Nullable String alias)
            throws RcsMessageStoreException {
        return new RcsParticipant(mRcsControllerCall, mRcsControllerCall.call(
<<<<<<< HEAD
                iRcs -> iRcs.createRcsParticipant(canonicalAddress, alias)));
=======
                (iRcs, callingPackage) -> iRcs.createRcsParticipant(canonicalAddress, alias,
                        callingPackage)));
>>>>>>> 5df2e3e7
    }
}<|MERGE_RESOLUTION|>--- conflicted
+++ resolved
@@ -49,13 +49,9 @@
     public RcsThreadQueryResult getRcsThreads(@Nullable RcsThreadQueryParams queryParameters)
             throws RcsMessageStoreException {
         return new RcsThreadQueryResult(mRcsControllerCall,
-<<<<<<< HEAD
-                mRcsControllerCall.call(iRcs -> iRcs.getRcsThreads(queryParameters)));
-=======
                 mRcsControllerCall.call(
                         (iRcs, callingPackage) -> iRcs.getRcsThreads(queryParameters,
                                 callingPackage)));
->>>>>>> 5df2e3e7
     }
 
     /**
@@ -70,13 +66,9 @@
     public RcsThreadQueryResult getRcsThreads(@NonNull RcsQueryContinuationToken continuationToken)
             throws RcsMessageStoreException {
         return new RcsThreadQueryResult(mRcsControllerCall,
-<<<<<<< HEAD
-                mRcsControllerCall.call(iRcs -> iRcs.getRcsThreadsWithToken(continuationToken)));
-=======
                 mRcsControllerCall.call(
                         (iRcs, callingPackage) -> iRcs.getRcsThreadsWithToken(continuationToken,
                                 callingPackage)));
->>>>>>> 5df2e3e7
     }
 
     /**
@@ -92,13 +84,9 @@
             @Nullable RcsParticipantQueryParams queryParameters)
             throws RcsMessageStoreException {
         return new RcsParticipantQueryResult(mRcsControllerCall,
-<<<<<<< HEAD
-                mRcsControllerCall.call(iRcs -> iRcs.getParticipants(queryParameters)));
-=======
                 mRcsControllerCall.call(
                         (iRcs, callingPackage) -> iRcs.getParticipants(queryParameters,
                                 callingPackage)));
->>>>>>> 5df2e3e7
     }
 
     /**
@@ -115,13 +103,9 @@
             @NonNull RcsQueryContinuationToken continuationToken)
             throws RcsMessageStoreException {
         return new RcsParticipantQueryResult(mRcsControllerCall,
-<<<<<<< HEAD
-                mRcsControllerCall.call(iRcs -> iRcs.getParticipantsWithToken(continuationToken)));
-=======
                 mRcsControllerCall.call(
                         (iRcs, callingPackage) -> iRcs.getParticipantsWithToken(continuationToken,
                                 callingPackage)));
->>>>>>> 5df2e3e7
     }
 
     /**
@@ -136,12 +120,8 @@
     public RcsMessageQueryResult getRcsMessages(
             @Nullable RcsMessageQueryParams queryParams) throws RcsMessageStoreException {
         return new RcsMessageQueryResult(mRcsControllerCall,
-<<<<<<< HEAD
-                mRcsControllerCall.call(iRcs -> iRcs.getMessages(queryParams)));
-=======
                 mRcsControllerCall.call(
                         (iRcs, callingPackage) -> iRcs.getMessages(queryParams, callingPackage)));
->>>>>>> 5df2e3e7
     }
 
     /**
@@ -156,13 +136,9 @@
     public RcsMessageQueryResult getRcsMessages(
             @NonNull RcsQueryContinuationToken continuationToken) throws RcsMessageStoreException {
         return new RcsMessageQueryResult(mRcsControllerCall,
-<<<<<<< HEAD
-                mRcsControllerCall.call(iRcs -> iRcs.getMessagesWithToken(continuationToken)));
-=======
                 mRcsControllerCall.call(
                         (iRcs, callingPackage) -> iRcs.getMessagesWithToken(continuationToken,
                                 callingPackage)));
->>>>>>> 5df2e3e7
     }
 
     /**
@@ -176,12 +152,8 @@
     @NonNull
     public RcsEventQueryResult getRcsEvents(
             @Nullable RcsEventQueryParams queryParams) throws RcsMessageStoreException {
-<<<<<<< HEAD
-        return mRcsControllerCall.call(iRcs -> iRcs.getEvents(queryParams))
-=======
         return mRcsControllerCall.call(
                 (iRcs, callingPackage) -> iRcs.getEvents(queryParams, callingPackage))
->>>>>>> 5df2e3e7
                 .getRcsEventQueryResult(mRcsControllerCall);
     }
 
@@ -196,13 +168,9 @@
     @NonNull
     public RcsEventQueryResult getRcsEvents(
             @NonNull RcsQueryContinuationToken continuationToken) throws RcsMessageStoreException {
-<<<<<<< HEAD
-        return mRcsControllerCall.call(iRcs -> iRcs.getEventsWithToken(continuationToken))
-=======
         return mRcsControllerCall.call(
                 (iRcs, callingPackage) -> iRcs.getEventsWithToken(continuationToken,
                         callingPackage))
->>>>>>> 5df2e3e7
                 .getRcsEventQueryResult(mRcsControllerCall);
     }
 
@@ -236,13 +204,9 @@
             throws RcsMessageStoreException {
         return new Rcs1To1Thread(
                 mRcsControllerCall,
-<<<<<<< HEAD
-                mRcsControllerCall.call(iRcs -> iRcs.createRcs1To1Thread(recipient.getId())));
-=======
                 mRcsControllerCall.call(
                         (iRcs, callingPackage) -> iRcs.createRcs1To1Thread(recipient.getId(),
                                 callingPackage)));
->>>>>>> 5df2e3e7
     }
 
     /**
@@ -266,12 +230,8 @@
         int[] finalRecipientIds = recipientIds;
 
         int threadId = mRcsControllerCall.call(
-<<<<<<< HEAD
-                iRcs -> iRcs.createGroupThread(finalRecipientIds, groupName, groupIcon));
-=======
                 (iRcs, callingPackage) -> iRcs.createGroupThread(finalRecipientIds, groupName,
                         groupIcon, callingPackage));
->>>>>>> 5df2e3e7
 
         return new RcsGroupThread(mRcsControllerCall, threadId);
     }
@@ -289,12 +249,8 @@
         }
 
         boolean isDeleteSucceeded = mRcsControllerCall.call(
-<<<<<<< HEAD
-                iRcs -> iRcs.deleteThread(thread.getThreadId(), thread.getThreadType()));
-=======
                 (iRcs, callingPackage) -> iRcs.deleteThread(thread.getThreadId(),
                         thread.getThreadType(), callingPackage));
->>>>>>> 5df2e3e7
 
         if (!isDeleteSucceeded) {
             throw new RcsMessageStoreException("Could not delete RcsThread");
@@ -313,11 +269,7 @@
     public RcsParticipant createRcsParticipant(String canonicalAddress, @Nullable String alias)
             throws RcsMessageStoreException {
         return new RcsParticipant(mRcsControllerCall, mRcsControllerCall.call(
-<<<<<<< HEAD
-                iRcs -> iRcs.createRcsParticipant(canonicalAddress, alias)));
-=======
                 (iRcs, callingPackage) -> iRcs.createRcsParticipant(canonicalAddress, alias,
                         callingPackage)));
->>>>>>> 5df2e3e7
     }
 }