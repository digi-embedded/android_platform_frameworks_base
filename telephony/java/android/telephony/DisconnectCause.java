--- conflicted
+++ resolved
@@ -340,8 +340,6 @@
      */
     public static final int MEDIA_TIMEOUT = 77;
 
-<<<<<<< HEAD
-=======
     /**
      * Indicates that an emergency call cannot be placed over WFC because the service is not
      * available in the current location.
@@ -355,7 +353,6 @@
      */
     public static final int WFC_SERVICE_NOT_AVAILABLE_IN_THIS_LOCATION = 79;
 
->>>>>>> ed954292
     //*********************************************************************************************
     // When adding a disconnect type:
     // 1) Update toString() with the newly added disconnect type.
@@ -526,13 +523,10 @@
             return "OTASP_PROVISIONING_IN_PROCESS";
         case MEDIA_TIMEOUT:
             return "MEDIA_TIMEOUT";
-<<<<<<< HEAD
-=======
         case EMERGENCY_CALL_OVER_WFC_NOT_AVAILABLE:
             return "EMERGENCY_CALL_OVER_WFC_NOT_AVAILABLE";
         case WFC_SERVICE_NOT_AVAILABLE_IN_THIS_LOCATION:
             return "WFC_SERVICE_NOT_AVAILABLE_IN_THIS_LOCATION";
->>>>>>> ed954292
         default:
             return "INVALID: " + cause;
         }
