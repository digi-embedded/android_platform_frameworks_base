/*
 * Copyright (C) 2012 The Android Open Source Project
 *
 * Licensed under the Apache License, Version 2.0 (the "License");
 * you may not use this file except in compliance with the License.
 * You may obtain a copy of the License at
 *
 *      http://www.apache.org/licenses/LICENSE-2.0
 *
 * Unless required by applicable law or agreed to in writing, software
 * distributed under the License is distributed on an "AS IS" BASIS,
 * WITHOUT WARRANTIES OR CONDITIONS OF ANY KIND, either express or implied.
 * See the License for the specific language governing permissions and
 * limitations under the License.
 */
package com.android.internal.policy.impl.keyguard;

import android.animation.Animator;
import android.animation.AnimatorListenerAdapter;
import android.animation.AnimatorSet;
import android.animation.ObjectAnimator;
import android.animation.PropertyValuesHolder;
import android.animation.TimeInterpolator;
import android.appwidget.AppWidgetHostView;
import android.appwidget.AppWidgetProviderInfo;
import android.content.Context;
import android.content.res.Resources;
import android.os.Handler;
import android.os.HandlerThread;
import android.util.AttributeSet;
import android.util.Slog;
import android.view.Gravity;
import android.view.MotionEvent;
import android.view.View;
import android.view.View.OnLongClickListener;
import android.view.ViewGroup;
import android.view.accessibility.AccessibilityEvent;
import android.view.accessibility.AccessibilityManager;
import android.widget.FrameLayout;

import com.android.internal.R;
import com.android.internal.widget.LockPatternUtils;

import java.util.ArrayList;

public class KeyguardWidgetPager extends PagedView implements PagedView.PageSwitchListener,
        OnLongClickListener, ChallengeLayout.OnBouncerStateChangedListener {

    ZInterpolator mZInterpolator = new ZInterpolator(0.5f);
    private static float CAMERA_DISTANCE = 10000;
    protected static float OVERSCROLL_MAX_ROTATION = 30;
    private static final boolean PERFORM_OVERSCROLL_ROTATION = true;

    protected KeyguardViewStateManager mViewStateManager;
    private LockPatternUtils mLockPatternUtils;

    // Related to the fading in / out background outlines
    private static final int CHILDREN_OUTLINE_FADE_OUT_DURATION = 375;
    private static final int CHILDREN_OUTLINE_FADE_IN_DURATION = 75;
    protected AnimatorSet mChildrenOutlineFadeAnimation;
    private float mChildrenOutlineAlpha = 0;
    private float mSidePagesAlpha = 1f;
    protected int mScreenCenter;
    private boolean mHasLayout = false;
    private boolean mHasMeasure = false;
    boolean showHintsAfterLayout = false;

    private static final long CUSTOM_WIDGET_USER_ACTIVITY_TIMEOUT = 30000;
    private static final String TAG = "KeyguardWidgetPager";
    private boolean mCenterSmallWidgetsVertically;

    private int mPage = 0;
    private Callbacks mCallbacks;

    private boolean mCameraWidgetEnabled;

<<<<<<< HEAD
    // Background threads to deal with persistence
    private HandlerThread mBgPersistenceWorkerThread;
    private Handler mBgPersistenceWorkerHandler;
=======
    private int mWidgetToResetAfterFadeOut;

    // Bouncer
    protected int BOUNCER_ZOOM_IN_OUT_DURATION = 250;
    private float BOUNCER_SCALE_FACTOR = 0.67f;

    // Background worker thread: used here for persistence, also made available to widget frames
    private final HandlerThread mBackgroundWorkerThread;
    private final Handler mBackgroundWorkerHandler;
>>>>>>> 5418dd92

    public KeyguardWidgetPager(Context context, AttributeSet attrs) {
        this(context, attrs, 0);
    }

    public KeyguardWidgetPager(Context context) {
        this(null, null, 0);
    }

    public KeyguardWidgetPager(Context context, AttributeSet attrs, int defStyle) {
        super(context, attrs, defStyle);
        if (getImportantForAccessibility() == View.IMPORTANT_FOR_ACCESSIBILITY_AUTO) {
            setImportantForAccessibility(View.IMPORTANT_FOR_ACCESSIBILITY_YES);
        }

        setPageSwitchListener(this);

        Resources r = getResources();
        mCameraWidgetEnabled = r.getBoolean(R.bool.kg_enable_camera_default_widget);
        mCenterSmallWidgetsVertically =
                r.getBoolean(com.android.internal.R.bool.kg_center_small_widgets_vertically);
        mBgPersistenceWorkerThread = new HandlerThread("KeyguardWidgetPager Persistence");
        mBgPersistenceWorkerThread.start();
        mBgPersistenceWorkerHandler = new Handler(mBgPersistenceWorkerThread.getLooper());
    }

    @Override
    protected void onDetachedFromWindow() {
        super.onDetachedFromWindow();

        // Clean up the persistence worker thread
        if (mBgPersistenceWorkerThread != null) {
            mBgPersistenceWorkerThread.quit();
        }
    }

    public void setViewStateManager(KeyguardViewStateManager viewStateManager) {
        mViewStateManager = viewStateManager;
    }

    public void setLockPatternUtils(LockPatternUtils l) {
        mLockPatternUtils = l;
    }

    @Override
    public void onPageSwitching(View newPage, int newPageIndex) {
        if (mViewStateManager != null) {
            mViewStateManager.onPageSwitching(newPage, newPageIndex);
        }
    }

    @Override
    public void onPageSwitched(View newPage, int newPageIndex) {
        boolean showingStatusWidget = false;
        if (newPage instanceof ViewGroup) {
            ViewGroup vg = (ViewGroup) newPage;
            if (vg.getChildAt(0) instanceof KeyguardStatusView) {
                showingStatusWidget = true;
            }
        }

        // Disable the status bar clock if we're showing the default status widget
        if (showingStatusWidget) {
            setSystemUiVisibility(getSystemUiVisibility() | View.STATUS_BAR_DISABLE_CLOCK);
        } else {
            setSystemUiVisibility(getSystemUiVisibility() & ~View.STATUS_BAR_DISABLE_CLOCK);
        }

        // Extend the display timeout if the user switches pages
        if (mPage != newPageIndex) {
            int oldPageIndex = mPage;
            mPage = newPageIndex;
            userActivity();
            KeyguardWidgetFrame oldWidgetPage = getWidgetPageAt(oldPageIndex);
            if (oldWidgetPage != null) {
                oldWidgetPage.onActive(false);
            }
            KeyguardWidgetFrame newWidgetPage = getWidgetPageAt(newPageIndex);
            if (newWidgetPage != null) {
                newWidgetPage.onActive(true);
                newWidgetPage.requestAccessibilityFocus();
            }
            if (mParent != null && AccessibilityManager.getInstance(mContext).isEnabled()) {
                AccessibilityEvent event = AccessibilityEvent.obtain(
                        AccessibilityEvent.TYPE_VIEW_SCROLLED);
                onInitializeAccessibilityEvent(event);
                onPopulateAccessibilityEvent(event);
                mParent.requestSendAccessibilityEvent(this, event);
            }
        }
        if (mViewStateManager != null) {
            mViewStateManager.onPageSwitched(newPage, newPageIndex);
        }
    }

    @Override
    public void sendAccessibilityEvent(int eventType) {
        if (eventType != AccessibilityEvent.TYPE_VIEW_SCROLLED || isPageMoving()) {
            super.sendAccessibilityEvent(eventType);
        }
    }

    private void userActivity() {
        if (mCallbacks != null) {
            mCallbacks.onUserActivityTimeoutChanged();
            mCallbacks.userActivity();
        }
    }

    @Override
    public boolean onTouchEvent(MotionEvent ev) {
        KeyguardWidgetFrame currentWidgetPage = getWidgetPageAt(getCurrentPage());
        if (currentWidgetPage != null && currentWidgetPage.onUserInteraction(ev)) {
            return true;
        }
        return super.onTouchEvent(ev);
    }

    public void showPagingFeedback() {
        // Nothing yet.
    }

    public long getUserActivityTimeout() {
        View page = getPageAt(mPage);
        if (page instanceof ViewGroup) {
            ViewGroup vg = (ViewGroup) page;
            View view = vg.getChildAt(0);
            if (!(view instanceof KeyguardStatusView)
                    && !(view instanceof KeyguardMultiUserSelectorView)) {
                return CUSTOM_WIDGET_USER_ACTIVITY_TIMEOUT;
            }
        }
        return -1;
    }

    public void setCallbacks(Callbacks callbacks) {
        mCallbacks = callbacks;
    }

    public interface Callbacks {
        public void userActivity();
        public void onUserActivityTimeoutChanged();
    }

    public void addWidget(View widget) {
        addWidget(widget, -1);
    }


    public void onRemoveView(View v) {
        final int appWidgetId = ((KeyguardWidgetFrame) v).getContentAppWidgetId();
        mBgPersistenceWorkerHandler.post(new Runnable() {
            @Override
            public void run() {
                mLockPatternUtils.removeAppWidget(appWidgetId);
            }
        });
    }

    public void onAddView(View v, final int index) {
        final int appWidgetId = ((KeyguardWidgetFrame) v).getContentAppWidgetId();
        final int[] pagesRange = new int[mTempVisiblePagesRange.length];
        getVisiblePages(pagesRange);
        boundByReorderablePages(true, pagesRange);
        // Subtract from the index to take into account pages before the reorderable
        // pages (e.g. the "add widget" page)
        mBgPersistenceWorkerHandler.post(new Runnable() {
            @Override
            public void run() {
                mLockPatternUtils.addAppWidget(appWidgetId, index - pagesRange[0]);
            }
        });
    }

    /*
     * We wrap widgets in a special frame which handles drawing the over scroll foreground.
     */
    public void addWidget(View widget, int pageIndex) {
        KeyguardWidgetFrame frame;
        // All views contained herein should be wrapped in a KeyguardWidgetFrame
        if (!(widget instanceof KeyguardWidgetFrame)) {
            frame = new KeyguardWidgetFrame(getContext());
            FrameLayout.LayoutParams lp = new FrameLayout.LayoutParams(LayoutParams.MATCH_PARENT,
                    LayoutParams.MATCH_PARENT);
            lp.gravity = Gravity.TOP;

            // The framework adds a default padding to AppWidgetHostView. We don't need this padding
            // for the Keyguard, so we override it to be 0.
            widget.setPadding(0,  0, 0, 0);
            frame.addView(widget, lp);

            // We set whether or not this widget supports vertical resizing.
            if (widget instanceof AppWidgetHostView) {
                AppWidgetHostView awhv = (AppWidgetHostView) widget;
                AppWidgetProviderInfo info = awhv.getAppWidgetInfo();
                if ((info.resizeMode & AppWidgetProviderInfo.RESIZE_VERTICAL) != 0) {
                    frame.setWidgetLockedSmall(false);
                } else {
                    // Lock the widget to be small.
                    frame.setWidgetLockedSmall(true);
                    if (mCenterSmallWidgetsVertically) {
                        lp.gravity = Gravity.CENTER;
                    }
                }
            }
        } else {
            frame = (KeyguardWidgetFrame) widget;
        }

        ViewGroup.LayoutParams pageLp = new ViewGroup.LayoutParams(
                ViewGroup.LayoutParams.MATCH_PARENT, ViewGroup.LayoutParams.MATCH_PARENT);
        frame.setOnLongClickListener(this);

        if (pageIndex == -1) {
            addView(frame, pageLp);
        } else {
            addView(frame, pageIndex, pageLp);
        }

        // Update the frame content description.
        View content = (widget == frame) ?  frame.getContent() : widget;
        if (content != null) {
            String contentDescription = mContext.getString(
                com.android.internal.R.string.keyguard_accessibility_widget,
                content.getContentDescription());
            frame.setContentDescription(contentDescription);
        }
    }

    /**
     * Use addWidget() instead.
     * @deprecated
     */
    @Override
    public void addView(View child, int index) {
        enforceKeyguardWidgetFrame(child);
        super.addView(child, index);
    }

    /**
     * Use addWidget() instead.
     * @deprecated
     */
    @Override
    public void addView(View child, int width, int height) {
        enforceKeyguardWidgetFrame(child);
        super.addView(child, width, height);
    }

    /**
     * Use addWidget() instead.
     * @deprecated
     */
    @Override
    public void addView(View child, LayoutParams params) {
        enforceKeyguardWidgetFrame(child);
        super.addView(child, params);
    }

    /**
     * Use addWidget() instead.
     * @deprecated
     */
    @Override
    public void addView(View child, int index, LayoutParams params) {
        enforceKeyguardWidgetFrame(child);
        super.addView(child, index, params);
    }

    private void enforceKeyguardWidgetFrame(View child) {
        if (!(child instanceof KeyguardWidgetFrame)) {
            throw new IllegalArgumentException(
                    "KeyguardWidgetPager children must be KeyguardWidgetFrames");
        }
    }

    public KeyguardWidgetFrame getWidgetPageAt(int index) {
        // This is always a valid cast as we've guarded the ability to
        return (KeyguardWidgetFrame) getChildAt(index);
    }

    protected void onUnhandledTap(MotionEvent ev) {
        showPagingFeedback();
    }

    @Override
    protected void onPageBeginMoving() {
        if (mViewStateManager != null) {
            mViewStateManager.onPageBeginMoving();
        }
        if (!isReordering(false)) {
            showOutlinesAndSidePages();
        }
        userActivity();
    }

    @Override
    protected void onPageEndMoving() {
        if (mViewStateManager != null) {
            mViewStateManager.onPageEndMoving();
        }

        // In the reordering case, the pages will be faded appropriately on completion
        // of the zoom in animation.
        if (!isReordering(false)) {
            hideOutlinesAndSidePages();
        }
    }

    protected void enablePageLayers() {
        int children = getChildCount();
        for (int i = 0; i < children; i++) {
            getWidgetPageAt(i).enableHardwareLayersForContent();
        }
    }

    protected void disablePageLayers() {
        int children = getChildCount();
        for (int i = 0; i < children; i++) {
            getWidgetPageAt(i).disableHardwareLayersForContent();
        }
    }

    /*
     * This interpolator emulates the rate at which the perceived scale of an object changes
     * as its distance from a camera increases. When this interpolator is applied to a scale
     * animation on a view, it evokes the sense that the object is shrinking due to moving away
     * from the camera.
     */
    static class ZInterpolator implements TimeInterpolator {
        private float focalLength;

        public ZInterpolator(float foc) {
            focalLength = foc;
        }

        public float getInterpolation(float input) {
            return (1.0f - focalLength / (focalLength + input)) /
                (1.0f - focalLength / (focalLength + 1.0f));
        }
    }

    @Override
    protected void overScroll(float amount) {
        acceleratedOverScroll(amount);
    }

    float backgroundAlphaInterpolator(float r) {
        return Math.min(1f, r);
    }

    private void updatePageAlphaValues(int screenCenter) {
    }

    public float getAlphaForPage(int screenCenter, int index) {
        return 1f;
    }

    public float getOutlineAlphaForPage(int screenCenter, int index) {
        return getAlphaForPage(screenCenter, index) * KeyguardWidgetFrame.OUTLINE_ALPHA_MULTIPLIER;
    }

    protected boolean isOverScrollChild(int index, float scrollProgress) {
        boolean isInOverscroll = mOverScrollX < 0 || mOverScrollX > mMaxScrollX;
        return (isInOverscroll && (index == 0 && scrollProgress < 0 ||
                index == getChildCount() - 1 && scrollProgress > 0));
    }

    @Override
    protected void screenScrolled(int screenCenter) {
        mScreenCenter = screenCenter;
        updatePageAlphaValues(screenCenter);
        for (int i = 0; i < getChildCount(); i++) {
            KeyguardWidgetFrame v = getWidgetPageAt(i);
            if (v == mDragView) continue;
            if (v != null) {
                float scrollProgress = getScrollProgress(screenCenter, v, i);

                v.setCameraDistance(mDensity * CAMERA_DISTANCE);

                if (isOverScrollChild(i, scrollProgress) && PERFORM_OVERSCROLL_ROTATION) {
                    v.setRotationY(- OVERSCROLL_MAX_ROTATION * scrollProgress);
                    v.setOverScrollAmount(Math.abs(scrollProgress), scrollProgress < 0);
                } else {
                    v.setRotationY(0f);
                    v.setOverScrollAmount(0, false);
                }

                float alpha = v.getAlpha();
                // If the view has 0 alpha, we set it to be invisible so as to prevent
                // it from accepting touches
                if (alpha == 0) {
                    v.setVisibility(INVISIBLE);
                } else if (v.getVisibility() != VISIBLE) {
                    v.setVisibility(VISIBLE);
                }
            }
        }
    }

    @Override
    void boundByReorderablePages(boolean isReordering, int[] range) {
        if (isReordering) {
            if (isAddWidgetPageVisible()) {
                range[0]++;
            }
            if (isMusicWidgetVisible()) {
                range[1]--;
            }
            if (isCameraWidgetVisible()) {
                range[1]--;
            }
        }
    }

    /*
     * Special widgets
     */
    boolean isAddWidgetPageVisible() {
        // TODO: Make proper test once we decide whether the add-page is always showing
        return true;
    }
    boolean isMusicWidgetVisible() {
        return mViewStateManager.getTransportState() != KeyguardViewStateManager.TRANSPORT_GONE;
    }
    boolean isCameraWidgetVisible() {
        return mCameraWidgetEnabled;
    }

    protected void reorderStarting() {
        showOutlinesAndSidePages();
    }

    @Override
    protected void onStartReordering() {
        super.onStartReordering();
        enablePageLayers();
        reorderStarting();
    }

    @Override
    protected void onEndReordering() {
        super.onEndReordering();
        hideOutlinesAndSidePages();
    }

    void showOutlinesAndSidePages() {
        animateOutlinesAndSidePages(true);
    }

    void hideOutlinesAndSidePages() {
        animateOutlinesAndSidePages(false);
    }

    public void showInitialPageHints() {
        if (mHasLayout) {
            showOutlinesAndSidePages();
        } else {
            // The layout hints depend on layout being run once
            showHintsAfterLayout = true;
        }
    }

    @Override
    public void onAttachedToWindow() {
        super.onAttachedToWindow();
        mHasMeasure = false;
        mHasLayout = false;
    }

    @Override
    protected void onLayout(boolean changed, int left, int top, int right, int bottom) {
        super.onLayout(changed, left, top, right, bottom);
        if (showHintsAfterLayout) {
            post(new Runnable() {
                @Override
                public void run() {
                    showOutlinesAndSidePages();
                }
            });
            showHintsAfterLayout = false;
        }
        mHasLayout = true;
    }

    protected void onMeasure(int widthMeasureSpec, int heightMeasureSpec) {
        int maxChallengeTop = -1;
        View parent = (View) getParent();
        boolean challengeShowing = false;
        // Widget pages need to know where the top of the sliding challenge is so that they
        // now how big the widget should be when the challenge is up. We compute it here and
        // then propagate it to each of our children.
        if (parent.getParent() instanceof SlidingChallengeLayout) {
            SlidingChallengeLayout scl = (SlidingChallengeLayout) parent.getParent();
            int top = scl.getMaxChallengeTop();

            // This is a bit evil, but we need to map a coordinate relative to the SCL into a
            // coordinate relative to our children, hence we subtract the top padding.s
            maxChallengeTop = top - getPaddingTop();
            challengeShowing = scl.isChallengeShowing();

            int count = getChildCount();
            for (int i = 0; i < count; i++) {
                KeyguardWidgetFrame frame = getWidgetPageAt(i);
                frame.setMaxChallengeTop(maxChallengeTop);
                // On the very first measure pass, if the challenge is showing, we need to make sure
                // that the widget on the current page is small.
                if (challengeShowing && i == mCurrentPage && !mHasMeasure) {
                    frame.shrinkWidget();
                }
            }
        }
        super.onMeasure(widthMeasureSpec, heightMeasureSpec);
        mHasMeasure = true;
    }

    void animateOutlinesAndSidePages(final boolean show) {
        animateOutlinesAndSidePages(show, -1);
    }

    void animateOutlinesAndSidePages(final boolean show, int duration) {
        if (mChildrenOutlineFadeAnimation != null) {
            mChildrenOutlineFadeAnimation.cancel();
            mChildrenOutlineFadeAnimation = null;
        }
        int count = getChildCount();
        PropertyValuesHolder alpha;
        ArrayList<Animator> anims = new ArrayList<Animator>();

        if (duration == -1) {
            duration = show ? CHILDREN_OUTLINE_FADE_IN_DURATION :
                CHILDREN_OUTLINE_FADE_OUT_DURATION;
        }

        int curPage = getNextPage();
        for (int i = 0; i < count; i++) {
            float finalContentAlpha;
            if (show) {
                finalContentAlpha = getAlphaForPage(mScreenCenter, i);
            } else if (!show && i == curPage) {
                finalContentAlpha = 1f;
            } else {
                finalContentAlpha = 0f;
            }
            KeyguardWidgetFrame child = getWidgetPageAt(i);
            alpha = PropertyValuesHolder.ofFloat("contentAlpha", finalContentAlpha);
            ObjectAnimator a = ObjectAnimator.ofPropertyValuesHolder(child, alpha);
            anims.add(a);

            float finalOutlineAlpha = show ? getOutlineAlphaForPage(mScreenCenter, i) : 0f;
            child.fadeFrame(this, show, finalOutlineAlpha, duration);
        }

        mChildrenOutlineFadeAnimation = new AnimatorSet();
        mChildrenOutlineFadeAnimation.playTogether(anims);

        mChildrenOutlineFadeAnimation.setDuration(duration);
        mChildrenOutlineFadeAnimation.addListener(new AnimatorListenerAdapter() {
            @Override
            public void onAnimationStart(Animator animation) {
                if (show) {
                    enablePageLayers();
                }
            }
            @Override
            public void onAnimationEnd(Animator animation) {
                if (!show) {
                    disablePageLayers();
                }
            }
        });
        mChildrenOutlineFadeAnimation.start();
    }

    public void setChildrenOutlineAlpha(float alpha) {
        mChildrenOutlineAlpha = alpha;
        for (int i = 0; i < getChildCount(); i++) {
            getWidgetPageAt(i).setBackgroundAlpha(alpha);
        }
    }

    public void setSidePagesAlpha(float alpha) {
        // This gives the current page, or the destination page if in transit.
        int curPage = getNextPage();
        mSidePagesAlpha = alpha;
        for (int i = 0; i < getChildCount(); i++) {
            if (curPage != i) {
                getWidgetPageAt(i).setContentAlpha(alpha);
            } else {
                // We lock the current page alpha to 1.
                getWidgetPageAt(i).setContentAlpha(1.0f);
            }
        }
    }

    public void setChildrenOutlineMultiplier(float alpha) {
        mChildrenOutlineAlpha = alpha;
        for (int i = 0; i < getChildCount(); i++) {
            getWidgetPageAt(i).setBackgroundAlphaMultiplier(alpha);
        }
    }

    public float getSidePagesAlpha() {
        return mSidePagesAlpha;
    }

    public float getChildrenOutlineAlpha() {
        return mChildrenOutlineAlpha;
    }

    @Override
    public boolean onLongClick(View v) {
        // Disallow long pressing to reorder if the challenge is showing
        boolean isChallengeOverlapping = mViewStateManager.isChallengeShowing() &&
                mViewStateManager.isChallengeOverlapping();
        if (!isChallengeOverlapping && startReordering()) {
            return true;
        }
        return false;
    }

    public void removeWidget(View view) {
        if (view instanceof KeyguardWidgetFrame) {
            removeView(view);
        } else {
            // Assume view was wrapped by a KeyguardWidgetFrame in KeyguardWidgetPager#addWidget().
            // This supports legacy hard-coded "widgets" like KeyguardTransportControlView.
            int pos = getWidgetPageIndex(view);
            if (pos != -1) {
                KeyguardWidgetFrame frame = (KeyguardWidgetFrame) getChildAt(pos);
                frame.removeView(view);
                removeView(frame);
            } else {
                Slog.w(TAG, "removeWidget() can't find:" + view);
            }
        }
    }

    public int getWidgetPageIndex(View view) {
        if (view instanceof KeyguardWidgetFrame) {
            return indexOfChild(view);
        } else {
            // View was wrapped by a KeyguardWidgetFrame by KeyguardWidgetPager#addWidget()
            return indexOfChild((KeyguardWidgetFrame)view.getParent());
        }
    }

    @Override
    protected void setPageHoveringOverDeleteDropTarget(int viewIndex, boolean isHovering) {
        KeyguardWidgetFrame child = getWidgetPageAt(viewIndex);
        child.setIsHoveringOverDeleteDropTarget(isHovering);
    }

    // ChallengeLayout.OnBouncerStateChangedListener
    @Override
    public void onBouncerStateChanged(boolean bouncerActive) {
        if (bouncerActive) {
            zoomOutToBouncer();
        } else {
            zoomInFromBouncer();
        }
    }

    // Zoom in after the bouncer is dismissed
    void zoomInFromBouncer() {
        if (mZoomInOutAnim != null && mZoomInOutAnim.isRunning()) {
            mZoomInOutAnim.cancel();
        }
        final View currentPage = getPageAt(getCurrentPage());
        if (currentPage.getScaleX() < 1f || currentPage.getScaleY() < 1f) {
            mZoomInOutAnim = new AnimatorSet();
            mZoomInOutAnim.setDuration(BOUNCER_ZOOM_IN_OUT_DURATION);
            mZoomInOutAnim.playTogether(
                    ObjectAnimator.ofFloat(currentPage, "scaleX", 1f),
                    ObjectAnimator.ofFloat(currentPage , "scaleY", 1f));
            mZoomInOutAnim.start();
        }
    }

    // Zoom out after the bouncer is initiated
    void zoomOutToBouncer() {
        if (mZoomInOutAnim != null && mZoomInOutAnim.isRunning()) {
            mZoomInOutAnim.cancel();
        }
        View currentPage = getPageAt(getCurrentPage());
        if (!(currentPage.getScaleX() < 1f || currentPage.getScaleY() < 1f)) {
            mZoomInOutAnim = new AnimatorSet();
            mZoomInOutAnim.setDuration(BOUNCER_ZOOM_IN_OUT_DURATION);
            mZoomInOutAnim.playTogether(
                    ObjectAnimator.ofFloat(currentPage, "scaleX", BOUNCER_SCALE_FACTOR),
                    ObjectAnimator.ofFloat(currentPage, "scaleY", BOUNCER_SCALE_FACTOR));
            mZoomInOutAnim.start();
        }
    }
}<|MERGE_RESOLUTION|>--- conflicted
+++ resolved
@@ -74,21 +74,13 @@
 
     private boolean mCameraWidgetEnabled;
 
-<<<<<<< HEAD
+    // Bouncer
+    protected int BOUNCER_ZOOM_IN_OUT_DURATION = 250;
+    private float BOUNCER_SCALE_FACTOR = 0.67f;
+
     // Background threads to deal with persistence
     private HandlerThread mBgPersistenceWorkerThread;
     private Handler mBgPersistenceWorkerHandler;
-=======
-    private int mWidgetToResetAfterFadeOut;
-
-    // Bouncer
-    protected int BOUNCER_ZOOM_IN_OUT_DURATION = 250;
-    private float BOUNCER_SCALE_FACTOR = 0.67f;
-
-    // Background worker thread: used here for persistence, also made available to widget frames
-    private final HandlerThread mBackgroundWorkerThread;
-    private final Handler mBackgroundWorkerHandler;
->>>>>>> 5418dd92
 
     public KeyguardWidgetPager(Context context, AttributeSet attrs) {
         this(context, attrs, 0);
