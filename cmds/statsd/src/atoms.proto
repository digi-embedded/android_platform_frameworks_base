--- conflicted
+++ resolved
@@ -125,12 +125,8 @@
         PhoneServiceStateChanged phone_service_state_changed = 94;
         PhoneStateChanged phone_state_changed = 95;
         LowMemReported low_mem_reported = 81;
-<<<<<<< HEAD
         ThermalThrottlingStateChanged thermal_throttling = 86;
-=======
         NetworkDnsEventReported network_dns_event_reported = 116;
-
->>>>>>> 2b208601
     }
 
     // Pulled events will start at field 10000.
