/*
 * Copyright (C) 2008 The Android Open Source Project
 *
 * Licensed under the Apache License, Version 2.0 (the "License");
 * you may not use this file except in compliance with the License.
 * You may obtain a copy of the License at
 *
 *      http://www.apache.org/licenses/LICENSE-2.0
 *
 * Unless required by applicable law or agreed to in writing, software
 * distributed under the License is distributed on an "AS IS" BASIS,
 * WITHOUT WARRANTIES OR CONDITIONS OF ANY KIND, either express or implied.
 * See the License for the specific language governing permissions and
 * limitations under the License.
 */

package com.android.settingslib.bluetooth;

import android.bluetooth.BluetoothClass;
import android.bluetooth.BluetoothDevice;
import android.bluetooth.BluetoothHearingAid;
import android.bluetooth.BluetoothProfile;
import android.bluetooth.BluetoothUuid;
import android.content.Context;
import android.content.SharedPreferences;
import android.media.AudioManager;
import android.os.ParcelUuid;
import android.os.SystemClock;
import android.text.TextUtils;
import android.util.Log;
import android.bluetooth.BluetoothAdapter;
import android.support.annotation.VisibleForTesting;

import com.android.settingslib.R;

import java.util.ArrayList;
import java.util.Collection;
import java.util.Collections;
import java.util.HashMap;
import java.util.List;

/**
 * CachedBluetoothDevice represents a remote Bluetooth device. It contains
 * attributes of the device (such as the address, name, RSSI, etc.) and
 * functionality that can be performed on the device (connect, pair, disconnect,
 * etc.).
 */
public class CachedBluetoothDevice implements Comparable<CachedBluetoothDevice> {
    private static final String TAG = "CachedBluetoothDevice";
    private static final boolean DEBUG = Utils.V;

    private final Context mContext;
    private final LocalBluetoothAdapter mLocalAdapter;
    private final LocalBluetoothProfileManager mProfileManager;
    private final AudioManager mAudioManager;
    private final BluetoothDevice mDevice;
    //TODO: consider remove, BluetoothDevice.getName() is already cached
    private String mName;
    private long mHiSyncId;
    // Need this since there is no method for getting RSSI
    private short mRssi;
    //TODO: consider remove, BluetoothDevice.getBluetoothClass() is already cached
    private BluetoothClass mBtClass;
    private HashMap<LocalBluetoothProfile, Integer> mProfileConnectionState;

    private final List<LocalBluetoothProfile> mProfiles =
            new ArrayList<LocalBluetoothProfile>();

    // List of profiles that were previously in mProfiles, but have been removed
    private final List<LocalBluetoothProfile> mRemovedProfiles =
            new ArrayList<LocalBluetoothProfile>();

    // Device supports PANU but not NAP: remove PanProfile after device disconnects from NAP
    private boolean mLocalNapRoleConnected;

    private boolean mJustDiscovered;

    private int mMessageRejectionCount;

    private final Collection<Callback> mCallbacks = new ArrayList<Callback>();

    // Following constants indicate the user's choices of Phone book/message access settings
    // User hasn't made any choice or settings app has wiped out the memory
    public final static int ACCESS_UNKNOWN = 0;
    // User has accepted the connection and let Settings app remember the decision
    public final static int ACCESS_ALLOWED = 1;
    // User has rejected the connection and let Settings app remember the decision
    public final static int ACCESS_REJECTED = 2;

    // How many times user should reject the connection to make the choice persist.
    private final static int MESSAGE_REJECTION_COUNT_LIMIT_TO_PERSIST = 2;

    private final static String MESSAGE_REJECTION_COUNT_PREFS_NAME = "bluetooth_message_reject";

    /**
     * When we connect to multiple profiles, we only want to display a single
     * error even if they all fail. This tracks that state.
     */
    private boolean mIsConnectingErrorPossible;

    public long getHiSyncId() {
        return mHiSyncId;
    }

    public void setHiSyncId(long id) {
        if (Utils.D) {
            Log.d(TAG, "setHiSyncId: mDevice " + mDevice + ", id " + id);
        }
        mHiSyncId = id;
    }

    /**
     * Last time a bt profile auto-connect was attempted.
     * If an ACTION_UUID intent comes in within
     * MAX_UUID_DELAY_FOR_AUTO_CONNECT milliseconds, we will try auto-connect
     * again with the new UUIDs
     */
    private long mConnectAttempted;

    // See mConnectAttempted
    private static final long MAX_UUID_DELAY_FOR_AUTO_CONNECT = 5000;
    private static final long MAX_HOGP_DELAY_FOR_AUTO_CONNECT = 30000;

    // Active device state
    private boolean mIsActiveDeviceA2dp = false;
    private boolean mIsActiveDeviceHeadset = false;
    private boolean mIsActiveDeviceHearingAid = false;
    /**
     * Describes the current device and profile for logging.
     *
     * @param profile Profile to describe
     * @return Description of the device and profile
     */
    private String describe(LocalBluetoothProfile profile) {
        StringBuilder sb = new StringBuilder();
        sb.append("Address:").append(mDevice);
        if (profile != null) {
            sb.append(" Profile:").append(profile);
        }

        return sb.toString();
    }

    void onProfileStateChanged(LocalBluetoothProfile profile, int newProfileState) {
        if (Utils.D) {
            Log.d(TAG, "onProfileStateChanged: profile " + profile + ", device=" + mDevice
                    + ", newProfileState " + newProfileState);
        }
        if (mLocalAdapter.getBluetoothState() == BluetoothAdapter.STATE_TURNING_OFF)
        {
            if (Utils.D) Log.d(TAG, " BT Turninig Off...Profile conn state change ignored...");
            return;
        }
        mProfileConnectionState.put(profile, newProfileState);
        if (newProfileState == BluetoothProfile.STATE_CONNECTED) {
            if (profile instanceof MapProfile) {
                profile.setPreferred(mDevice, true);
            }
            if (!mProfiles.contains(profile)) {
                mRemovedProfiles.remove(profile);
                mProfiles.add(profile);
                if (profile instanceof PanProfile &&
                        ((PanProfile) profile).isLocalRoleNap(mDevice)) {
                    // Device doesn't support NAP, so remove PanProfile on disconnect
                    mLocalNapRoleConnected = true;
                }
            }
        } else if (profile instanceof MapProfile &&
                newProfileState == BluetoothProfile.STATE_DISCONNECTED) {
            profile.setPreferred(mDevice, false);
        } else if (mLocalNapRoleConnected && profile instanceof PanProfile &&
                ((PanProfile) profile).isLocalRoleNap(mDevice) &&
                newProfileState == BluetoothProfile.STATE_DISCONNECTED) {
            Log.d(TAG, "Removing PanProfile from device after NAP disconnect");
            mProfiles.remove(profile);
            mRemovedProfiles.add(profile);
            mLocalNapRoleConnected = false;
        }
        fetchActiveDevices();
    }

    CachedBluetoothDevice(Context context,
                          LocalBluetoothAdapter adapter,
                          LocalBluetoothProfileManager profileManager,
                          BluetoothDevice device) {
        mContext = context;
        mLocalAdapter = adapter;
        mProfileManager = profileManager;
        mAudioManager = context.getSystemService(AudioManager.class);
        mDevice = device;
        mProfileConnectionState = new HashMap<LocalBluetoothProfile, Integer>();
        fillData();
        mHiSyncId = BluetoothHearingAid.HI_SYNC_ID_INVALID;
    }

    public void disconnect() {
        for (LocalBluetoothProfile profile : mProfiles) {
            disconnect(profile);
        }
        // Disconnect  PBAP server in case its connected
        // This is to ensure all the profiles are disconnected as some CK/Hs do not
        // disconnect  PBAP connection when HF connection is brought down
        PbapServerProfile PbapProfile = mProfileManager.getPbapProfile();
        if (PbapProfile.getConnectionStatus(mDevice) == BluetoothProfile.STATE_CONNECTED)
        {
            PbapProfile.disconnect(mDevice);
        }
    }

    public void disconnect(LocalBluetoothProfile profile) {
        if (profile.disconnect(mDevice)) {
            if (Utils.D) {
                Log.d(TAG, "Command sent successfully:DISCONNECT " + describe(profile));
            }
        }
    }

    public void connect(boolean connectAllProfiles) {
        if (!ensurePaired()) {
            return;
        }

        mConnectAttempted = SystemClock.elapsedRealtime();
        connectWithoutResettingTimer(connectAllProfiles);
    }

    public boolean isHearingAidDevice() {
        return mHiSyncId != BluetoothHearingAid.HI_SYNC_ID_INVALID;
    }

    void onBondingDockConnect() {
        // Attempt to connect if UUIDs are available. Otherwise,
        // we will connect when the ACTION_UUID intent arrives.
        connect(false);
    }

    private void connectWithoutResettingTimer(boolean connectAllProfiles) {
        // Try to initialize the profiles if they were not.
        if (mProfiles.isEmpty()) {
            // if mProfiles is empty, then do not invoke updateProfiles. This causes a race
            // condition with carkits during pairing, wherein RemoteDevice.UUIDs have been updated
            // from bluetooth stack but ACTION.uuid is not sent yet.
            // Eventually ACTION.uuid will be received which shall trigger the connection of the
            // various profiles
            // If UUIDs are not available yet, connect will be happen
            // upon arrival of the ACTION_UUID intent.
            Log.d(TAG, "No profiles. Maybe we will connect later");
            return;
        }

        // Reset the only-show-one-error-dialog tracking variable
        mIsConnectingErrorPossible = true;

        int preferredProfiles = 0;
        for (LocalBluetoothProfile profile : mProfiles) {
            if (connectAllProfiles ? profile.isConnectable() : profile.isAutoConnectable()) {
                if (profile.isPreferred(mDevice)) {
                    ++preferredProfiles;
                    connectInt(profile);
                }
            }
        }
        if (DEBUG) Log.d(TAG, "Preferred profiles = " + preferredProfiles);

        if (preferredProfiles == 0) {
            connectAutoConnectableProfiles();
        }
    }

    private void connectAutoConnectableProfiles() {
        if (!ensurePaired()) {
            return;
        }
        // Reset the only-show-one-error-dialog tracking variable
        mIsConnectingErrorPossible = true;

        for (LocalBluetoothProfile profile : mProfiles) {
            if (profile.isAutoConnectable()) {
                profile.setPreferred(mDevice, true);
                connectInt(profile);
            }
        }
    }

    /**
     * Connect this device to the specified profile.
     *
     * @param profile the profile to use with the remote device
     */
    public void connectProfile(LocalBluetoothProfile profile) {
        mConnectAttempted = SystemClock.elapsedRealtime();
        // Reset the only-show-one-error-dialog tracking variable
        mIsConnectingErrorPossible = true;
        connectInt(profile);
        // Refresh the UI based on profile.connect() call
        refresh();
    }

    synchronized void connectInt(LocalBluetoothProfile profile) {
        if (!ensurePaired()) {
            return;
        }
        if (profile.connect(mDevice)) {
            if (Utils.D) {
                Log.d(TAG, "Command sent successfully:CONNECT " + describe(profile));
            }
            return;
        }
        Log.i(TAG, "Failed to connect " + profile.toString() + " to " + mName);
    }

    private boolean ensurePaired() {
        if (getBondState() == BluetoothDevice.BOND_NONE) {
            startPairing();
            return false;
        } else {
            return true;
        }
    }

    public boolean startPairing() {
        // Pairing is unreliable while scanning, so cancel discovery
        if (mLocalAdapter.isDiscovering()) {
            mLocalAdapter.cancelDiscovery();
        }

        if (!mDevice.createBond()) {
            return false;
        }

        return true;
    }

    /**
     * Return true if user initiated pairing on this device. The message text is
     * slightly different for local vs. remote initiated pairing dialogs.
     */
    boolean isUserInitiatedPairing() {
        return mDevice.isBondingInitiatedLocally();
    }

    public void unpair() {
        int state = getBondState();

        if (state == BluetoothDevice.BOND_BONDING) {
            mDevice.cancelBondProcess();
        }

        if (state != BluetoothDevice.BOND_NONE) {
            final BluetoothDevice dev = mDevice;
            if (dev != null) {
                final boolean successful = dev.removeBond();
                if (successful) {
                    if (Utils.D) {
                        Log.d(TAG, "Command sent successfully:REMOVE_BOND " + describe(null));
                    }
                } else if (Utils.V) {
                    Log.v(TAG, "Framework rejected command immediately:REMOVE_BOND " +
                        describe(null));
                }
            }
        }
    }

    public int getProfileConnectionState(LocalBluetoothProfile profile) {
        if (mProfileConnectionState.get(profile) == null) {
            // If cache is empty make the binder call to get the state
            int state = profile.getConnectionStatus(mDevice);
            mProfileConnectionState.put(profile, state);
        }
        return mProfileConnectionState.get(profile);
    }

    public void clearProfileConnectionState ()
    {
        if (Utils.D) {
            Log.d(TAG," Clearing all connection state for dev:" + mDevice.getName());
        }
        for (LocalBluetoothProfile profile :getProfiles()) {
            mProfileConnectionState.put(profile, BluetoothProfile.STATE_DISCONNECTED);
        }
    }

    // TODO: do any of these need to run async on a background thread?
    private void fillData() {
        fetchName();
        fetchBtClass();
        updateProfiles();
        fetchActiveDevices();
        migratePhonebookPermissionChoice();
        migrateMessagePermissionChoice();
        fetchMessageRejectionCount();

        dispatchAttributesChanged();
    }

    public BluetoothDevice getDevice() {
        return mDevice;
    }

    /**
     * Convenience method that can be mocked - it lets tests avoid having to call getDevice() which
     * causes problems in tests since BluetoothDevice is final and cannot be mocked.
     * @return the address of this device
     */
    public String getAddress() {
        return mDevice.getAddress();
    }

    public String getName() {
        return mName;
    }

    /**
     * Populate name from BluetoothDevice.ACTION_FOUND intent
     */
    void setNewName(String name) {
        if (mName == null) {
            mName = name;
            if (mName == null || TextUtils.isEmpty(mName)) {
                mName = mDevice.getAddress();
            }
            dispatchAttributesChanged();
        }
    }

    /**
     * User changes the device name
     * @param name new alias name to be set, should never be null
     */
    public void setName(String name) {
        // Prevent mName to be set to null if setName(null) is called
        if (name != null && !TextUtils.equals(name, mName)) {
            mName = name;
            mDevice.setAlias(name);
            dispatchAttributesChanged();
        }
    }

    /**
     * Set this device as active device
     * @return true if at least one profile on this device is set to active, false otherwise
     */
    public boolean setActive() {
        boolean result = false;
        A2dpProfile a2dpProfile = mProfileManager.getA2dpProfile();
        if (a2dpProfile != null && isConnectedProfile(a2dpProfile)) {
            if (a2dpProfile.setActiveDevice(getDevice())) {
                Log.i(TAG, "OnPreferenceClickListener: A2DP active device=" + this);
                result = true;
            }
        }
        HeadsetProfile headsetProfile = mProfileManager.getHeadsetProfile();
        if ((headsetProfile != null) && isConnectedProfile(headsetProfile)) {
            if (headsetProfile.setActiveDevice(getDevice())) {
                Log.i(TAG, "OnPreferenceClickListener: Headset active device=" + this);
                result = true;
            }
        }
        HearingAidProfile hearingAidProfile = mProfileManager.getHearingAidProfile();
        if ((hearingAidProfile != null) && isConnectedProfile(hearingAidProfile)) {
            if (hearingAidProfile.setActiveDevice(getDevice())) {
                Log.i(TAG, "OnPreferenceClickListener: Hearing Aid active device=" + this);
                result = true;
            }
        }
        return result;
    }

    void refreshName() {
        fetchName();
        dispatchAttributesChanged();
    }

    private void fetchName() {
        mName = mDevice.getAliasName();

        if (TextUtils.isEmpty(mName)) {
            mName = mDevice.getAddress();
            if (DEBUG) Log.d(TAG, "Device has no name (yet), use address: " + mName);
        }
    }

    /**
     * Checks if device has a human readable name besides MAC address
     * @return true if device's alias name is not null nor empty, false otherwise
     */
    public boolean hasHumanReadableName() {
        return !TextUtils.isEmpty(mDevice.getAliasName());
    }

    /**
     * Get battery level from remote device
     * @return battery level in percentage [0-100], or {@link BluetoothDevice#BATTERY_LEVEL_UNKNOWN}
     */
    public int getBatteryLevel() {
        return mDevice.getBatteryLevel();
    }

    void refresh() {
        dispatchAttributesChanged();
    }

    public void setJustDiscovered(boolean justDiscovered) {
        if (mJustDiscovered != justDiscovered) {
            mJustDiscovered = justDiscovered;
            dispatchAttributesChanged();
        }
    }

    public int getBondState() {
        return mDevice.getBondState();
    }

    /**
     * Update the device status as active or non-active per Bluetooth profile.
     *
     * @param isActive true if the device is active
     * @param bluetoothProfile the Bluetooth profile
     */
    public void onActiveDeviceChanged(boolean isActive, int bluetoothProfile) {
        boolean changed = false;
        switch (bluetoothProfile) {
        case BluetoothProfile.A2DP:
            changed = (mIsActiveDeviceA2dp != isActive);
            mIsActiveDeviceA2dp = isActive;
            break;
        case BluetoothProfile.HEADSET:
            changed = (mIsActiveDeviceHeadset != isActive);
            mIsActiveDeviceHeadset = isActive;
            break;
        case BluetoothProfile.HEARING_AID:
            changed = (mIsActiveDeviceHearingAid != isActive);
            mIsActiveDeviceHearingAid = isActive;
            break;
        default:
            Log.w(TAG, "onActiveDeviceChanged: unknown profile " + bluetoothProfile +
                    " isActive " + isActive);
            break;
        }
        if (changed) {
            dispatchAttributesChanged();
        }
    }

    /**
     * Update the profile audio state.
     */
    void onAudioModeChanged() {
        dispatchAttributesChanged();
    }
    /**
     * Get the device status as active or non-active per Bluetooth profile.
     *
     * @param bluetoothProfile the Bluetooth profile
     * @return true if the device is active
     */
    @VisibleForTesting(otherwise = VisibleForTesting.PACKAGE_PRIVATE)
    public boolean isActiveDevice(int bluetoothProfile) {
        switch (bluetoothProfile) {
            case BluetoothProfile.A2DP:
                return mIsActiveDeviceA2dp;
            case BluetoothProfile.HEADSET:
                return mIsActiveDeviceHeadset;
            case BluetoothProfile.HEARING_AID:
                return mIsActiveDeviceHearingAid;
            default:
                Log.w(TAG, "getActiveDevice: unknown profile " + bluetoothProfile);
                break;
        }
        return false;
    }

    void setRssi(short rssi) {
        if (mRssi != rssi) {
            mRssi = rssi;
            dispatchAttributesChanged();
        }
    }

    /**
     * Checks whether we are connected to this device (any profile counts).
     *
     * @return Whether it is connected.
     */
    public boolean isConnected() {
        for (LocalBluetoothProfile profile : mProfiles) {
            int status = getProfileConnectionState(profile);
            if (status == BluetoothProfile.STATE_CONNECTED) {
                return true;
            }
        }

        return false;
    }

    public boolean isConnectedProfile(LocalBluetoothProfile profile) {
        int status = getProfileConnectionState(profile);
        return status == BluetoothProfile.STATE_CONNECTED;

    }

    public boolean isBusy() {
        for (LocalBluetoothProfile profile : mProfiles) {
            int status = getProfileConnectionState(profile);
            if (status == BluetoothProfile.STATE_CONNECTING
                    || status == BluetoothProfile.STATE_DISCONNECTING) {
                return true;
            }
        }
        return getBondState() == BluetoothDevice.BOND_BONDING;
    }

    /**
     * Fetches a new value for the cached BT class.
     */
    private void fetchBtClass() {
        mBtClass = mDevice.getBluetoothClass();
    }

    private boolean updateProfiles() {
        ParcelUuid[] uuids = mDevice.getUuids();
        if (uuids == null) return false;

        ParcelUuid[] localUuids = mLocalAdapter.getUuids();
        if (localUuids == null) return false;

        /*
         * Now we know if the device supports PBAP, update permissions...
         */
        processPhonebookAccess();

        mProfileManager.updateProfiles(uuids, localUuids, mProfiles, mRemovedProfiles,
                                       mLocalNapRoleConnected, mDevice);

        if (DEBUG) {
            Log.e(TAG, "updating profiles for " + mDevice.getAliasName());
            BluetoothClass bluetoothClass = mDevice.getBluetoothClass();

            if (bluetoothClass != null) Log.v(TAG, "Class: " + bluetoothClass.toString());
            Log.v(TAG, "UUID:");
            for (ParcelUuid uuid : uuids) {
                Log.v(TAG, "  " + uuid);
            }
        }
        return true;
    }

    private void fetchActiveDevices() {
        A2dpProfile a2dpProfile = mProfileManager.getA2dpProfile();
        if (a2dpProfile != null) {
            mIsActiveDeviceA2dp = mDevice.equals(a2dpProfile.getActiveDevice());
        }
        HeadsetProfile headsetProfile = mProfileManager.getHeadsetProfile();
        if (headsetProfile != null) {
            mIsActiveDeviceHeadset = mDevice.equals(headsetProfile.getActiveDevice());
        }
        HearingAidProfile hearingAidProfile = mProfileManager.getHearingAidProfile();
        if (hearingAidProfile != null) {
            mIsActiveDeviceHearingAid = hearingAidProfile.getActiveDevices().contains(mDevice);
        }
    }

    /**
     * Refreshes the UI for the BT class, including fetching the latest value
     * for the class.
     */
    void refreshBtClass() {
        fetchBtClass();
        dispatchAttributesChanged();
    }

    /**
     * Refreshes the UI when framework alerts us of a UUID change.
     */
    void onUuidChanged() {
        updateProfiles();
        ParcelUuid[] uuids = mDevice.getUuids();

        long timeout = MAX_UUID_DELAY_FOR_AUTO_CONNECT;
        if (BluetoothUuid.isUuidPresent(uuids, BluetoothUuid.Hogp)) {
            timeout = MAX_HOGP_DELAY_FOR_AUTO_CONNECT;
        }

        if (DEBUG) {
            Log.d(TAG, "onUuidChanged: Time since last connect"
                    + (SystemClock.elapsedRealtime() - mConnectAttempted));
        }

        /*
         * If a connect was attempted earlier without any UUID, we will do the connect now.
         * Otherwise, allow the connect on UUID change.
         */
        if (!mProfiles.isEmpty()
                && ((mConnectAttempted + timeout) > SystemClock.elapsedRealtime())) {
            connectWithoutResettingTimer(false);
        }

        dispatchAttributesChanged();
    }

    void onBondingStateChanged(int bondState) {
        if (bondState == BluetoothDevice.BOND_NONE) {
            mProfiles.clear();
            setPhonebookPermissionChoice(ACCESS_UNKNOWN);
            setMessagePermissionChoice(ACCESS_UNKNOWN);
            setSimPermissionChoice(ACCESS_UNKNOWN);
            mMessageRejectionCount = 0;
            saveMessageRejectionCount();
        }

        refresh();

        if (bondState == BluetoothDevice.BOND_BONDED) {
            if (mDevice.isBluetoothDock()) {
                onBondingDockConnect();
            } else if (mDevice.isBondingInitiatedLocally()) {
                connect(false);
            }
        }
    }

    void setBtClass(BluetoothClass btClass) {
        if (btClass != null && mBtClass != btClass) {
            mBtClass = btClass;
            dispatchAttributesChanged();
        }
    }

    public BluetoothClass getBtClass() {
        return mBtClass;
    }

    public List<LocalBluetoothProfile> getProfiles() {
        return Collections.unmodifiableList(mProfiles);
    }

    public List<LocalBluetoothProfile> getConnectableProfiles() {
        List<LocalBluetoothProfile> connectableProfiles =
                new ArrayList<LocalBluetoothProfile>();
        for (LocalBluetoothProfile profile : mProfiles) {
            if (profile.isConnectable()) {
                connectableProfiles.add(profile);
            }
        }
        return connectableProfiles;
    }

    public List<LocalBluetoothProfile> getRemovedProfiles() {
        return mRemovedProfiles;
    }

    public void registerCallback(Callback callback) {
        synchronized (mCallbacks) {
            mCallbacks.add(callback);
        }
    }

    public void unregisterCallback(Callback callback) {
        synchronized (mCallbacks) {
            mCallbacks.remove(callback);
        }
    }

    private void dispatchAttributesChanged() {
        synchronized (mCallbacks) {
            for (Callback callback : mCallbacks) {
                callback.onDeviceAttributesChanged();
            }
        }
    }

    @Override
    public String toString() {
        return mDevice.toString();
    }

    @Override
    public boolean equals(Object o) {
        if ((o == null) || !(o instanceof CachedBluetoothDevice)) {
            return false;
        }
        return mDevice.equals(((CachedBluetoothDevice) o).mDevice);
    }

    @Override
    public int hashCode() {
        return mDevice.getAddress().hashCode();
    }

    // This comparison uses non-final fields so the sort order may change
    // when device attributes change (such as bonding state). Settings
    // will completely refresh the device list when this happens.
    public int compareTo(CachedBluetoothDevice another) {
        // Connected above not connected
        int comparison = (another.isConnected() ? 1 : 0) - (isConnected() ? 1 : 0);
        if (comparison != 0) return comparison;

        // Paired above not paired
        comparison = (another.getBondState() == BluetoothDevice.BOND_BONDED ? 1 : 0) -
            (getBondState() == BluetoothDevice.BOND_BONDED ? 1 : 0);
        if (comparison != 0) return comparison;

        // Just discovered above discovered in the past
        comparison = (another.mJustDiscovered ? 1 : 0) - (mJustDiscovered ? 1 : 0);
        if (comparison != 0) return comparison;

        // Stronger signal above weaker signal
        comparison = another.mRssi - mRssi;
        if (comparison != 0) return comparison;

        // Fallback on name
        return mName.compareTo(another.mName);
    }

    public interface Callback {
        void onDeviceAttributesChanged();
    }

    public int getPhonebookPermissionChoice() {
        int permission = mDevice.getPhonebookAccessPermission();
        if (permission == BluetoothDevice.ACCESS_ALLOWED) {
            return ACCESS_ALLOWED;
        } else if (permission == BluetoothDevice.ACCESS_REJECTED) {
            return ACCESS_REJECTED;
        }
        return ACCESS_UNKNOWN;
    }

    public void setPhonebookPermissionChoice(int permissionChoice) {
        int permission = BluetoothDevice.ACCESS_UNKNOWN;
        if (permissionChoice == ACCESS_ALLOWED) {
            permission = BluetoothDevice.ACCESS_ALLOWED;
        } else if (permissionChoice == ACCESS_REJECTED) {
            permission = BluetoothDevice.ACCESS_REJECTED;
        }
        mDevice.setPhonebookAccessPermission(permission);
    }

    // Migrates data from old data store (in Settings app's shared preferences) to new (in Bluetooth
    // app's shared preferences).
    private void migratePhonebookPermissionChoice() {
        SharedPreferences preferences = mContext.getSharedPreferences(
                "bluetooth_phonebook_permission", Context.MODE_PRIVATE);
        if (!preferences.contains(mDevice.getAddress())) {
            return;
        }

        if (mDevice.getPhonebookAccessPermission() == BluetoothDevice.ACCESS_UNKNOWN) {
            int oldPermission = preferences.getInt(mDevice.getAddress(), ACCESS_UNKNOWN);
            if (oldPermission == ACCESS_ALLOWED) {
                mDevice.setPhonebookAccessPermission(BluetoothDevice.ACCESS_ALLOWED);
            } else if (oldPermission == ACCESS_REJECTED) {
                mDevice.setPhonebookAccessPermission(BluetoothDevice.ACCESS_REJECTED);
            }
        }

        SharedPreferences.Editor editor = preferences.edit();
        editor.remove(mDevice.getAddress());
        editor.commit();
    }

    public int getMessagePermissionChoice() {
        int permission = mDevice.getMessageAccessPermission();
        if (permission == BluetoothDevice.ACCESS_ALLOWED) {
            return ACCESS_ALLOWED;
        } else if (permission == BluetoothDevice.ACCESS_REJECTED) {
            return ACCESS_REJECTED;
        }
        return ACCESS_UNKNOWN;
    }

    public void setMessagePermissionChoice(int permissionChoice) {
        int permission = BluetoothDevice.ACCESS_UNKNOWN;
        if (permissionChoice == ACCESS_ALLOWED) {
            permission = BluetoothDevice.ACCESS_ALLOWED;
        } else if (permissionChoice == ACCESS_REJECTED) {
            permission = BluetoothDevice.ACCESS_REJECTED;
        }
        mDevice.setMessageAccessPermission(permission);
    }

    public int getSimPermissionChoice() {
        int permission = mDevice.getSimAccessPermission();
        if (permission == BluetoothDevice.ACCESS_ALLOWED) {
            return ACCESS_ALLOWED;
        } else if (permission == BluetoothDevice.ACCESS_REJECTED) {
            return ACCESS_REJECTED;
        }
        return ACCESS_UNKNOWN;
    }

    void setSimPermissionChoice(int permissionChoice) {
        int permission = BluetoothDevice.ACCESS_UNKNOWN;
        if (permissionChoice == ACCESS_ALLOWED) {
            permission = BluetoothDevice.ACCESS_ALLOWED;
        } else if (permissionChoice == ACCESS_REJECTED) {
            permission = BluetoothDevice.ACCESS_REJECTED;
        }
        mDevice.setSimAccessPermission(permission);
    }

    // Migrates data from old data store (in Settings app's shared preferences) to new (in Bluetooth
    // app's shared preferences).
    private void migrateMessagePermissionChoice() {
        SharedPreferences preferences = mContext.getSharedPreferences(
                "bluetooth_message_permission", Context.MODE_PRIVATE);
        if (!preferences.contains(mDevice.getAddress())) {
            return;
        }

        if (mDevice.getMessageAccessPermission() == BluetoothDevice.ACCESS_UNKNOWN) {
            int oldPermission = preferences.getInt(mDevice.getAddress(), ACCESS_UNKNOWN);
            if (oldPermission == ACCESS_ALLOWED) {
                mDevice.setMessageAccessPermission(BluetoothDevice.ACCESS_ALLOWED);
            } else if (oldPermission == ACCESS_REJECTED) {
                mDevice.setMessageAccessPermission(BluetoothDevice.ACCESS_REJECTED);
            }
        }

        SharedPreferences.Editor editor = preferences.edit();
        editor.remove(mDevice.getAddress());
        editor.commit();
    }

    /**
     * @return Whether this rejection should persist.
     */
    public boolean checkAndIncreaseMessageRejectionCount() {
        if (mMessageRejectionCount < MESSAGE_REJECTION_COUNT_LIMIT_TO_PERSIST) {
            mMessageRejectionCount++;
            saveMessageRejectionCount();
        }
        return mMessageRejectionCount >= MESSAGE_REJECTION_COUNT_LIMIT_TO_PERSIST;
    }

    private void fetchMessageRejectionCount() {
        SharedPreferences preference = mContext.getSharedPreferences(
                MESSAGE_REJECTION_COUNT_PREFS_NAME, Context.MODE_PRIVATE);
        mMessageRejectionCount = preference.getInt(mDevice.getAddress(), 0);
    }

    private void saveMessageRejectionCount() {
        SharedPreferences.Editor editor = mContext.getSharedPreferences(
                MESSAGE_REJECTION_COUNT_PREFS_NAME, Context.MODE_PRIVATE).edit();
        if (mMessageRejectionCount == 0) {
            editor.remove(mDevice.getAddress());
        } else {
            editor.putInt(mDevice.getAddress(), mMessageRejectionCount);
        }
        editor.commit();
    }

    private void processPhonebookAccess() {
        if (mDevice.getBondState() != BluetoothDevice.BOND_BONDED) return;

        ParcelUuid[] uuids = mDevice.getUuids();
        if (BluetoothUuid.containsAnyUuid(uuids, PbapServerProfile.PBAB_CLIENT_UUIDS)) {
            // The pairing dialog now warns of phone-book access for paired devices.
            // No separate prompt is displayed after pairing.
            if (getPhonebookPermissionChoice() == CachedBluetoothDevice.ACCESS_UNKNOWN) {
                if (mDevice.getBluetoothClass().getDeviceClass()
                        == BluetoothClass.Device.AUDIO_VIDEO_HANDSFREE ||
                    mDevice.getBluetoothClass().getDeviceClass()
                        == BluetoothClass.Device.AUDIO_VIDEO_WEARABLE_HEADSET) {
                    setPhonebookPermissionChoice(CachedBluetoothDevice.ACCESS_ALLOWED);
                } else {
                    setPhonebookPermissionChoice(CachedBluetoothDevice.ACCESS_REJECTED);
                }
            }
        }
    }

    public int getMaxConnectionState() {
        int maxState = BluetoothProfile.STATE_DISCONNECTED;
        for (LocalBluetoothProfile profile : getProfiles()) {
            int connectionStatus = getProfileConnectionState(profile);
            if (connectionStatus > maxState) {
                maxState = connectionStatus;
            }
        }
        return maxState;
    }

    /**
     * @return resource for string that discribes the connection state of this device.
     * case 1: idle or playing media, show "Active" on the only one A2DP active device.
     * case 2: in phone call, show "Active" on the only one HFP active device
     */
    public String getConnectionSummary() {
        boolean profileConnected = false;    // Updated as long as BluetoothProfile is connected
        boolean a2dpConnected = true;        // A2DP is connected
        boolean hfpConnected = true;         // HFP is connected
        boolean hearingAidConnected = true;  // Hearing Aid is connected

        for (LocalBluetoothProfile profile : getProfiles()) {
            int connectionStatus = getProfileConnectionState(profile);

            switch (connectionStatus) {
                case BluetoothProfile.STATE_CONNECTING:
                case BluetoothProfile.STATE_DISCONNECTING:
                    return mContext.getString(Utils.getConnectionStateSummary(connectionStatus));

                case BluetoothProfile.STATE_CONNECTED:
                    profileConnected = true;
                    break;

                case BluetoothProfile.STATE_DISCONNECTED:
                    if (profile.isProfileReady()) {
                        if ((profile instanceof A2dpProfile) ||
                                (profile instanceof A2dpSinkProfile)) {
                            a2dpConnected = false;
                        } else if ((profile instanceof HeadsetProfile) ||
                                (profile instanceof HfpClientProfile)) {
                            hfpConnected = false;
                        } else if (profile instanceof HearingAidProfile) {
                            hearingAidConnected = false;
                        }
                    }
                    break;
            }
        }

        String batteryLevelPercentageString = null;
        // Android framework should only set mBatteryLevel to valid range [0-100] or
        // BluetoothDevice.BATTERY_LEVEL_UNKNOWN, any other value should be a framework bug.
        // Thus assume here that if value is not BluetoothDevice.BATTERY_LEVEL_UNKNOWN, it must
        // be valid
        final int batteryLevel = getBatteryLevel();
        if (batteryLevel != BluetoothDevice.BATTERY_LEVEL_UNKNOWN) {
            // TODO: name com.android.settingslib.bluetooth.Utils something different
            batteryLevelPercentageString =
                    com.android.settingslib.Utils.formatPercentage(batteryLevel);
        }

        int stringRes = R.string.bluetooth_pairing;
        //when profile is connected, information would be available
        if (profileConnected) {
            if (a2dpConnected || hfpConnected || hearingAidConnected) {
                //contain battery information
                if (batteryLevelPercentageString != null) {
                    //device is in phone call
                    if (com.android.settingslib.Utils.isAudioModeOngoingCall(mContext)) {
                        if (mIsActiveDeviceHeadset) {
                            stringRes = R.string.bluetooth_active_battery_level;
                        } else {
                            stringRes = R.string.bluetooth_battery_level;
                        }
                    } else {//device is not in phone call(ex. idle or playing media)
                        //need to check if A2DP and HearingAid are exclusive
                        if (mIsActiveDeviceHearingAid || mIsActiveDeviceA2dp) {
                            stringRes = R.string.bluetooth_active_battery_level;
                        } else {
                            stringRes = R.string.bluetooth_battery_level;
                        }
                    }
                } else {
                    //no battery information
                    if (com.android.settingslib.Utils.isAudioModeOngoingCall(mContext)) {
                        if (mIsActiveDeviceHeadset) {
                            stringRes = R.string.bluetooth_active_no_battery_level;
                        }
                    } else {
                        if (mIsActiveDeviceHearingAid || mIsActiveDeviceA2dp) {
                            stringRes = R.string.bluetooth_active_no_battery_level;
                        }
                    }
                }
            } else {//unknown profile with battery information
                if (batteryLevelPercentageString != null) {
                    stringRes = R.string.bluetooth_battery_level;
                }
            }
        }

        return (stringRes != R.string.bluetooth_pairing
                || getBondState() == BluetoothDevice.BOND_BONDING)
                ? mContext.getString(stringRes, batteryLevelPercentageString)
                : null;
    }

    /**
     * @return resource for android auto string that describes the connection state of this device.
     */
    public String getCarConnectionSummary() {
        boolean profileConnected = false;       // at least one profile is connected
        boolean a2dpNotConnected = false;       // A2DP is preferred but not connected
        boolean hfpNotConnected = false;        // HFP is preferred but not connected
        boolean hearingAidNotConnected = false; // Hearing Aid is preferred but not connected

        for (LocalBluetoothProfile profile : getProfiles()) {
            int connectionStatus = getProfileConnectionState(profile);

            switch (connectionStatus) {
                case BluetoothProfile.STATE_CONNECTING:
                case BluetoothProfile.STATE_DISCONNECTING:
                    return mContext.getString(Utils.getConnectionStateSummary(connectionStatus));

                case BluetoothProfile.STATE_CONNECTED:
                    profileConnected = true;
                    break;

                case BluetoothProfile.STATE_DISCONNECTED:
                    if (profile.isProfileReady()) {
                        if ((profile instanceof A2dpProfile) ||
                                (profile instanceof A2dpSinkProfile)){
                            a2dpNotConnected = true;
                        } else if ((profile instanceof HeadsetProfile) ||
                                (profile instanceof HfpClientProfile)) {
                            hfpNotConnected = true;
                        } else if (profile instanceof  HearingAidProfile) {
                            hearingAidNotConnected = true;
                        }
                    }
                    break;
            }
        }

        String batteryLevelPercentageString = null;
        // Android framework should only set mBatteryLevel to valid range [0-100] or
        // BluetoothDevice.BATTERY_LEVEL_UNKNOWN, any other value should be a framework bug.
        // Thus assume here that if value is not BluetoothDevice.BATTERY_LEVEL_UNKNOWN, it must
        // be valid
        final int batteryLevel = getBatteryLevel();
        if (batteryLevel != BluetoothDevice.BATTERY_LEVEL_UNKNOWN) {
            // TODO: name com.android.settingslib.bluetooth.Utils something different
            batteryLevelPercentageString =
                    com.android.settingslib.Utils.formatPercentage(batteryLevel);
        }

        // Prepare the string for the Active Device summary
        String[] activeDeviceStringsArray = mContext.getResources().getStringArray(
                R.array.bluetooth_audio_active_device_summaries);
        String activeDeviceString = activeDeviceStringsArray[0];  // Default value: not active
        if (mIsActiveDeviceA2dp && mIsActiveDeviceHeadset) {
            activeDeviceString = activeDeviceStringsArray[1];     // Active for Media and Phone
        } else {
            if (mIsActiveDeviceA2dp) {
                activeDeviceString = activeDeviceStringsArray[2]; // Active for Media only
            }
            if (mIsActiveDeviceHeadset) {
                activeDeviceString = activeDeviceStringsArray[3]; // Active for Phone only
            }
        }
        if (!hearingAidNotConnected && mIsActiveDeviceHearingAid) {
            activeDeviceString = activeDeviceStringsArray[1];
            return mContext.getString(R.string.bluetooth_connected, activeDeviceString);
        }

        if (profileConnected) {
            if (a2dpNotConnected && hfpNotConnected) {
                if (batteryLevelPercentageString != null) {
                    return mContext.getString(
                            R.string.bluetooth_connected_no_headset_no_a2dp_battery_level,
                            batteryLevelPercentageString, activeDeviceString);
                } else {
                    return mContext.getString(R.string.bluetooth_connected_no_headset_no_a2dp,
                            activeDeviceString);
                }

            } else if (a2dpNotConnected) {
                if (batteryLevelPercentageString != null) {
                    return mContext.getString(R.string.bluetooth_connected_no_a2dp_battery_level,
                            batteryLevelPercentageString, activeDeviceString);
                } else {
                    return mContext.getString(R.string.bluetooth_connected_no_a2dp,
                            activeDeviceString);
                }

            } else if (hfpNotConnected) {
                if (batteryLevelPercentageString != null) {
                    return mContext.getString(R.string.bluetooth_connected_no_headset_battery_level,
                            batteryLevelPercentageString, activeDeviceString);
                } else {
                    return mContext.getString(R.string.bluetooth_connected_no_headset,
                            activeDeviceString);
                }
            } else {
                if (batteryLevelPercentageString != null) {
                    return mContext.getString(R.string.bluetooth_connected_battery_level,
                            batteryLevelPercentageString, activeDeviceString);
                } else {
                    return mContext.getString(R.string.bluetooth_connected, activeDeviceString);
                }
            }
        }

        return getBondState() == BluetoothDevice.BOND_BONDING ?
                mContext.getString(R.string.bluetooth_pairing) : null;
    }

    /**
     * @return {@code true} if {@code cachedBluetoothDevice} is a2dp device
     */
    public boolean isA2dpDevice() {
        A2dpProfile mA2dpProfile;
        mA2dpProfile = mProfileManager.getA2dpProfile();
        if (mA2dpProfile != null)
            return mA2dpProfile.getConnectionStatus(mDevice) ==
                    BluetoothProfile.STATE_CONNECTED;
        else {
            return false;
        }
    }

    /**
     * @return {@code true} if {@code cachedBluetoothDevice} is HFP device
     */
    public boolean isHfpDevice() {
        HeadsetProfile mheadsetprofile;
        mheadsetprofile = mProfileManager.getHeadsetProfile();
        if (mheadsetprofile != null)
            return mheadsetprofile.getConnectionStatus(mDevice) ==
                    BluetoothProfile.STATE_CONNECTED;
        else {
            return false;
        }
<<<<<<< HEAD
=======
    }
    /**
     * @return {@code true} if {@code cachedBluetoothDevice} is Hearing Aid device
     */
    public boolean isConnectedHearingAidDevice() {
        HearingAidProfile hearingAidProfile = mProfileManager.getHearingAidProfile();
        return hearingAidProfile != null && hearingAidProfile.getConnectionStatus(mDevice) ==
                BluetoothProfile.STATE_CONNECTED;
>>>>>>> 6b15cf08
    }
}<|MERGE_RESOLUTION|>--- conflicted
+++ resolved
@@ -1215,8 +1215,6 @@
         else {
             return false;
         }
-<<<<<<< HEAD
-=======
     }
     /**
      * @return {@code true} if {@code cachedBluetoothDevice} is Hearing Aid device
@@ -1225,6 +1223,5 @@
         HearingAidProfile hearingAidProfile = mProfileManager.getHearingAidProfile();
         return hearingAidProfile != null && hearingAidProfile.getConnectionStatus(mDevice) ==
                 BluetoothProfile.STATE_CONNECTED;
->>>>>>> 6b15cf08
     }
 }