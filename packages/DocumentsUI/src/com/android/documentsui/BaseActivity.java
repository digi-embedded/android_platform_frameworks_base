/*
 * Copyright (C) 2015 The Android Open Source Project
 *
 * Licensed under the Apache License, Version 2.0 (the "License");
 * you may not use this file except in compliance with the License.
 * You may obtain a copy of the License at
 *
 *      http://www.apache.org/licenses/LICENSE-2.0
 *
 * Unless required by applicable law or agreed to in writing, software
 * distributed under the License is distributed on an "AS IS" BASIS,
 * WITHOUT WARRANTIES OR CONDITIONS OF ANY KIND, either express or implied.
 * See the License for the specific language governing permissions and
 * limitations under the License.
 */

package com.android.documentsui;

import static com.android.documentsui.DirectoryFragment.ANIM_NONE;
import static com.android.documentsui.DirectoryFragment.ANIM_SIDE;
import static com.android.documentsui.DirectoryFragment.ANIM_UP;

import android.app.Activity;
import android.app.Fragment;
import android.content.Intent;
import android.content.pm.ApplicationInfo;
import android.content.pm.PackageInfo;
import android.content.pm.PackageManager;
import android.content.pm.ProviderInfo;
import android.database.Cursor;
import android.net.Uri;
import android.os.AsyncTask;
import android.os.Bundle;
import android.os.Parcel;
import android.os.Parcelable;
import android.provider.DocumentsContract;
import android.provider.DocumentsContract.Root;
import android.util.Log;
import android.util.SparseArray;
import android.view.LayoutInflater;
import android.view.Menu;
import android.view.MenuItem;
import android.view.MenuItem.OnActionExpandListener;
import android.view.View;
import android.view.ViewGroup;
import android.widget.AdapterView;
import android.widget.AdapterView.OnItemSelectedListener;
import android.widget.BaseAdapter;
import android.widget.ImageView;
import android.widget.SearchView;
import android.widget.SearchView.OnQueryTextListener;
import android.widget.TextView;

import com.android.documentsui.RecentsProvider.ResumeColumns;
import com.android.documentsui.model.DocumentInfo;
import com.android.documentsui.model.DocumentStack;
import com.android.documentsui.model.DurableUtils;
import com.android.documentsui.model.RootInfo;

import com.google.common.collect.Maps;

import libcore.io.IoUtils;

import java.io.FileNotFoundException;
import java.io.IOException;
import java.util.ArrayList;
import java.util.Collection;
import java.util.HashMap;
import java.util.List;
import java.util.concurrent.Executor;

abstract class BaseActivity extends Activity {

    static final String EXTRA_STATE = "state";

    RootsCache mRoots;
    SearchManager mSearchManager;

    private final String mTag;

    public abstract State getDisplayState();
    public abstract void onDocumentPicked(DocumentInfo doc);
    public abstract void onDocumentsPicked(List<DocumentInfo> docs);
    abstract void onTaskFinished(Uri... uris);
    abstract void onDirectoryChanged(int anim);
    abstract void updateActionBar();
    abstract void saveStackBlocking();

    public BaseActivity(String tag) {
        mTag = tag;
    }

    @Override
    public void onCreate(Bundle icicle) {
        super.onCreate(icicle);
        mRoots = DocumentsApplication.getRootsCache(this);
        mSearchManager = new SearchManager();
    }

    @Override
    public boolean onCreateOptionsMenu(Menu menu) {
        boolean showMenu = super.onCreateOptionsMenu(menu);

        getMenuInflater().inflate(R.menu.activity, menu);
        mSearchManager.install((DocumentsToolBar) findViewById(R.id.toolbar));

        return showMenu;
    }

    @Override
    public boolean onPrepareOptionsMenu(Menu menu) {
        boolean shown = super.onPrepareOptionsMenu(menu);

        final RootInfo root = getCurrentRoot();
        final DocumentInfo cwd = getCurrentDirectory();

        final MenuItem sort = menu.findItem(R.id.menu_sort);
        final MenuItem sortSize = menu.findItem(R.id.menu_sort_size);
        final MenuItem grid = menu.findItem(R.id.menu_grid);
        final MenuItem list = menu.findItem(R.id.menu_list);

        final MenuItem advanced = menu.findItem(R.id.menu_advanced);
        final MenuItem fileSize = menu.findItem(R.id.menu_file_size);

        mSearchManager.update(root);

        // Search uses backend ranking; no sorting
        sort.setVisible(cwd != null && !mSearchManager.isSearching());

        State state = getDisplayState();
        grid.setVisible(state.derivedMode != State.MODE_GRID);
        list.setVisible(state.derivedMode != State.MODE_LIST);

        // Only sort by size when visible
        sortSize.setVisible(state.showSize);

        advanced.setTitle(LocalPreferences.getDisplayAdvancedDevices(this)
                ? R.string.menu_advanced_hide : R.string.menu_advanced_show);
        fileSize.setTitle(LocalPreferences.getDisplayFileSize(this)
                ? R.string.menu_file_size_hide : R.string.menu_file_size_show);

        return shown;
    }

    void onStackRestored(boolean restored, boolean external) {}

    void onRootPicked(RootInfo root) {
        State state = getDisplayState();

        // Clear entire backstack and start in new root
        state.stack.root = root;
        state.stack.clear();
        state.stackTouched = true;

        mSearchManager.update(root);

        // Recents is always in memory, so we just load it directly.
        // Otherwise we delegate loading data from disk to a task
        // to ensure a responsive ui.
        if (mRoots.isRecentsRoot(root)) {
            onCurrentDirectoryChanged(ANIM_SIDE);
        } else {
            new PickRootTask(root).executeOnExecutor(getCurrentExecutor());
        }
    }

    void expandMenus(Menu menu) {
        for (int i = 0; i < menu.size(); i++) {
            final MenuItem item = menu.getItem(i);
            switch (item.getItemId()) {
                case R.id.menu_advanced:
                case R.id.menu_file_size:
                    break;
                default:
                    item.setShowAsAction(MenuItem.SHOW_AS_ACTION_ALWAYS);
            }
        }
    }

    @Override
    public boolean onOptionsItemSelected(MenuItem item) {
        final int id = item.getItemId();
        if (id == android.R.id.home) {
            onBackPressed();
            return true;
        } else if (id == R.id.menu_create_dir) {
            showCreateDirectoryDialog();
            return true;
        } else if (id == R.id.menu_search) {
            return false;
        } else if (id == R.id.menu_sort_name) {
            setUserSortOrder(State.SORT_ORDER_DISPLAY_NAME);
            return true;
        } else if (id == R.id.menu_sort_date) {
            setUserSortOrder(State.SORT_ORDER_LAST_MODIFIED);
            return true;
        } else if (id == R.id.menu_sort_size) {
            setUserSortOrder(State.SORT_ORDER_SIZE);
            return true;
        } else if (id == R.id.menu_grid) {
            setUserMode(State.MODE_GRID);
            return true;
        } else if (id == R.id.menu_list) {
            setUserMode(State.MODE_LIST);
            return true;
        } else if (id == R.id.menu_paste_from_clipboard) {
            DirectoryFragment.get(getFragmentManager())
                .pasteFromClipboard();
          return true;
        } else if (id == R.id.menu_advanced) {
            setDisplayAdvancedDevices(!LocalPreferences.getDisplayAdvancedDevices(this));
            return true;
        } else if (id == R.id.menu_file_size) {
            setDisplayFileSize(!LocalPreferences.getDisplayFileSize(this));
            return true;
        } else if (id == R.id.menu_settings) {
            final RootInfo root = getCurrentRoot();
            final Intent intent = new Intent(DocumentsContract.ACTION_DOCUMENT_ROOT_SETTINGS);
            intent.setDataAndType(DocumentsContract.buildRootUri(root.authority, root.rootId),
                    DocumentsContract.Root.MIME_TYPE_ITEM);
            startActivity(intent);
            return true;
        }

        return super.onOptionsItemSelected(item);
    }

    void showCreateDirectoryDialog() {
        CreateDirectoryFragment.show(getFragmentManager());
    }

    /**
     * Returns true if a directory can be created in the current location.
     * @return
     */
    boolean canCreateDirectory() {
        final RootInfo root = getCurrentRoot();
        final DocumentInfo cwd = getCurrentDirectory();
        return cwd != null
                && cwd.isCreateSupported()
                && !mSearchManager.isSearching()
                && !root.isDownloads();
    }

    /**
     * Call this when directory changes. Prior to root fragment update
     * the (abstract) directoryChanged method will be called.
     * @param anim
     */
    final void onCurrentDirectoryChanged(int anim) {
        onDirectoryChanged(anim);

        final RootsFragment roots = RootsFragment.get(getFragmentManager());
        if (roots != null) {
            roots.onCurrentRootChanged();
        }

        updateActionBar();
        invalidateOptionsMenu();
    }

    final List<String> getExcludedAuthorities() {
        List<String> authorities = new ArrayList<>();
        if (getIntent().getBooleanExtra(DocumentsContract.EXTRA_EXCLUDE_SELF, false)) {
            // Exclude roots provided by the calling package.
            String packageName = getCallingPackageMaybeExtra();
            try {
                PackageInfo pkgInfo = getPackageManager().getPackageInfo(packageName,
                        PackageManager.GET_PROVIDERS);
                for (ProviderInfo provider: pkgInfo.providers) {
                    authorities.add(provider.authority);
                }
            } catch (PackageManager.NameNotFoundException e) {
                Log.e(mTag, "Calling package name does not resolve: " + packageName);
            }
        }
        return authorities;
    }

    final String getCallingPackageMaybeExtra() {
        String callingPackage = getCallingPackage();
        // System apps can set the calling package name using an extra.
        try {
            ApplicationInfo info = getPackageManager().getApplicationInfo(callingPackage, 0);
            if (info.isSystemApp() || info.isUpdatedSystemApp()) {
                final String extra = getIntent().getStringExtra(DocumentsContract.EXTRA_PACKAGE_NAME);
                if (extra != null) {
                    callingPackage = extra;
                }
            }
        } finally {
            return callingPackage;
        }
    }

    public static BaseActivity get(Fragment fragment) {
        return (BaseActivity) fragment.getActivity();
    }

    public static abstract class DocumentsIntent {
        /** Intent action name to open copy destination. */
        public static String ACTION_OPEN_COPY_DESTINATION =
                "com.android.documentsui.OPEN_COPY_DESTINATION";

        /**
         * Extra boolean flag for ACTION_OPEN_COPY_DESTINATION_STRING, which
         * specifies if the destination directory needs to create new directory or not.
         */
        public static String EXTRA_DIRECTORY_COPY = "com.android.documentsui.DIRECTORY_COPY";
    }

    public static class State implements android.os.Parcelable {
        public int action;
        public String[] acceptMimes;

        /** Explicit user choice */
        public int userMode = MODE_UNKNOWN;
        /** Derived after loader */
        public int derivedMode = MODE_LIST;

        /** Explicit user choice */
        public int userSortOrder = SORT_ORDER_UNKNOWN;
        /** Derived after loader */
        public int derivedSortOrder = SORT_ORDER_DISPLAY_NAME;

        public boolean allowMultiple;
        public boolean showSize;
        public boolean localOnly ;
        public boolean forceAdvanced ;
        public boolean showAdvanced ;
        public boolean stackTouched ;
        public boolean restored ;
        public boolean directoryCopy ;
        /** Transfer mode for file copy/move operations. */
        public int transferMode;

        /** Current user navigation stack; empty implies recents. */
        public DocumentStack stack = new DocumentStack();
        /** Currently active search, overriding any stack. */
        public String currentSearch;

        /** Instance state for every shown directory */
        public HashMap<String, SparseArray<Parcelable>> dirState = Maps.newHashMap();

        /** Currently copying file */
        public List<DocumentInfo> selectedDocumentsForCopy = new ArrayList<DocumentInfo>();

        /** Name of the package that started DocsUI */
        public List<String> excludedAuthorities = new ArrayList<>();

        public static final int ACTION_OPEN = 1;
        public static final int ACTION_CREATE = 2;
        public static final int ACTION_GET_CONTENT = 3;
        public static final int ACTION_OPEN_TREE = 4;
        public static final int ACTION_MANAGE = 5;
        public static final int ACTION_BROWSE = 6;
        public static final int ACTION_BROWSE_ALL = 7;
        public static final int ACTION_OPEN_COPY_DESTINATION = 8;

        public static final int MODE_UNKNOWN = 0;
        public static final int MODE_LIST = 1;
        public static final int MODE_GRID = 2;

        public static final int SORT_ORDER_UNKNOWN = 0;
        public static final int SORT_ORDER_DISPLAY_NAME = 1;
        public static final int SORT_ORDER_LAST_MODIFIED = 2;
        public static final int SORT_ORDER_SIZE = 3;

        @Override
        public int describeContents() {
            return 0;
        }

        @Override
        public void writeToParcel(Parcel out, int flags) {
            out.writeInt(action);
            out.writeInt(userMode);
            out.writeStringArray(acceptMimes);
            out.writeInt(userSortOrder);
            out.writeInt(allowMultiple ? 1 : 0);
            out.writeInt(showSize ? 1 : 0);
            out.writeInt(localOnly ? 1 : 0);
            out.writeInt(forceAdvanced ? 1 : 0);
            out.writeInt(showAdvanced ? 1 : 0);
            out.writeInt(stackTouched ? 1 : 0);
            out.writeInt(restored ? 1 : 0);
            DurableUtils.writeToParcel(out, stack);
            out.writeString(currentSearch);
            out.writeMap(dirState);
            out.writeList(selectedDocumentsForCopy);
            out.writeList(excludedAuthorities);
        }

        public static final Creator<State> CREATOR = new Creator<State>() {
            @Override
            public State createFromParcel(Parcel in) {
                final State state = new State();
                state.action = in.readInt();
                state.userMode = in.readInt();
                state.acceptMimes = in.readStringArray();
                state.userSortOrder = in.readInt();
                state.allowMultiple = in.readInt() != 0;
                state.showSize = in.readInt() != 0;
                state.localOnly = in.readInt() != 0;
                state.forceAdvanced = in.readInt() != 0;
                state.showAdvanced = in.readInt() != 0;
                state.stackTouched = in.readInt() != 0;
                state.restored = in.readInt() != 0;
                DurableUtils.readFromParcel(in, state.stack);
                state.currentSearch = in.readString();
                in.readMap(state.dirState, null);
                in.readList(state.selectedDocumentsForCopy, null);
                in.readList(state.excludedAuthorities, null);
                return state;
            }

            @Override
            public State[] newArray(int size) {
                return new State[size];
            }
        };
    }

    void setDisplayAdvancedDevices(boolean display) {
        State state = getDisplayState();
        LocalPreferences.setDisplayAdvancedDevices(this, display);
        state.showAdvanced = state.forceAdvanced | display;
        RootsFragment.get(getFragmentManager()).onDisplayStateChanged();
        invalidateOptionsMenu();
    }

    void setDisplayFileSize(boolean display) {
        LocalPreferences.setDisplayFileSize(this, display);
        getDisplayState().showSize = display;
        DirectoryFragment.get(getFragmentManager()).onDisplayStateChanged();
        invalidateOptionsMenu();
    }

    void onStateChanged() {
        invalidateOptionsMenu();
    }

    /**
     * Set state sort order based on explicit user action.
     */
    void setUserSortOrder(int sortOrder) {
        getDisplayState().userSortOrder = sortOrder;
        DirectoryFragment.get(getFragmentManager()).onUserSortOrderChanged();
    }

    /**
     * Set state mode based on explicit user action.
     */
    void setUserMode(int mode) {
        getDisplayState().userMode = mode;
        DirectoryFragment.get(getFragmentManager()).onUserModeChanged();
    }

    void setPending(boolean pending) {
        final SaveFragment save = SaveFragment.get(getFragmentManager());
        if (save != null) {
            save.setPending(pending);
        }
    }

    @Override
    protected void onSaveInstanceState(Bundle state) {
        super.onSaveInstanceState(state);
        state.putParcelable(EXTRA_STATE, getDisplayState());
    }

    @Override
    protected void onRestoreInstanceState(Bundle state) {
        super.onRestoreInstanceState(state);
    }

    RootInfo getCurrentRoot() {
        State state = getDisplayState();
        if (state.stack.root != null) {
            return state.stack.root;
        } else {
            return mRoots.getRecentsRoot();
        }
    }

    public DocumentInfo getCurrentDirectory() {
        return getDisplayState().stack.peek();
    }

    public Executor getCurrentExecutor() {
        final DocumentInfo cwd = getCurrentDirectory();
        if (cwd != null && cwd.authority != null) {
            return ProviderExecutor.forAuthority(cwd.authority);
        } else {
            return AsyncTask.THREAD_POOL_EXECUTOR;
        }
    }

    public void onStackPicked(DocumentStack stack) {
        try {
            // Update the restored stack to ensure we have freshest data
            stack.updateDocuments(getContentResolver());

            State state = getDisplayState();
            state.stack = stack;
            state.stackTouched = true;
            onCurrentDirectoryChanged(ANIM_SIDE);

        } catch (FileNotFoundException e) {
            Log.w(mTag, "Failed to restore stack: " + e);
        }
    }

    final class PickRootTask extends AsyncTask<Void, Void, DocumentInfo> {
        private RootInfo mRoot;

        public PickRootTask(RootInfo root) {
            mRoot = root;
        }

        @Override
        protected DocumentInfo doInBackground(Void... params) {
            try {
                final Uri uri = DocumentsContract.buildDocumentUri(
                        mRoot.authority, mRoot.documentId);
                return DocumentInfo.fromUri(getContentResolver(), uri);
            } catch (FileNotFoundException e) {
                Log.w(mTag, "Failed to find root", e);
                return null;
            }
        }

        @Override
        protected void onPostExecute(DocumentInfo result) {
            if (result != null) {
                State state = getDisplayState();
                state.stack.push(result);
                state.stackTouched = true;
                onCurrentDirectoryChanged(ANIM_SIDE);
            }
        }
    }

    final class RestoreStackTask extends AsyncTask<Void, Void, Void> {
        private volatile boolean mRestoredStack;
        private volatile boolean mExternal;

        @Override
        protected Void doInBackground(Void... params) {
            State state = getDisplayState();
            RootsCache roots = DocumentsApplication.getRootsCache(BaseActivity.this);

            // Restore last stack for calling package
            final String packageName = getCallingPackageMaybeExtra();
            final Cursor cursor = getContentResolver()
                    .query(RecentsProvider.buildResume(packageName), null, null, null, null);
            try {
                if (cursor.moveToFirst()) {
                    mExternal = cursor.getInt(cursor.getColumnIndex(ResumeColumns.EXTERNAL)) != 0;
                    final byte[] rawStack = cursor.getBlob(
                            cursor.getColumnIndex(ResumeColumns.STACK));
                    DurableUtils.readFromArray(rawStack, state.stack);
                    mRestoredStack = true;
                }
            } catch (IOException e) {
                Log.w(mTag, "Failed to resume: " + e);
            } finally {
                IoUtils.closeQuietly(cursor);
            }

            if (mRestoredStack) {
                // Update the restored stack to ensure we have freshest data
                final Collection<RootInfo> matchingRoots = roots.getMatchingRootsBlocking(state);
                try {
                    state.stack.updateRoot(matchingRoots);
                    state.stack.updateDocuments(getContentResolver());
                } catch (FileNotFoundException e) {
                    Log.w(mTag, "Failed to restore stack: " + e);
                    state.stack.reset();
                    mRestoredStack = false;
                }
            }

            return null;
        }

        @Override
        protected void onPostExecute(Void result) {
            if (isDestroyed()) return;
            getDisplayState().restored = true;
            onCurrentDirectoryChanged(ANIM_NONE);

            onStackRestored(mRestoredStack, mExternal);

            getDisplayState().restored = true;
            onCurrentDirectoryChanged(ANIM_NONE);
        }
    }

    final class ItemSelectedListener implements OnItemSelectedListener {

        boolean mIgnoreNextNavigation;

        @Override
        public void onItemSelected(AdapterView<?> parent, View view, int position, long id) {
            if (mIgnoreNextNavigation) {
                mIgnoreNextNavigation = false;
                return;
            }

            State state = getDisplayState();
            while (state.stack.size() > position + 1) {
                state.stackTouched = true;
                state.stack.pop();
            }
            onCurrentDirectoryChanged(ANIM_UP);
        }

        @Override
        public void onNothingSelected(AdapterView<?> parent) {
            // Ignored
        }
    }

    /**
     * Class providing toolbar with runtime access to useful activity data.
     */
    final class StackAdapter extends BaseAdapter {
        @Override
        public int getCount() {
            return getDisplayState().stack.size();
        }

        @Override
        public DocumentInfo getItem(int position) {
            State state = getDisplayState();
            return state.stack.get(state.stack.size() - position - 1);
        }

        @Override
        public long getItemId(int position) {
            return position;
        }

        @Override
        public View getView(int position, View convertView, ViewGroup parent) {
            if (convertView == null) {
                convertView = LayoutInflater.from(parent.getContext())
                        .inflate(R.layout.item_subdir_title, parent, false);
            }

            final TextView title = (TextView) convertView.findViewById(android.R.id.title);
            final DocumentInfo doc = getItem(position);

            if (position == 0) {
                final RootInfo root = getCurrentRoot();
                title.setText(root.title);
            } else {
                title.setText(doc.displayName);
            }

            return convertView;
        }

        @Override
        public View getDropDownView(int position, View convertView, ViewGroup parent) {
            if (convertView == null) {
                convertView = LayoutInflater.from(parent.getContext())
                        .inflate(R.layout.item_subdir, parent, false);
            }

            final ImageView subdir = (ImageView) convertView.findViewById(R.id.subdir);
            final TextView title = (TextView) convertView.findViewById(android.R.id.title);
            final DocumentInfo doc = getItem(position);

            if (position == 0) {
                final RootInfo root = getCurrentRoot();
                title.setText(root.title);
                subdir.setVisibility(View.GONE);
            } else {
                title.setText(doc.displayName);
                subdir.setVisibility(View.VISIBLE);
            }

            return convertView;
        }
    }

    /**
     * Facade over the various search parts in the menu.
     */
    final class SearchManager implements
            SearchView.OnCloseListener, OnActionExpandListener, OnQueryTextListener,
            DocumentsToolBar.OnActionViewCollapsedListener {

        private boolean mSearchExpanded;
        private boolean mIgnoreNextClose;
        private boolean mIgnoreNextCollapse;

        private DocumentsToolBar mActionBar;
        private MenuItem mMenu;
        private SearchView mView;

<<<<<<< HEAD
        public void install(MenuItem menu) {
            mMenu = menu;
            mView = (SearchView) menu.getActionView();
=======
        public void install(DocumentsToolBar actionBar) {
            assert(mActionBar == null);
            mActionBar = actionBar;
            mMenu = actionBar.getSearchMenu();
            mView = (SearchView) mMenu.getActionView();
>>>>>>> 70be78a8

            mActionBar.setOnActionViewCollapsedListener(this);
            mMenu.setOnActionExpandListener(this);
            mView.setOnQueryTextListener(this);
            mView.setOnCloseListener(this);
        }

        /**
         * @param root Info about the current directory.
         */
        void update(RootInfo root) {
            if (mMenu == null) {
                Log.d(mTag, "update called before Search MenuItem installed.");
                return;
            }

            State state = getDisplayState();
            if (state.currentSearch != null) {
                mMenu.expandActionView();

                mView.setIconified(false);
                mView.clearFocus();
                mView.setQuery(state.currentSearch, false);
            } else {
                mView.clearFocus();
                if (!mView.isIconified()) {
                    mIgnoreNextClose = true;
                    mView.setIconified(true);
                }

                if (mMenu.isActionViewExpanded()) {
                    mIgnoreNextCollapse = true;
                    mMenu.collapseActionView();
                }
            }

            showMenu(root != null
                    && ((root.flags & Root.FLAG_SUPPORTS_SEARCH) != 0));
        }

        void showMenu(boolean visible) {
            if (mMenu == null) {
                Log.d(mTag, "showMenu called before Search MenuItem installed.");
                return;
            }

            mMenu.setVisible(visible);
            if (!visible) {
                getDisplayState().currentSearch = null;
            }
        }

        /**
         * Cancels current search operation.
         * @return True if it cancels search. False if it does not operate
         *     search currently.
         */
        boolean cancelSearch() {
            if (mActionBar.hasExpandedActionView()) {
                mActionBar.collapseActionView();
                return true;
            }
            return false;
        }

        boolean isSearching() {
            return getDisplayState().currentSearch != null;
        }

        boolean isExpanded() {
            return mSearchExpanded;
        }

        @Override
        public boolean onClose() {
            mSearchExpanded = false;
            if (mIgnoreNextClose) {
                mIgnoreNextClose = false;
                return false;
            }

            getDisplayState().currentSearch = null;
            onCurrentDirectoryChanged(ANIM_NONE);
            return false;
        }

        @Override
        public boolean onMenuItemActionExpand(MenuItem item) {
            mSearchExpanded = true;
            updateActionBar();
            return true;
        }

        @Override
        public boolean onMenuItemActionCollapse(MenuItem item) {
            mSearchExpanded = false;
            if (mIgnoreNextCollapse) {
                mIgnoreNextCollapse = false;
                return true;
            }
            getDisplayState().currentSearch = null;
            onCurrentDirectoryChanged(ANIM_NONE);
            return true;
        }

        @Override
        public boolean onQueryTextSubmit(String query) {
            mSearchExpanded = true;
            getDisplayState().currentSearch = query;
            mView.clearFocus();
            onCurrentDirectoryChanged(ANIM_NONE);
            return true;
        }

        @Override
        public boolean onQueryTextChange(String newText) {
            return false;
        }

        @Override
        public void onActionViewCollapsed() {
            updateActionBar();
        }
    }
}<|MERGE_RESOLUTION|>--- conflicted
+++ resolved
@@ -701,17 +701,11 @@
         private MenuItem mMenu;
         private SearchView mView;
 
-<<<<<<< HEAD
-        public void install(MenuItem menu) {
-            mMenu = menu;
-            mView = (SearchView) menu.getActionView();
-=======
         public void install(DocumentsToolBar actionBar) {
             assert(mActionBar == null);
             mActionBar = actionBar;
             mMenu = actionBar.getSearchMenu();
             mView = (SearchView) mMenu.getActionView();
->>>>>>> 70be78a8
 
             mActionBar.setOnActionViewCollapsedListener(this);
             mMenu.setOnActionExpandListener(this);
