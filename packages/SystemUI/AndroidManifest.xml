<?xml version="1.0" encoding="utf-8"?>
<!--
/*
 * Copyright (c) 2014 Google Inc.
 *
 * Licensed under the Apache License, Version 2.0 (the "License");
 * you may not use this file except in compliance with the License.
 * You may obtain a copy of the License at
 *
 *     http://www.apache.org/licenses/LICENSE-2.0
 *
 * Unless required by applicable law or agreed to in writing, software
 * distributed under the License is distributed on an "AS IS" BASIS,
 * WITHOUT WARRANTIES OR CONDITIONS OF ANY KIND, either express or implied.
 * See the License for the specific language governing permissions and
 * limitations under the License.
 */
-->
<manifest xmlns:android="http://schemas.android.com/apk/res/android"
        xmlns:androidprv="http://schemas.android.com/apk/prv/res/android"
        package="com.android.systemui"
        android:sharedUserId="android.uid.systemui"
        coreApp="true">

    <uses-permission android:name="android.permission.RECEIVE_BOOT_COMPLETED" />
    <uses-permission android:name="android.permission.READ_EXTERNAL_STORAGE" />
    <uses-permission android:name="android.permission.WRITE_EXTERNAL_STORAGE" />
    <!-- Used to read storage for all users -->
    <uses-permission android:name="android.permission.WRITE_MEDIA_STORAGE" />
    <uses-permission android:name="android.permission.WAKE_LOCK" />

    <uses-permission android:name="android.permission.INJECT_EVENTS" />
    <uses-permission android:name="android.permission.DUMP" />
    <uses-permission android:name="android.permission.WRITE_SETTINGS" />

    <uses-permission android:name="android.permission.STATUS_BAR_SERVICE" />
    <uses-permission android:name="android.permission.STATUS_BAR" />
    <uses-permission android:name="android.permission.EXPAND_STATUS_BAR" />
    <uses-permission android:name="android.permission.REMOTE_AUDIO_PLAYBACK" />

    <uses-permission android:name="android.permission.MANAGE_USERS" />
    <uses-permission android:name="android.permission.READ_PROFILE" />
    <uses-permission android:name="android.permission.READ_CONTACTS" />
    <uses-permission android:name="android.permission.CONFIGURE_WIFI_DISPLAY" />
    <uses-permission android:name="android.permission.WRITE_SECURE_SETTINGS" />
    <uses-permission android:name="android.permission.GET_APP_OPS_STATS" />

    <!-- Networking and telephony -->
    <uses-permission android:name="android.permission.BLUETOOTH" />
    <uses-permission android:name="android.permission.BLUETOOTH_ADMIN" />
    <uses-permission android:name="android.permission.BLUETOOTH_PRIVILEGED" />
    <uses-permission android:name="android.permission.ACCESS_COARSE_LOCATION"/>
    <uses-permission android:name="android.permission.ACCESS_NETWORK_STATE" />
    <uses-permission android:name="android.permission.CHANGE_NETWORK_STATE" />
    <uses-permission android:name="android.permission.READ_PRIVILEGED_PHONE_STATE" />
    <uses-permission android:name="android.permission.ACCESS_WIFI_STATE" />
    <uses-permission android:name="android.permission.CHANGE_WIFI_STATE" />
    <uses-permission android:name="android.permission.OVERRIDE_WIFI_CONFIG" />
    <uses-permission android:name="android.permission.MANAGE_NETWORK_POLICY" />
    <uses-permission android:name="android.permission.CONNECTIVITY_INTERNAL" />
    <uses-permission android:name="android.permission.TETHER_PRIVILEGED" />
    <uses-permission android:name="android.permission.READ_NETWORK_USAGE_HISTORY" />
    <uses-permission android:name="android.permission.CONTROL_VPN" />
    <uses-permission android:name="android.permission.PEERS_MAC_ADDRESS"/>
    <!-- Physical hardware -->
    <uses-permission android:name="android.permission.MANAGE_USB" />
    <uses-permission android:name="android.permission.DEVICE_POWER" />
    <uses-permission android:name="android.permission.MOUNT_UNMOUNT_FILESYSTEMS" />
    <uses-permission android:name="android.permission.MASTER_CLEAR" />
    <uses-permission android:name="android.permission.VIBRATE" />

    <!-- ActivityManager -->
    <uses-permission android:name="android.permission.REAL_GET_TASKS" />
    <uses-permission android:name="android.permission.GET_DETAILED_TASKS" />
    <uses-permission android:name="android.permission.REORDER_TASKS" />
    <uses-permission android:name="android.permission.REMOVE_TASKS" />
    <uses-permission android:name="android.permission.STOP_APP_SWITCHES" />
    <uses-permission android:name="android.permission.SET_SCREEN_COMPATIBILITY" />
    <uses-permission android:name="android.permission.START_ANY_ACTIVITY" />
    <uses-permission android:name="android.permission.INTERACT_ACROSS_USERS" />
    <uses-permission android:name="android.permission.INTERACT_ACROSS_USERS_FULL" />
    <uses-permission android:name="android.permission.GET_TOP_ACTIVITY_INFO" />
    <uses-permission android:name="android.permission.MANAGE_ACTIVITY_STACKS" />
    <uses-permission android:name="android.permission.START_TASKS_FROM_RECENTS" />
    <uses-permission android:name="android.permission.GET_INTENT_SENDER_INTENT" />

    <!-- WindowManager -->
    <uses-permission android:name="android.permission.INTERNAL_SYSTEM_WINDOW" />
    <uses-permission android:name="android.permission.SYSTEM_ALERT_WINDOW" />
    <uses-permission android:name="android.permission.READ_FRAME_BUFFER" />
    <uses-permission android:name="android.permission.MANAGE_APP_TOKENS" />
    <uses-permission android:name="android.permission.REGISTER_WINDOW_MANAGER_LISTENERS" />
    <uses-permission android:name="android.permission.SET_ORIENTATION" />
    <uses-permission android:name="android.permission.DISABLE_KEYGUARD" />

    <!-- DreamManager -->
    <uses-permission android:name="android.permission.READ_DREAM_STATE" />
    <uses-permission android:name="android.permission.WRITE_DREAM_STATE" />

    <!-- Alarm clocks -->
    <uses-permission android:name="com.android.alarm.permission.SET_ALARM" />

    <!-- Keyguard -->
    <uses-permission android:name="android.permission.CONTROL_KEYGUARD" />
    <uses-permission android:name="android.permission.MODIFY_PHONE_STATE" />
    <uses-permission android:name="android.permission.GET_ACCOUNTS" />
    <uses-permission android:name="android.permission.MANAGE_ACCOUNTS" />
    <uses-permission android:name="android.permission.BIND_DEVICE_ADMIN" />
    <uses-permission android:name="android.permission.CHANGE_COMPONENT_ENABLED_STATE" />
    <uses-permission android:name="android.permission.MEDIA_CONTENT_CONTROL" />
    <uses-permission android:name="android.permission.ACCESS_KEYGUARD_SECURE_STORAGE" />
    <uses-permission android:name="android.permission.TRUST_LISTENER" />
    <uses-permission android:name="android.permission.USE_FINGERPRINT" />
    <uses-permission android:name="android.permission.RESET_FINGERPRINT_LOCKOUT" />

    <!-- Needed for WallpaperManager.clear in ImageWallpaper.updateWallpaperLocked -->
    <uses-permission android:name="android.permission.SET_WALLPAPER"/>

    <!-- Recents -->
    <uses-permission android:name="android.permission.BIND_APPWIDGET" />

    <!-- Wifi Display -->
    <uses-permission android:name="android.permission.CONFIGURE_WIFI_DISPLAY" />

    <uses-permission android:name="android.permission.CAMERA" />

    <!-- Screen Capturing -->
    <uses-permission android:name="android.permission.MANAGE_MEDIA_PROJECTION" />

    <!-- Assist -->
    <uses-permission android:name="android.permission.ACCESS_VOICE_INTERACTION_SERVICE" />

    <!-- Listen for keyboard attachment / detachment -->
    <uses-permission android:name="android.permission.TABLET_MODE" />

    <!-- Self permission for internal broadcasts. -->
    <permission android:name="com.android.systemui.permission.SELF"
            android:protectionLevel="signature" />
    <uses-permission android:name="com.android.systemui.permission.SELF" />

    <!-- Adding Quick Settings tiles -->
    <uses-permission android:name="android.permission.BIND_QUICK_SETTINGS_TILE" />

    <!-- Block notifications inline notifications -->
    <uses-permission android:name="android.permission.UPDATE_APP_OPS_STATS" />

    <!-- Access battery information -->
    <uses-permission android:name="android.permission.BATTERY_STATS" />

    <!-- DevicePolicyManager get user restrictions -->
    <uses-permission android:name="android.permission.MANAGE_PROFILE_AND_DEVICE_OWNERS" />

    <!-- Needed for passing extras with intent ACTION_SHOW_ADMIN_SUPPORT_DETAILS -->
    <uses-permission android:name="android.permission.MANAGE_DEVICE_ADMINS" />

    <!-- TV picture-in-picture -->
    <uses-permission android:name="android.permission.RECEIVE_MEDIA_RESOURCE_USAGE" />

    <!-- DND access -->
    <uses-permission android:name="android.permission.MANAGE_NOTIFICATIONS" />

    <!-- It's like, reality, but, you know, virtual -->
    <uses-permission android:name="android.permission.ACCESS_VR_MANAGER" />

<<<<<<< HEAD
    <!-- To control car audio module volume -->
    <uses-permission android:name="android.car.permission.CAR_CONTROL_AUDIO_VOLUME" />
=======
    <!-- the ability to rename notifications posted by other apps -->
    <uses-permission android:name="android.permission.SUBSTITUTE_NOTIFICATION_APP_NAME" />
>>>>>>> c6355258

    <application
        android:name=".SystemUIApplication"
        android:persistent="true"
        android:allowClearUserData="false"
        android:allowBackup="false"
        android:hardwareAccelerated="true"
        android:label="@string/app_label"
        android:icon="@drawable/icon"
        android:process="com.android.systemui"
        android:supportsRtl="true"
        android:theme="@style/systemui_theme"
        android:defaultToDeviceProtectedStorage="true"
        android:directBootAware="true">
        <!-- Keep theme in sync with SystemUIApplication.onCreate().
             Setting the theme on the application does not affect views inflated by services.
             The application theme is set again from onCreate to take effect for those views. -->

        <!-- Broadcast receiver that gets the broadcast at boot time and starts
             up everything else.
             TODO: Should have an android:permission attribute
             -->
        <service android:name="SystemUIService"
            android:exported="true"
            />

        <!-- Recents depends on every user having their own SystemUI process, so on user switch,
             ensure that the process is created by starting this service.
             -->
        <service android:name="SystemUISecondaryUserService"
            android:exported="true"
            android:permission="com.android.systemui.permission.SELF" />


        <!-- started from PhoneWindowManager
             TODO: Should have an android:permission attribute -->
        <service android:name=".screenshot.TakeScreenshotService"
            android:process=":screenshot"
            android:exported="false" />

        <!-- Called from PhoneWindowManager -->
        <receiver android:name=".screenshot.ScreenshotServiceErrorReceiver"
            android:process=":screenshot"
            android:exported="false">
            <intent-filter>
                <action android:name="com.android.systemui.screenshot.SHOW_ERROR" />
            </intent-filter>
        </receiver>

        <service android:name=".LoadAverageService"
                android:exported="true" />

        <service android:name=".ImageWallpaper"
                android:permission="android.permission.BIND_WALLPAPER"
                android:exported="true" />

        <receiver android:name=".BootReceiver" androidprv:systemUserOnly="true">
            <intent-filter android:priority="1000">
                <action android:name="android.intent.action.BOOT_COMPLETED" />
            </intent-filter>
        </receiver>

        <activity android:name=".tuner.TunerActivity"
                  android:enabled="false"
                  android:icon="@drawable/tuner"
                  android:theme="@style/TunerSettings"
                  android:label="@string/system_ui_tuner"
                  android:process=":tuner"
                  android:exported="true">
            <intent-filter>
                <action android:name="com.android.settings.action.EXTRA_SETTINGS" />
                <category android:name="android.intent.category.DEFAULT" />
            </intent-filter>
            <meta-data android:name="com.android.settings.category"
                    android:value="com.android.settings.category.system" />
        </activity>

        <activity-alias android:name=".DemoMode"
                  android:targetActivity=".tuner.TunerActivity"
                  android:icon="@drawable/tuner"
                  android:theme="@style/TunerSettings"
                  android:label="@string/demo_mode"
                  android:process=":tuner"
                  android:exported="true">
            <intent-filter>
                <action android:name="com.android.settings.action.DEMO_MODE" />
                <category android:name="android.intent.category.DEFAULT" />
            </intent-filter>
        </activity-alias>

        <!-- Service used by secondary users to register themselves with the system user. -->
        <service android:name=".recents.RecentsSystemUserService"
            android:exported="false"
            android:permission="com.android.systemui.permission.SELF" />

        <!-- Alternate Recents -->
        <activity android:name=".recents.RecentsActivity"
                  android:label="@string/accessibility_desc_recent_apps"
                  android:exported="false"
                  android:launchMode="singleInstance"
                  android:excludeFromRecents="true"
                  android:stateNotNeeded="true"
                  android:resumeWhilePausing="true"
                  android:screenOrientation="behind"
                  android:resizeableActivity="true"
                  android:configChanges="orientation|screenSize|smallestScreenSize|screenLayout"
                  android:theme="@style/RecentsTheme.Wallpaper">
            <intent-filter>
                <action android:name="com.android.systemui.recents.TOGGLE_RECENTS" />
            </intent-filter>
        </activity>

        <activity android:name=".recents.tv.RecentsTvActivity"
                  android:label="@string/accessibility_desc_recent_apps"
                  android:exported="false"
                  android:launchMode="singleInstance"
                  android:excludeFromRecents="true"
                  android:stateNotNeeded="true"
                  android:resumeWhilePausing="true"
                  android:screenOrientation="behind"
                  android:theme="@style/RecentsTvTheme.Wallpaper">
            <intent-filter>
                <action android:name="com.android.systemui.recents.TOGGLE_RECENTS" />
            </intent-filter>
        </activity>

        <activity
            android:name=".stackdivider.ForcedResizableInfoActivity"
            android:theme="@style/ForcedResizableTheme"
            android:excludeFromRecents="true"
            android:stateNotNeeded="true"
            android:exported="false">
        </activity>

        <!-- Callback for dismissing screenshot notification after a share target is picked -->
        <receiver android:name=".screenshot.GlobalScreenshot$TargetChosenReceiver"
                  android:process=":screenshot"
                  android:exported="false" />

        <!-- Callback for deleting screenshot notification -->
        <receiver android:name=".screenshot.GlobalScreenshot$DeleteScreenshotReceiver"
                  android:process=":screenshot"
                  android:exported="false" />

        <!-- started from UsbDeviceSettingsManager -->
        <activity android:name=".usb.UsbConfirmActivity"
            android:exported="true"
            android:permission="android.permission.MANAGE_USB"
            android:theme="@style/Theme.SystemUI.Dialog.Alert"
            android:finishOnCloseSystemDialogs="true"
            android:excludeFromRecents="true">
        </activity>

        <!-- started from UsbDeviceSettingsManager -->
        <activity android:name=".usb.UsbPermissionActivity"
            android:exported="true"
            android:permission="android.permission.MANAGE_USB"
            android:theme="@style/Theme.SystemUI.Dialog.Alert"
            android:finishOnCloseSystemDialogs="true"
            android:excludeFromRecents="true">
        </activity>

        <!-- started from UsbDeviceSettingsManager -->
        <activity android:name=".usb.UsbResolverActivity"
            android:exported="true"
            android:permission="android.permission.MANAGE_USB"
            android:theme="@style/Theme.SystemUI.Dialog.Alert"
            android:finishOnCloseSystemDialogs="true"
            android:excludeFromRecents="true">
        </activity>

        <!-- started from UsbDeviceSettingsManager -->
        <activity android:name=".usb.UsbAccessoryUriActivity"
            android:exported="true"
            android:permission="android.permission.MANAGE_USB"
            android:theme="@style/Theme.SystemUI.Dialog.Alert"
            android:finishOnCloseSystemDialogs="true"
            android:excludeFromRecents="true">
        </activity>

        <!-- started from UsbDebuggingManager -->
        <activity android:name=".usb.UsbDebuggingActivity"
            android:permission="android.permission.MANAGE_USB"
            android:theme="@style/Theme.SystemUI.Dialog.Alert"
            android:finishOnCloseSystemDialogs="true"
            android:excludeFromRecents="true">
        </activity>
        <activity android:name=".usb.UsbDebuggingSecondaryUserActivity"
            android:theme="@style/Theme.SystemUI.Dialog.Alert"
            android:finishOnCloseSystemDialogs="true"
            android:excludeFromRecents="true">
        </activity>

        <!-- started from NetworkPolicyManagerService -->
        <activity
            android:name=".net.NetworkOverLimitActivity"
            android:exported="true"
            android:permission="android.permission.MANAGE_NETWORK_POLICY"
            android:theme="@android:style/Theme.DeviceDefault.Light.Panel"
            android:finishOnCloseSystemDialogs="true"
            android:launchMode="singleTop"
            android:taskAffinity="com.android.systemui.net"
            android:excludeFromRecents="true" />

        <!-- started from MediaProjectionManager -->
        <activity
            android:name=".media.MediaProjectionPermissionActivity"
            android:exported="true"
            android:theme="@style/Theme.AlertDialogHost"
            android:finishOnCloseSystemDialogs="true"
            android:launchMode="singleTop"
            android:excludeFromRecents="true" />

        <!-- started from PipUI -->
        <activity
            android:name="com.android.systemui.tv.pip.PipMenuActivity"
            android:exported="true"
            android:theme="@style/PipTheme"
            android:launchMode="singleTop"
            android:taskAffinity=""
            android:configChanges="screenSize|smallestScreenSize|screenLayout|orientation"
            android:resizeableActivity="true"
            android:supportsPictureInPicture="true"
            androidprv:alwaysFocusable="true"
            android:excludeFromRecents="true" />
        <activity
            android:name="com.android.systemui.tv.pip.PipOverlayActivity"
            android:exported="true"
            android:theme="@style/PipTheme"
            android:taskAffinity=""
            android:configChanges="screenSize|smallestScreenSize|screenLayout|orientation"
            android:resizeableActivity="true"
            android:supportsPictureInPicture="true"
            android:excludeFromRecents="true" />
        <activity
            android:name="com.android.systemui.tv.pip.PipOnboardingActivity"
            android:exported="true"
            android:theme="@style/PipTheme"
            android:launchMode="singleTop"
            android:excludeFromRecents="true" />

        <!-- platform logo easter egg activity -->
        <activity
            android:name=".DessertCase"
            android:exported="true"
            android:label="@string/dessert_case"
            android:theme="@android:style/Theme.Black.NoTitleBar.Fullscreen"
            android:hardwareAccelerated="true"
            android:launchMode="singleInstance"
            android:screenOrientation="locked"
            android:process=":sweetsweetdesserts"
            android:excludeFromRecents="true">
            <intent-filter>
                <action android:name="android.intent.action.MAIN" />
                <category android:name="android.intent.category.DEFAULT" />
            </intent-filter>
        </activity>

        <activity android:name=".egg.MLandActivity"
                  android:theme="@android:style/Theme.Material.NoActionBar"
                  android:exported="true"
                  android:icon="@drawable/icon"
                  android:label="@string/mland"
                  android:hardwareAccelerated="true"
                  android:launchMode="singleInstance"
                  android:screenOrientation="locked"
                  android:process=":sweetsweetdesserts"
                  android:excludeFromRecents="true">
            <intent-filter>
                <action android:name="android.intent.action.MAIN"/>
                <category android:name="android.intent.category.DEFAULT" />
                <category android:name="com.android.internal.category.PLATLOGO" />
            </intent-filter>
        </activity>

        <!-- a gallery of delicious treats -->
        <service
            android:name=".DessertCaseDream"
            android:exported="true"
            android:label="@string/dessert_case"
            android:permission="android.permission.BIND_DREAM_SERVICE"
            android:enabled="false"
            android:process=":sweetsweetdesserts"
            >
            <intent-filter>
                <action android:name="android.service.dreams.DreamService" />
                <category android:name="android.intent.category.DEFAULT" />
            </intent-filter>
        </service>

        <service
            android:name=".keyguard.KeyguardService"
            android:exported="true"
            android:enabled="@bool/config_enableKeyguardService" />

        <activity android:name=".Somnambulator"
            android:label="@string/start_dreams"
            android:icon="@mipmap/ic_launcher_dreams"
            android:theme="@android:style/Theme.Wallpaper.NoTitleBar"
            android:exported="true"
            android:excludeFromRecents="true"
            >
            <!--
            <intent-filter>
                <action android:name="android.intent.action.CREATE_SHORTCUT" />
                <category android:name="android.intent.category.DEFAULT" />
            </intent-filter>
            -->
            <intent-filter>
                <action android:name="android.intent.action.MAIN" />
                <category android:name="android.intent.category.DEFAULT" />
                <category android:name="android.intent.category.DESK_DOCK" />
            </intent-filter>
        </activity>

        <activity
            android:name=".settings.BrightnessDialog"
            android:label="@string/quick_settings_brightness_dialog_title"
            android:theme="@android:style/Theme.DeviceDefault.Dialog"
            android:finishOnCloseSystemDialogs="true"
            android:launchMode="singleInstance"
            android:excludeFromRecents="true"
            android:exported="true">
            <intent-filter>
                <action android:name="android.intent.action.SHOW_BRIGHTNESS_DIALOG" />
                <category android:name="android.intent.category.DEFAULT" />
            </intent-filter>
        </activity>

        <!-- Doze with notifications, run in main sysui process for every user  -->
        <service
            android:name=".doze.DozeService"
            android:exported="true"
            android:singleUser="true"
            android:permission="android.permission.BIND_DREAM_SERVICE" />

        <receiver
            android:name=".tuner.TunerService$ClearReceiver"
            android:exported="false">
            <intent-filter>
                <action android:name="com.android.systemui.action.CLEAR_TUNER" />
            </intent-filter>
        </receiver>

        <receiver
            android:name=".statusbar.KeyboardShortcutsReceiver">
            <intent-filter>
                <action android:name="android.intent.action.DISMISS_KEYBOARD_SHORTCUTS" />
                <action android:name="android.intent.action.SHOW_KEYBOARD_SHORTCUTS" />
            </intent-filter>
        </receiver>
    </application>
</manifest><|MERGE_RESOLUTION|>--- conflicted
+++ resolved
@@ -162,13 +162,11 @@
     <!-- It's like, reality, but, you know, virtual -->
     <uses-permission android:name="android.permission.ACCESS_VR_MANAGER" />
 
-<<<<<<< HEAD
     <!-- To control car audio module volume -->
     <uses-permission android:name="android.car.permission.CAR_CONTROL_AUDIO_VOLUME" />
-=======
+
     <!-- the ability to rename notifications posted by other apps -->
     <uses-permission android:name="android.permission.SUBSTITUTE_NOTIFICATION_APP_NAME" />
->>>>>>> c6355258
 
     <application
         android:name=".SystemUIApplication"
