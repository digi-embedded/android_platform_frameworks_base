--- conflicted
+++ resolved
@@ -377,12 +377,9 @@
         long currentTimestamp = SystemClock.uptimeMillis();
         mLearningTimeElapsed += currentTimestamp - mLastLearningTimestamp;
         mLastLearningTimestamp = currentTimestamp;
-<<<<<<< HEAD
         // TODO(b/140034473)
         whitelistIpcs(() -> Settings.Secure.putLong(
                 mContext.getContentResolver(), LEARNING_TIME_ELAPSED_KEY, mLearningTimeElapsed));
-=======
->>>>>>> 08b8e002
 
         mIsLearned =
                 mLearningCount >= getLearningCount() || mLearningTimeElapsed >= getLearningTimeMs();
