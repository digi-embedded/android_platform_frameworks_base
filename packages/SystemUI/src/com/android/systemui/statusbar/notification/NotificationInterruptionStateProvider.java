/*
 * Copyright (C) 2018 The Android Open Source Project
 *
 * Licensed under the Apache License, Version 2.0 (the "License");
 * you may not use this file except in compliance with the License.
 * You may obtain a copy of the License at
 *
 *      http://www.apache.org/licenses/LICENSE-2.0
 *
 * Unless required by applicable law or agreed to in writing, software
 * distributed under the License is distributed on an "AS IS" BASIS,
 * WITHOUT WARRANTIES OR CONDITIONS OF ANY KIND, either express or implied.
 * See the License for the specific language governing permissions and
 * limitations under the License.
 */

package com.android.systemui.statusbar.notification;

import static com.android.systemui.statusbar.StatusBarState.SHADE;

import android.app.Notification;
import android.app.NotificationManager;
import android.content.Context;
import android.database.ContentObserver;
import android.hardware.display.AmbientDisplayConfiguration;
import android.os.PowerManager;
import android.os.RemoteException;
import android.os.ServiceManager;
import android.os.UserHandle;
import android.provider.Settings;
import android.service.dreams.DreamService;
import android.service.dreams.IDreamManager;
import android.service.notification.StatusBarNotification;
import android.util.Log;

import com.android.internal.annotations.VisibleForTesting;
import com.android.systemui.Dependency;
import com.android.systemui.plugins.statusbar.StatusBarStateController;
import com.android.systemui.statusbar.NotificationPresenter;
import com.android.systemui.statusbar.StatusBarState;
import com.android.systemui.statusbar.notification.collection.NotificationEntry;
import com.android.systemui.statusbar.policy.HeadsUpManager;

import javax.inject.Inject;
<<<<<<< HEAD
import javax.inject.Singleton;
=======
>>>>>>> 873f78d9

/**
 * Provides heads-up and pulsing state for notification entries.
 */
@Singleton
public class NotificationInterruptionStateProvider {

    private static final String TAG = "InterruptionStateProvider";
    private static final boolean DEBUG = false;
    private static final boolean DEBUG_HEADS_UP = true;
    private static final boolean ENABLE_HEADS_UP = true;
    private static final String SETTING_HEADS_UP_TICKER = "ticker_gets_heads_up";

    private final StatusBarStateController mStatusBarStateController;
    private final NotificationFilter mNotificationFilter;
    private final AmbientDisplayConfiguration mAmbientDisplayConfiguration;

    private final Context mContext;
    private final PowerManager mPowerManager;
    private final IDreamManager mDreamManager;

    private NotificationPresenter mPresenter;
    private HeadsUpManager mHeadsUpManager;
    private HeadsUpSuppressor mHeadsUpSuppressor;

    private ContentObserver mHeadsUpObserver;
    @VisibleForTesting
    protected boolean mUseHeadsUp = false;
    private boolean mDisableNotificationAlerts;

    @Inject
<<<<<<< HEAD
    public NotificationInterruptionStateProvider(Context context) {
=======
    public NotificationInterruptionStateProvider(Context context, NotificationFilter filter,
            StatusBarStateController stateController) {
>>>>>>> 873f78d9
        this(context,
                (PowerManager) context.getSystemService(Context.POWER_SERVICE),
                IDreamManager.Stub.asInterface(
                        ServiceManager.checkService(DreamService.DREAM_SERVICE)),
                new AmbientDisplayConfiguration(context),
                filter,
                stateController);
    }

    @VisibleForTesting
    protected NotificationInterruptionStateProvider(
            Context context,
            PowerManager powerManager,
            IDreamManager dreamManager,
            AmbientDisplayConfiguration ambientDisplayConfiguration,
            NotificationFilter notificationFilter,
            StatusBarStateController statusBarStateController) {
        mContext = context;
        mPowerManager = powerManager;
        mDreamManager = dreamManager;
        mAmbientDisplayConfiguration = ambientDisplayConfiguration;
        mNotificationFilter = notificationFilter;
        mStatusBarStateController = statusBarStateController;
    }

    /** Sets up late-binding dependencies for this component. */
    public void setUpWithPresenter(
            NotificationPresenter notificationPresenter,
            HeadsUpManager headsUpManager,
            HeadsUpSuppressor headsUpSuppressor) {
        setUpWithPresenter(notificationPresenter, headsUpManager, headsUpSuppressor,
                new ContentObserver(Dependency.get(Dependency.MAIN_HANDLER)) {
                    @Override
                    public void onChange(boolean selfChange) {
                        boolean wasUsing = mUseHeadsUp;
                        mUseHeadsUp = ENABLE_HEADS_UP && !mDisableNotificationAlerts
                                && Settings.Global.HEADS_UP_OFF != Settings.Global.getInt(
                                mContext.getContentResolver(),
                                Settings.Global.HEADS_UP_NOTIFICATIONS_ENABLED,
                                Settings.Global.HEADS_UP_OFF);
                        Log.d(TAG, "heads up is " + (mUseHeadsUp ? "enabled" : "disabled"));
                        if (wasUsing != mUseHeadsUp) {
                            if (!mUseHeadsUp) {
                                Log.d(TAG,
                                        "dismissing any existing heads up notification on disable"
                                                + " event");
                                mHeadsUpManager.releaseAllImmediately();
                            }
                        }
                    }
                });
    }

    /** Sets up late-binding dependencies for this component. */
    public void setUpWithPresenter(
            NotificationPresenter notificationPresenter,
            HeadsUpManager headsUpManager,
            HeadsUpSuppressor headsUpSuppressor,
            ContentObserver observer) {
        mPresenter = notificationPresenter;
        mHeadsUpManager = headsUpManager;
        mHeadsUpSuppressor = headsUpSuppressor;
        mHeadsUpObserver = observer;

        if (ENABLE_HEADS_UP) {
            mContext.getContentResolver().registerContentObserver(
                    Settings.Global.getUriFor(Settings.Global.HEADS_UP_NOTIFICATIONS_ENABLED),
                    true,
                    mHeadsUpObserver);
            mContext.getContentResolver().registerContentObserver(
                    Settings.Global.getUriFor(SETTING_HEADS_UP_TICKER), true,
                    mHeadsUpObserver);
        }
        mHeadsUpObserver.onChange(true); // set up
    }

    /**
     * Whether the notification should appear as a bubble with a fly-out on top of the screen.
     *
     * @param entry the entry to check
     * @return true if the entry should bubble up, false otherwise
     */
    public boolean shouldBubbleUp(NotificationEntry entry) {
        final StatusBarNotification sbn = entry.notification;

        if (!canAlertCommon(entry)) {
            return false;
        }

        if (!canAlertAwakeCommon(entry)) {
            return false;
        }

        if (!entry.canBubble) {
            if (DEBUG) {
                Log.d(TAG, "No bubble up: not allowed to bubble: " + sbn.getKey());
            }
            return false;
        }

        if (!entry.isBubble()) {
            if (DEBUG) {
                Log.d(TAG, "No bubble up: notification " + sbn.getKey()
                        + " is bubble? " + entry.isBubble());
            }
            return false;
        }

        final Notification n = sbn.getNotification();
        if (n.getBubbleMetadata() == null || n.getBubbleMetadata().getIntent() == null) {
            if (DEBUG) {
                Log.d(TAG, "No bubble up: notification: " + sbn.getKey()
                        + " doesn't have valid metadata");
            }
            return false;
        }

        return true;
    }

    /**
     * Whether the notification should peek in from the top and alert the user.
     *
     * @param entry the entry to check
     * @return true if the entry should heads up, false otherwise
     */
    public boolean shouldHeadsUp(NotificationEntry entry) {
        if (mStatusBarStateController.isDozing()) {
            return shouldHeadsUpWhenDozing(entry);
        } else {
            return shouldHeadsUpWhenAwake(entry);
        }
    }

    private boolean shouldHeadsUpWhenAwake(NotificationEntry entry) {
        StatusBarNotification sbn = entry.notification;

        if (!mUseHeadsUp) {
            if (DEBUG_HEADS_UP) {
                Log.d(TAG, "No heads up: no huns");
            }
            return false;
        }

        if (!canAlertCommon(entry)) {
            return false;
        }

        if (!canAlertAwakeCommon(entry)) {
            return false;
        }

        boolean inShade = mStatusBarStateController.getState() == SHADE;
        if (entry.isBubble() && inShade) {
            if (DEBUG_HEADS_UP) {
                Log.d(TAG, "No heads up: in unlocked shade where notification is shown as a "
                        + "bubble: " + sbn.getKey());
            }
            return false;
        }

        if (entry.shouldSuppressPeek()) {
            if (DEBUG_HEADS_UP) {
                Log.d(TAG, "No heads up: suppressed by DND: " + sbn.getKey());
            }
            return false;
        }

        if (entry.importance < NotificationManager.IMPORTANCE_HIGH) {
            if (DEBUG_HEADS_UP) {
                Log.d(TAG, "No heads up: unimportant notification: " + sbn.getKey());
            }
            return false;
        }

        boolean isDreaming = false;
        try {
            isDreaming = mDreamManager.isDreaming();
        } catch (RemoteException e) {
            Log.e(TAG, "Failed to query dream manager.", e);
        }
        boolean inUse = mPowerManager.isScreenOn() && !isDreaming;

        if (!inUse) {
            if (DEBUG_HEADS_UP) {
                Log.d(TAG, "No heads up: not in use: " + sbn.getKey());
            }
            return false;
        }

        if (!mHeadsUpSuppressor.canHeadsUp(entry, sbn)) {
            if (DEBUG_HEADS_UP) {
                Log.d(TAG, "No heads up: aborted by suppressor: " + sbn.getKey());
            }
            return false;
        }

        return true;
    }

    /**
     * Whether or not the notification should "pulse" on the user's display when the phone is
     * dozing.  This displays the ambient view of the notification.
     *
     * @param entry the entry to check
     * @return true if the entry should ambient pulse, false otherwise
     */
    private boolean shouldHeadsUpWhenDozing(NotificationEntry entry) {
        StatusBarNotification sbn = entry.notification;

        if (!mAmbientDisplayConfiguration.pulseOnNotificationEnabled(UserHandle.USER_CURRENT)) {
            if (DEBUG_HEADS_UP) {
                Log.d(TAG, "No pulsing: disabled by setting: " + sbn.getKey());
            }
            return false;
        }

        if (!canAlertCommon(entry)) {
            if (DEBUG_HEADS_UP) {
                Log.d(TAG, "No pulsing: notification shouldn't alert: " + sbn.getKey());
            }
            return false;
        }

        if (entry.shouldSuppressAmbient()) {
            if (DEBUG_HEADS_UP) {
                Log.d(TAG, "No pulsing: ambient effect suppressed: " + sbn.getKey());
            }
            return false;
        }

        if (entry.importance < NotificationManager.IMPORTANCE_DEFAULT) {
            if (DEBUG_HEADS_UP) {
                Log.d(TAG, "No pulsing: not important enough: " + sbn.getKey());
            }
            return false;
        }
         return true;
    }

    /**
     * Common checks between regular & AOD heads up and bubbles.
     *
     * @param entry the entry to check
     * @return true if these checks pass, false if the notification should not alert
     */
    @VisibleForTesting
    public boolean canAlertCommon(NotificationEntry entry) {
        StatusBarNotification sbn = entry.notification;

        if (mNotificationFilter.shouldFilterOut(entry)) {
            if (DEBUG || DEBUG_HEADS_UP) {
                Log.d(TAG, "No alerting: filtered notification: " + sbn.getKey());
            }
            return false;
        }

        // Don't alert notifications that are suppressed due to group alert behavior
        if (sbn.isGroup() && sbn.getNotification().suppressAlertingDueToGrouping()) {
            if (DEBUG || DEBUG_HEADS_UP) {
                Log.d(TAG, "No alerting: suppressed due to group alert behavior");
            }
            return false;
        }
        return true;
    }

    /**
     * Common checks between alerts that occur while the device is awake (heads up & bubbles).
     *
     * @param entry the entry to check
     * @return true if these checks pass, false if the notification should not alert
     */
    @VisibleForTesting
    public boolean canAlertAwakeCommon(NotificationEntry entry) {
        StatusBarNotification sbn = entry.notification;

        if (mPresenter.isDeviceInVrMode()) {
            if (DEBUG_HEADS_UP) {
                Log.d(TAG, "No alerting: no huns or vr mode");
            }
            return false;
        }

        if (isSnoozedPackage(sbn)) {
            if (DEBUG_HEADS_UP) {
                Log.d(TAG, "No alerting: snoozed package: " + sbn.getKey());
            }
            return false;
        }

        if (entry.hasJustLaunchedFullScreenIntent()) {
            if (DEBUG_HEADS_UP) {
                Log.d(TAG, "No alerting: recent fullscreen: " + sbn.getKey());
            }
            return false;
        }

        return true;
    }

    private boolean isSnoozedPackage(StatusBarNotification sbn) {
        return mHeadsUpManager.isSnoozed(sbn.getPackageName());
    }

    /** Sets whether to disable all alerts. */
    public void setDisableNotificationAlerts(boolean disableNotificationAlerts) {
        mDisableNotificationAlerts = disableNotificationAlerts;
        mHeadsUpObserver.onChange(true);
    }

    /** Whether all alerts are disabled. */
    @VisibleForTesting
    public boolean areNotificationAlertsDisabled() {
        return mDisableNotificationAlerts;
    }

    /** Whether HUNs should be used. */
    @VisibleForTesting
    public boolean getUseHeadsUp() {
        return mUseHeadsUp;
    }

    protected NotificationPresenter getPresenter() {
        return mPresenter;
    }

    /**
     * When an entry was added, should we launch its fullscreen intent? Examples are Alarms or
     * incoming calls.
     *
     * @param entry the entry that was added
     * @return {@code true} if we should launch the full screen intent
     */
    public boolean shouldLaunchFullScreenIntentWhenAdded(NotificationEntry entry) {
        return entry.notification.getNotification().fullScreenIntent != null
            && (!shouldHeadsUp(entry)
                || mStatusBarStateController.getState() == StatusBarState.KEYGUARD);
    }

    /** A component which can suppress heads-up notifications due to the overall state of the UI. */
    public interface HeadsUpSuppressor {
        /**
         * Returns false if the provided notification is ineligible for heads-up according to this
         * component.
         *
         * @param entry entry of the notification that might be heads upped
         * @param sbn   notification that might be heads upped
         * @return false if the notification can not be heads upped
         */
        boolean canHeadsUp(NotificationEntry entry, StatusBarNotification sbn);

    }

}<|MERGE_RESOLUTION|>--- conflicted
+++ resolved
@@ -42,10 +42,7 @@
 import com.android.systemui.statusbar.policy.HeadsUpManager;
 
 import javax.inject.Inject;
-<<<<<<< HEAD
 import javax.inject.Singleton;
-=======
->>>>>>> 873f78d9
 
 /**
  * Provides heads-up and pulsing state for notification entries.
@@ -77,12 +74,8 @@
     private boolean mDisableNotificationAlerts;
 
     @Inject
-<<<<<<< HEAD
-    public NotificationInterruptionStateProvider(Context context) {
-=======
     public NotificationInterruptionStateProvider(Context context, NotificationFilter filter,
             StatusBarStateController stateController) {
->>>>>>> 873f78d9
         this(context,
                 (PowerManager) context.getSystemService(Context.POWER_SERVICE),
                 IDreamManager.Stub.asInterface(
