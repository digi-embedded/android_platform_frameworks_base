--- conflicted
+++ resolved
@@ -111,14 +111,10 @@
 
         @Override
         public void addCallback(Consumer<T> callback) {
-<<<<<<< HEAD
-
-=======
         }
 
         public T reload() {
             return null;
->>>>>>> 769139da
         }
     }
 }