/*
 * Copyright (C) 2017 The Android Open Source Project
 *
 * Licensed under the Apache License, Version 2.0 (the "License");
 * you may not use this file except in compliance with the License.
 * You may obtain a copy of the License at
 *
 *      http://www.apache.org/licenses/LICENSE-2.0
 *
 * Unless required by applicable law or agreed to in writing, software
 * distributed under the License is distributed on an "AS IS" BASIS,
 * WITHOUT WARRANTIES OR CONDITIONS OF ANY KIND, either express or implied.
 * See the License for the specific language governing permissions and
 * limitations under the License
 */

package com.android.systemui.statusbar.phone;

import static com.android.systemui.statusbar.phone.ScrimController.OPAQUE;
import static com.android.systemui.statusbar.phone.ScrimController.SEMI_TRANSPARENT;
import static com.android.systemui.statusbar.phone.ScrimController.TRANSPARENT;

import static org.mockito.ArgumentMatchers.any;
import static org.mockito.ArgumentMatchers.anyInt;
import static org.mockito.ArgumentMatchers.anyLong;
import static org.mockito.ArgumentMatchers.anyString;
import static org.mockito.Mockito.mock;
import static org.mockito.Mockito.never;
import static org.mockito.Mockito.reset;
import static org.mockito.Mockito.spy;
import static org.mockito.Mockito.verify;
import static org.mockito.Mockito.verifyZeroInteractions;
import static org.mockito.Mockito.when;

import android.animation.Animator;
import android.animation.ValueAnimator;
import android.app.AlarmManager;
import android.graphics.Color;
import android.os.Handler;
import android.testing.AndroidTestingRunner;
import android.testing.TestableLooper;
import android.view.View;

import androidx.test.filters.SmallTest;

import com.android.internal.colorextraction.ColorExtractor.GradientColors;
import com.android.internal.util.function.TriConsumer;
import com.android.systemui.SysuiTestCase;
import com.android.systemui.statusbar.ScrimView;
import com.android.systemui.util.wakelock.WakeLock;
import com.android.systemui.utils.os.FakeHandler;

import org.junit.After;
import org.junit.Assert;
import org.junit.Before;
import org.junit.Test;
import org.junit.runner.RunWith;

import java.util.Collections;
import java.util.HashSet;
import java.util.function.Consumer;

@RunWith(AndroidTestingRunner.class)
@TestableLooper.RunWithLooper
@SmallTest
public class ScrimControllerTest extends SysuiTestCase {

    private SynchronousScrimController mScrimController;
    private ScrimView mScrimBehind;
    private ScrimView mScrimInFront;
    private ScrimView mScrimForBubble;
    private ScrimState mScrimState;
    private float mScrimBehindAlpha;
    private GradientColors mScrimInFrontColor;
    private int mScrimVisibility;
    private DozeParameters mDozeParamenters;
    private WakeLock mWakeLock;
    private boolean mAlwaysOnEnabled;
    private AlarmManager mAlarmManager;
    private TestableLooper mLooper;


    @Before
    public void setup() {
        mScrimBehind = spy(new ScrimView(getContext()));
        mScrimInFront = new ScrimView(getContext());
        mScrimForBubble = new ScrimView(getContext());
        mWakeLock = mock(WakeLock.class);
        mAlarmManager = mock(AlarmManager.class);
        mAlwaysOnEnabled = true;
        mDozeParamenters = mock(DozeParameters.class);
        mLooper = TestableLooper.get(this);
        when(mDozeParamenters.getAlwaysOn()).thenAnswer(invocation -> mAlwaysOnEnabled);
        when(mDozeParamenters.getDisplayNeedsBlanking()).thenReturn(true);
        mScrimController = new SynchronousScrimController(mScrimBehind, mScrimInFront,
                mScrimForBubble,
                (scrimState, scrimBehindAlpha, scrimInFrontColor) -> {
                    mScrimState = scrimState;
                    mScrimBehindAlpha = scrimBehindAlpha;
                    mScrimInFrontColor = scrimInFrontColor;
                },
                visible -> mScrimVisibility = visible, mDozeParamenters, mAlarmManager);
        mScrimController.setHasBackdrop(false);
        mScrimController.setWallpaperSupportsAmbientMode(false);
        mScrimController.transitionTo(ScrimState.KEYGUARD);
        mScrimController.finishAnimationsImmediately();
    }

    @After
    public void tearDown() {
        mScrimController.finishAnimationsImmediately();
    }

    @Test
    public void transitionToKeyguard() {
        mScrimController.transitionTo(ScrimState.KEYGUARD);
        mScrimController.finishAnimationsImmediately();

        assertScrimAlpha(TRANSPARENT /* front */,
                SEMI_TRANSPARENT /* back */,
                TRANSPARENT /* bubble */);

        assertScrimTint(true /* front */,
                true /* behind */,
                false /* bubble */);
    }

    @Test
    public void transitionToAod_withRegularWallpaper() {
        mScrimController.transitionTo(ScrimState.AOD);
        mScrimController.finishAnimationsImmediately();

        assertScrimAlpha(TRANSPARENT /* front */,
                OPAQUE /* back */,
                TRANSPARENT /* bubble */);

        assertScrimTint(true /* front */,
                true /* behind */,
                false /* bubble */);
    }

    @Test
    public void transitionToAod_withAodWallpaper() {
        mScrimController.setWallpaperSupportsAmbientMode(true);
        mScrimController.transitionTo(ScrimState.AOD);
        mScrimController.finishAnimationsImmediately();

        assertScrimAlpha(TRANSPARENT /* front */,
                TRANSPARENT /* back */,
                TRANSPARENT /* bubble */);

        // Pulsing notification should conserve AOD wallpaper.
        mScrimController.transitionTo(ScrimState.PULSING);
        mScrimController.finishAnimationsImmediately();

        assertScrimAlpha(TRANSPARENT /* front */,
                TRANSPARENT /* back */,
                TRANSPARENT /* bubble */);
    }

    @Test
    public void transitionToAod_withAodWallpaperAndLockScreenWallpaper() {
        mScrimController.setHasBackdrop(true);
        mScrimController.setWallpaperSupportsAmbientMode(true);
        mScrimController.transitionTo(ScrimState.AOD);
        mScrimController.finishAnimationsImmediately();

        assertScrimAlpha(TRANSPARENT /* front */,
                OPAQUE /* back */,
                TRANSPARENT /* bubble */);

        assertScrimTint(true /* front */,
                true /* behind */,
                false /* bubble */);
    }

    @Test
    public void setHasBackdrop_withAodWallpaperAndAlbumArt() {
        mScrimController.setWallpaperSupportsAmbientMode(true);
        mScrimController.transitionTo(ScrimState.AOD);
        mScrimController.finishAnimationsImmediately();
        mScrimController.setHasBackdrop(true);
        mScrimController.finishAnimationsImmediately();

        assertScrimAlpha(TRANSPARENT /* front */,
                OPAQUE /* back */,
                TRANSPARENT /* bubble */);

        assertScrimTint(true /* front */,
                true /* behind */,
                false /* bubble */);
    }

    @Test
    public void transitionToAod_withFrontAlphaUpdates() {
        // Assert that setting the AOD front scrim alpha doesn't take effect in a non-AOD state.
        mScrimController.transitionTo(ScrimState.KEYGUARD);
        mScrimController.setAodFrontScrimAlpha(0.5f);
        mScrimController.finishAnimationsImmediately();

        assertScrimAlpha(TRANSPARENT /* front */,
                SEMI_TRANSPARENT /* back */,
                TRANSPARENT /* bubble */);

        // ... but that it does take effect once we enter the AOD state.
        mScrimController.transitionTo(ScrimState.AOD);
        mScrimController.finishAnimationsImmediately();
        assertScrimAlpha(SEMI_TRANSPARENT /* front */,
                OPAQUE /* back */,
                TRANSPARENT /* bubble */);

        // ... and that if we set it while we're in AOD, it does take immediate effect.
        mScrimController.setAodFrontScrimAlpha(1f);
        assertScrimAlpha(OPAQUE /* front */,
                OPAQUE /* back */,
                TRANSPARENT /* bubble */);

        // ... and make sure we recall the previous front scrim alpha even if we transition away
        // for a bit.
        mScrimController.transitionTo(ScrimState.UNLOCKED);
        mScrimController.transitionTo(ScrimState.AOD);
        mScrimController.finishAnimationsImmediately();
        assertScrimAlpha(OPAQUE /* front */,
                OPAQUE /* back */,
                TRANSPARENT /* bubble */);

        // ... and alpha updates should be completely ignored if always_on is off.
        // Passing it forward would mess up the wake-up transition.
        mAlwaysOnEnabled = false;
        mScrimController.transitionTo(ScrimState.UNLOCKED);
        mScrimController.transitionTo(ScrimState.AOD);
        mScrimController.finishAnimationsImmediately();
        mScrimController.setAodFrontScrimAlpha(0.3f);
        Assert.assertEquals(ScrimState.AOD.getFrontAlpha(), mScrimInFront.getViewAlpha(), 0.001f);
        Assert.assertNotEquals(0.3f, mScrimInFront.getViewAlpha(), 0.001f);

        // Reset value since enums are static.
        mScrimController.setAodFrontScrimAlpha(0f);
    }

    @Test
    public void transitionToPulsing() {
        // Pre-condition
        // Need to go to AoD first because PULSING doesn't change
        // the back scrim opacity - otherwise it would hide AoD wallpapers.
        mScrimController.setWallpaperSupportsAmbientMode(false);
        mScrimController.transitionTo(ScrimState.AOD);
        mScrimController.finishAnimationsImmediately();
        assertScrimAlpha(TRANSPARENT /* front */,
                OPAQUE /* back */,
                TRANSPARENT /* bubble */);

        mScrimController.transitionTo(ScrimState.PULSING);
        mScrimController.finishAnimationsImmediately();
        // Front scrim should be transparent, but tinted
        // Back scrim should be semi-transparent so the user can see the wallpaper
        // Pulse callback should have been invoked
<<<<<<< HEAD
        assertScrimAlpha(TRANSPARENT /* front */,
                OPAQUE /* back */,
                TRANSPARENT /* bubble */);

        assertScrimTint(false /* front */,
                true /* behind */,
                false /* bubble */);
=======
        assertScrimVisibility(VISIBILITY_FULLY_TRANSPARENT, VISIBILITY_FULLY_OPAQUE);
        assertScrimTint(mScrimBehind, true /* tinted */);
        assertScrimTint(mScrimInFront, true /* tinted */);
>>>>>>> bae40813

        mScrimController.setWakeLockScreenSensorActive(true);
        mScrimController.finishAnimationsImmediately();
        assertScrimAlpha(TRANSPARENT /* front */,
                SEMI_TRANSPARENT /* back */,
                TRANSPARENT /* bubble */);
    }

    @Test
    public void transitionToKeyguardBouncer() {
        mScrimController.transitionTo(ScrimState.BOUNCER);
        mScrimController.finishAnimationsImmediately();
        // Front scrim should be transparent
        // Back scrim should be visible without tint
        assertScrimAlpha(TRANSPARENT /* front */,
                SEMI_TRANSPARENT /* back */,
                TRANSPARENT /* bubble */);

        assertScrimTint(false /* front */,
                false /* behind */,
                false /* bubble */);
    }

    @Test
    public void transitionToBouncer() {
        mScrimController.transitionTo(ScrimState.BOUNCER_SCRIMMED);
        mScrimController.finishAnimationsImmediately();
        // Front scrim should be transparent
        // Back scrim should be visible without tint
        assertScrimAlpha(SEMI_TRANSPARENT /* front */,
                TRANSPARENT /* back */,
                TRANSPARENT /* bubble */);
        assertScrimTint(false /* front */,
                false /* behind */,
                false /* bubble */);
    }

    @Test
    public void transitionToUnlocked() {
        mScrimController.setPanelExpansion(0f);
        mScrimController.transitionTo(ScrimState.UNLOCKED);
        mScrimController.finishAnimationsImmediately();
        assertScrimAlpha(TRANSPARENT /* front */,
                TRANSPARENT /* back */,
                TRANSPARENT /* bubble */);

        assertScrimTint(false /* front */,
                false /* behind */,
                false /* bubble */);

        // Back scrim should be visible after start dragging
        mScrimController.setPanelExpansion(0.5f);
        assertScrimAlpha(TRANSPARENT /* front */,
                SEMI_TRANSPARENT /* back */,
                TRANSPARENT /* bubble */);
    }

    @Test
    public void transitionToBubbleExpanded() {
        mScrimController.transitionTo(ScrimState.BUBBLE_EXPANDED);
        mScrimController.finishAnimationsImmediately();

        assertScrimTint(false /* front */,
                false /* behind */,
                false /* bubble */);

        // Front scrim should be transparent
        Assert.assertEquals(ScrimController.TRANSPARENT,
                mScrimInFront.getViewAlpha(), 0.0f);
        // Back scrim should be visible
        Assert.assertEquals(ScrimController.GRADIENT_SCRIM_ALPHA_BUSY,
                mScrimBehind.getViewAlpha(), 0.0f);
        // Bubble scrim should be visible
        Assert.assertEquals(ScrimController.GRADIENT_SCRIM_ALPHA_BUSY,
                mScrimBehind.getViewAlpha(), 0.0f);
    }

    @Test
    public void scrimStateCallback() {
        mScrimController.transitionTo(ScrimState.UNLOCKED);
        mScrimController.finishAnimationsImmediately();
        Assert.assertEquals(mScrimState, ScrimState.UNLOCKED);

        mScrimController.transitionTo(ScrimState.BOUNCER);
        mScrimController.finishAnimationsImmediately();
        Assert.assertEquals(mScrimState, ScrimState.BOUNCER);

        mScrimController.transitionTo(ScrimState.BOUNCER_SCRIMMED);
        mScrimController.finishAnimationsImmediately();
        Assert.assertEquals(mScrimState, ScrimState.BOUNCER_SCRIMMED);
    }

    @Test
    public void panelExpansion() {
        mScrimController.setPanelExpansion(0f);
        mScrimController.setPanelExpansion(0.5f);
        mScrimController.transitionTo(ScrimState.UNLOCKED);
        mScrimController.finishAnimationsImmediately();

        reset(mScrimBehind);
        mScrimController.setPanelExpansion(0f);
        mScrimController.setPanelExpansion(1.0f);
        mScrimController.finishAnimationsImmediately();

        Assert.assertEquals("Scrim alpha should change after setPanelExpansion",
                mScrimBehindAlpha, mScrimBehind.getViewAlpha(), 0.01f);

        mScrimController.setPanelExpansion(0f);
        mScrimController.finishAnimationsImmediately();

        Assert.assertEquals("Scrim alpha should change after setPanelExpansion",
                mScrimBehindAlpha, mScrimBehind.getViewAlpha(), 0.01f);
    }

    @Test
    public void panelExpansionAffectsAlpha() {
        mScrimController.setPanelExpansion(0f);
        mScrimController.setPanelExpansion(0.5f);
        mScrimController.transitionTo(ScrimState.UNLOCKED);
        mScrimController.finishAnimationsImmediately();

        final float scrimAlpha = mScrimBehind.getViewAlpha();
        reset(mScrimBehind);
        mScrimController.setExpansionAffectsAlpha(false);
        mScrimController.setPanelExpansion(0.8f);
        verifyZeroInteractions(mScrimBehind);
        Assert.assertEquals("Scrim opacity shouldn't change when setExpansionAffectsAlpha "
                + "is false", scrimAlpha, mScrimBehind.getViewAlpha(), 0.01f);

        mScrimController.setExpansionAffectsAlpha(true);
        mScrimController.setPanelExpansion(0.1f);
        mScrimController.finishAnimationsImmediately();
        Assert.assertNotEquals("Scrim opacity should change when setExpansionAffectsAlpha "
                + "is true", scrimAlpha, mScrimBehind.getViewAlpha(), 0.01f);
    }

    @Test
    public void transitionToUnlockedFromAod() {
        // Simulate unlock with fingerprint
        mScrimController.transitionTo(ScrimState.AOD);
        mScrimController.setPanelExpansion(0f);
        mScrimController.finishAnimationsImmediately();
        mScrimController.transitionTo(ScrimState.UNLOCKED);

        // Immediately tinted black after the transition starts
        assertScrimTint(true /* front */,
                true /* behind */,
                true  /* bubble */);

        mScrimController.finishAnimationsImmediately();

        // All scrims should be transparent at the end of fade transition.
        assertScrimAlpha(TRANSPARENT /* front */,
                TRANSPARENT /* behind */,
                TRANSPARENT /* bubble */);

        assertScrimTint(false /* front */,
                false /* behind */,
                false  /* bubble */);
    }

    @Test
    public void scrimBlanksBeforeLeavingAod() {
        // Simulate unlock with fingerprint
        mScrimController.transitionTo(ScrimState.AOD);
        mScrimController.finishAnimationsImmediately();
        mScrimController.transitionTo(ScrimState.UNLOCKED,
                new ScrimController.Callback() {
                    @Override
                    public void onDisplayBlanked() {
                        // Front scrim should be black in the middle of the transition
                        Assert.assertTrue("Scrim should be visible during transition. Alpha: "
                                + mScrimInFront.getViewAlpha(), mScrimInFront.getViewAlpha() > 0);
                        assertScrimTint(true /* front */,
                                true /* behind */,
                                true /* bubble */);
                        Assert.assertSame("Scrim should be visible during transition.",
                                mScrimVisibility, OPAQUE);
                    }
                });
        mScrimController.finishAnimationsImmediately();
    }

    @Test
    public void scrimBlanksWhenUnlockingFromPulse() {
        boolean[] blanked = {false};
        // Simulate unlock with fingerprint
        mScrimController.transitionTo(ScrimState.PULSING);
        mScrimController.finishAnimationsImmediately();
        mScrimController.transitionTo(ScrimState.UNLOCKED,
                new ScrimController.Callback() {
                    @Override
                    public void onDisplayBlanked() {
                        blanked[0] = true;
                    }
                });
        mScrimController.finishAnimationsImmediately();
        Assert.assertTrue("Scrim should blank when unlocking from pulse.", blanked[0]);
    }

    @Test
    public void testScrimCallback() {
        int[] callOrder = {0, 0, 0};
        int[] currentCall = {0};
        mScrimController.transitionTo(ScrimState.AOD, new ScrimController.Callback() {
            @Override
            public void onStart() {
                callOrder[0] = ++currentCall[0];
            }

            @Override
            public void onDisplayBlanked() {
                callOrder[1] = ++currentCall[0];
            }

            @Override
            public void onFinished() {
                callOrder[2] = ++currentCall[0];
            }
        });
        mScrimController.finishAnimationsImmediately();
        Assert.assertEquals("onStart called in wrong order", 1, callOrder[0]);
        Assert.assertEquals("onDisplayBlanked called in wrong order", 2, callOrder[1]);
        Assert.assertEquals("onFinished called in wrong order", 3, callOrder[2]);
    }

    @Test
    public void testScrimCallbacksWithoutAmbientDisplay() {
        mAlwaysOnEnabled = false;
        testScrimCallback();
    }

    @Test
    public void testScrimCallbackCancelled() {
        boolean[] cancelledCalled = {false};
        mScrimController.transitionTo(ScrimState.AOD, new ScrimController.Callback() {
            @Override
            public void onCancelled() {
                cancelledCalled[0] = true;
            }
        });
        mScrimController.transitionTo(ScrimState.PULSING);
        Assert.assertTrue("onCancelled should have been called", cancelledCalled[0]);
    }

    @Test
    public void testHoldsWakeLock_whenAOD() {
        mScrimController.transitionTo(ScrimState.AOD);
        verify(mWakeLock).acquire(anyString());
        verify(mWakeLock, never()).release(anyString());
        mScrimController.finishAnimationsImmediately();
        verify(mWakeLock).release(anyString());
    }

    @Test
    public void testDoesNotHoldWakeLock_whenUnlocking() {
        mScrimController.transitionTo(ScrimState.UNLOCKED);
        mScrimController.finishAnimationsImmediately();
        verifyZeroInteractions(mWakeLock);
    }

    @Test
    public void testCallbackInvokedOnSameStateTransition() {
        mScrimController.transitionTo(ScrimState.UNLOCKED);
        mScrimController.finishAnimationsImmediately();
        ScrimController.Callback callback = mock(ScrimController.Callback.class);
        mScrimController.transitionTo(ScrimState.UNLOCKED, callback);
        verify(callback).onFinished();
    }

    @Test
    public void testHoldsAodWallpaperAnimationLock() {
        // Pre-conditions
        mScrimController.transitionTo(ScrimState.AOD);
        mScrimController.finishAnimationsImmediately();
        reset(mWakeLock);

        mScrimController.onHideWallpaperTimeout();
        verify(mWakeLock).acquire(anyString());
        verify(mWakeLock, never()).release(anyString());
        mScrimController.finishAnimationsImmediately();
        verify(mWakeLock).release(anyString());
    }

    @Test
    public void testHoldsPulsingWallpaperAnimationLock() {
        // Pre-conditions
        mScrimController.transitionTo(ScrimState.PULSING);
        mScrimController.finishAnimationsImmediately();
        reset(mWakeLock);

        mScrimController.onHideWallpaperTimeout();
        verify(mWakeLock).acquire(anyString());
        verify(mWakeLock, never()).release(anyString());
        mScrimController.finishAnimationsImmediately();
        verify(mWakeLock).release(anyString());
    }

    @Test
    public void testWillHideAodWallpaper() {
        mScrimController.setWallpaperSupportsAmbientMode(true);
        mScrimController.transitionTo(ScrimState.AOD);
        verify(mAlarmManager).setExact(anyInt(), anyLong(), any(), any(), any());
        mScrimController.transitionTo(ScrimState.KEYGUARD);
        verify(mAlarmManager).cancel(any(AlarmManager.OnAlarmListener.class));
    }

    @Test
    public void transitionToPulsing_withTimeoutWallpaperCallback_willHideWallpaper() {
        mScrimController.setWallpaperSupportsAmbientMode(true);

        mScrimController.transitionTo(ScrimState.PULSING, new ScrimController.Callback() {
            @Override
            public boolean shouldTimeoutWallpaper() {
                return true;
            }
        });

        verify(mAlarmManager).setExact(anyInt(), anyLong(), any(), any(), any());
    }

    @Test
    public void transitionToPulsing_withDefaultCallback_wontHideWallpaper() {
        mScrimController.setWallpaperSupportsAmbientMode(true);

        mScrimController.transitionTo(ScrimState.PULSING, new ScrimController.Callback() {});

        verify(mAlarmManager, never()).setExact(anyInt(), anyLong(), any(), any(), any());
    }

    @Test
    public void transitionToPulsing_withoutCallback_wontHideWallpaper() {
        mScrimController.setWallpaperSupportsAmbientMode(true);

        mScrimController.transitionTo(ScrimState.PULSING);

        verify(mAlarmManager, never()).setExact(anyInt(), anyLong(), any(), any(), any());
    }

    @Test
    public void testConservesExpansionOpacityAfterTransition() {
        mScrimController.transitionTo(ScrimState.UNLOCKED);
        mScrimController.setPanelExpansion(0.5f);
        mScrimController.finishAnimationsImmediately();

        final float expandedAlpha = mScrimBehind.getViewAlpha();

        mScrimController.transitionTo(ScrimState.BRIGHTNESS_MIRROR);
        mScrimController.finishAnimationsImmediately();
        mScrimController.transitionTo(ScrimState.UNLOCKED);
        mScrimController.finishAnimationsImmediately();

        Assert.assertEquals("Scrim expansion opacity wasn't conserved when transitioning back",
                expandedAlpha, mScrimBehind.getViewAlpha(), 0.01f);
    }

    @Test
    public void cancelsOldAnimationBeforeBlanking() {
        mScrimController.transitionTo(ScrimState.AOD);
        mScrimController.finishAnimationsImmediately();
        // Consume whatever value we had before
        mScrimController.wasAnimationJustCancelled();

        mScrimController.transitionTo(ScrimState.KEYGUARD);
        mScrimController.finishAnimationsImmediately();
        Assert.assertTrue(mScrimController.wasAnimationJustCancelled());
    }

    @Test
    public void testScrimFocus() {
        mScrimController.transitionTo(ScrimState.AOD);
        Assert.assertFalse("Should not be focusable on AOD", mScrimBehind.isFocusable());
        Assert.assertFalse("Should not be focusable on AOD", mScrimInFront.isFocusable());

        mScrimController.transitionTo(ScrimState.KEYGUARD);
        Assert.assertTrue("Should be focusable on keyguard", mScrimBehind.isFocusable());
        Assert.assertTrue("Should be focusable on keyguard", mScrimInFront.isFocusable());
    }

    @Test
    public void testHidesShowWhenLockedActivity() {
        mScrimController.setWallpaperSupportsAmbientMode(true);
        mScrimController.setKeyguardOccluded(true);
        mScrimController.transitionTo(ScrimState.AOD);
        mScrimController.finishAnimationsImmediately();
        assertScrimAlpha(TRANSPARENT /* front */,
                OPAQUE /* behind */,
                TRANSPARENT /* bubble */);

        mScrimController.transitionTo(ScrimState.PULSING);
        mScrimController.finishAnimationsImmediately();
        assertScrimAlpha(TRANSPARENT /* front */,
                OPAQUE /* behind */,
                TRANSPARENT /* bubble */);
    }

    @Test
    public void testHidesShowWhenLockedActivity_whenAlreadyInAod() {
        mScrimController.setWallpaperSupportsAmbientMode(true);
        mScrimController.transitionTo(ScrimState.AOD);
        mScrimController.finishAnimationsImmediately();
        assertScrimAlpha(TRANSPARENT /* front */,
                TRANSPARENT /* behind */,
                TRANSPARENT /* bubble */);

        mScrimController.setKeyguardOccluded(true);
        mScrimController.finishAnimationsImmediately();
        assertScrimAlpha(TRANSPARENT /* front */,
                OPAQUE /* behind */,
                TRANSPARENT /* bubble */);
    }

    @Test
    public void testEatsTouchEvent() {
        HashSet<ScrimState> eatsTouches =
                new HashSet<>(Collections.singletonList(ScrimState.AOD));
        for (ScrimState state : ScrimState.values()) {
            if (state == ScrimState.UNINITIALIZED) {
                continue;
            }
            mScrimController.transitionTo(state);
            mScrimController.finishAnimationsImmediately();
            Assert.assertEquals("Should be clickable unless AOD or PULSING, was: " + state,
                    mScrimBehind.getViewAlpha() != 0 && !eatsTouches.contains(state),
                    mScrimBehind.isClickable());
        }
    }

    @Test
    public void testAnimatesTransitionToAod() {
        when(mDozeParamenters.shouldControlScreenOff()).thenReturn(false);
        ScrimState.AOD.prepare(ScrimState.KEYGUARD);
        Assert.assertFalse("No animation when ColorFade kicks in",
                ScrimState.AOD.getAnimateChange());

        reset(mDozeParamenters);
        when(mDozeParamenters.shouldControlScreenOff()).thenReturn(true);
        ScrimState.AOD.prepare(ScrimState.KEYGUARD);
        Assert.assertTrue("Animate scrims when ColorFade won't be triggered",
                ScrimState.AOD.getAnimateChange());
    }

    @Test
    public void testViewsDontHaveFocusHighlight() {
        Assert.assertFalse("Scrim shouldn't have focus highlight",
                mScrimInFront.getDefaultFocusHighlightEnabled());
        Assert.assertFalse("Scrim shouldn't have focus highlight",
                mScrimBehind.getDefaultFocusHighlightEnabled());
        Assert.assertFalse("Scrim shouldn't have focus highlight",
                mScrimForBubble.getDefaultFocusHighlightEnabled());
    }

    private void assertScrimTint(boolean front, boolean behind, boolean bubble) {
        Assert.assertEquals("Tint test failed at state " + mScrimController.getState()
                        + " with scrim: " + getScrimName(mScrimInFront) + " and tint: "
                        + Integer.toHexString(mScrimInFront.getTint()),
                front, mScrimInFront.getTint() != Color.TRANSPARENT);

        Assert.assertEquals("Tint test failed at state " + mScrimController.getState()
                        + " with scrim: " + getScrimName(mScrimBehind) + " and tint: "
                        + Integer.toHexString(mScrimBehind.getTint()),
                behind, mScrimBehind.getTint() != Color.TRANSPARENT);

        Assert.assertEquals("Tint test failed at state " + mScrimController.getState()
                        + " with scrim: " + getScrimName(mScrimForBubble) + " and tint: "
                        + Integer.toHexString(mScrimForBubble.getTint()),
                bubble, mScrimForBubble.getTint() != Color.TRANSPARENT);
    }

    private String getScrimName(ScrimView scrim) {
        if (scrim == mScrimInFront) {
            return "front";
        } else if (scrim == mScrimBehind) {
            return "back";
        } else if (scrim == mScrimForBubble) {
            return "bubble";
        }
        return "unknown_scrim";
    }

    private void assertScrimAlpha(int front, int behind, int bubble) {
        // Check single scrim visibility.
        Assert.assertEquals("Unexpected front scrim alpha: "
                        + mScrimInFront.getViewAlpha(),
                front != TRANSPARENT /* expected */,
                mScrimInFront.getViewAlpha() > TRANSPARENT /* actual */);

        Assert.assertEquals("Unexpected back scrim alpha: "
                        + mScrimBehind.getViewAlpha(),
                behind != TRANSPARENT /* expected */,
                mScrimBehind.getViewAlpha() > TRANSPARENT /* actual */);

        Assert.assertEquals(
                "Unexpected bubble scrim alpha: "
                        + mScrimForBubble.getViewAlpha(), /* message */
                bubble != TRANSPARENT /* expected */,
                mScrimForBubble.getViewAlpha() > TRANSPARENT /* actual */);

        // Check combined scrim visibility.
        final int visibility;
        if (front == OPAQUE || behind == OPAQUE || bubble == OPAQUE) {
            visibility = OPAQUE;
        } else if (front > TRANSPARENT || behind > TRANSPARENT || bubble > TRANSPARENT) {
            visibility = SEMI_TRANSPARENT;
        } else {
            visibility = TRANSPARENT;
        }
        Assert.assertEquals("Invalid visibility.",
                visibility /* expected */,
                mScrimVisibility);
    }

    /**
     * Special version of ScrimController where animations have 0 duration for test purposes.
     */
    private class SynchronousScrimController extends ScrimController {

        private boolean mAnimationCancelled;
        boolean mOnPreDrawCalled;

        SynchronousScrimController(ScrimView scrimBehind, ScrimView scrimInFront,
                ScrimView scrimForBubble,
                TriConsumer<ScrimState, Float, GradientColors> scrimStateListener,
                Consumer<Integer> scrimVisibleListener, DozeParameters dozeParameters,
                AlarmManager alarmManager) {
            super(scrimBehind, scrimInFront, scrimForBubble, scrimStateListener,
                    scrimVisibleListener, dozeParameters, alarmManager);
        }

        @Override
        public boolean onPreDraw() {
            mOnPreDrawCalled = true;
            return super.onPreDraw();
        }

        void finishAnimationsImmediately() {
            boolean[] animationFinished = {false};
            setOnAnimationFinished(() -> animationFinished[0] = true);
            // Execute code that will trigger animations.
            onPreDraw();
            // Force finish all animations.
            mLooper.processAllMessages();
            endAnimation(mScrimBehind, TAG_KEY_ANIM);
            endAnimation(mScrimInFront, TAG_KEY_ANIM);
            endAnimation(mScrimForBubble, TAG_KEY_ANIM);

            if (!animationFinished[0]) {
                throw new IllegalStateException("Animation never finished");
            }
        }

        boolean wasAnimationJustCancelled() {
            final boolean wasCancelled = mAnimationCancelled;
            mAnimationCancelled = false;
            return wasCancelled;
        }

        private void endAnimation(View scrimView, int tag) {
            Animator animator = (Animator) scrimView.getTag(tag);
            if (animator != null) {
                animator.end();
            }
        }

        @Override
        protected void cancelAnimator(ValueAnimator previousAnimator) {
            super.cancelAnimator(previousAnimator);
            mAnimationCancelled = true;
        }

        @Override
        protected Handler getHandler() {
            return new FakeHandler(mLooper.getLooper());
        }

        @Override
        protected WakeLock createWakeLock() {
            return mWakeLock;
        }

        /**
         * Do not wait for a frame since we're in a test environment.
         *
         * @param callback What to execute.
         */
        @Override
        protected void doOnTheNextFrame(Runnable callback) {
            callback.run();
        }
    }
}<|MERGE_RESOLUTION|>--- conflicted
+++ resolved
@@ -255,19 +255,13 @@
         // Front scrim should be transparent, but tinted
         // Back scrim should be semi-transparent so the user can see the wallpaper
         // Pulse callback should have been invoked
-<<<<<<< HEAD
         assertScrimAlpha(TRANSPARENT /* front */,
                 OPAQUE /* back */,
                 TRANSPARENT /* bubble */);
 
-        assertScrimTint(false /* front */,
+        assertScrimTint(true /* front */,
                 true /* behind */,
                 false /* bubble */);
-=======
-        assertScrimVisibility(VISIBILITY_FULLY_TRANSPARENT, VISIBILITY_FULLY_OPAQUE);
-        assertScrimTint(mScrimBehind, true /* tinted */);
-        assertScrimTint(mScrimInFront, true /* tinted */);
->>>>>>> bae40813
 
         mScrimController.setWakeLockScreenSensorActive(true);
         mScrimController.finishAnimationsImmediately();
