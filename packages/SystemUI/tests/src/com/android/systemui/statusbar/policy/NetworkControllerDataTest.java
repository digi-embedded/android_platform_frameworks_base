package com.android.systemui.statusbar.policy;

import static org.mockito.Matchers.anyInt;
import static org.mockito.Mockito.mock;
import static org.mockito.Mockito.when;

import android.net.NetworkCapabilities;
import android.os.Looper;
import android.support.test.runner.AndroidJUnit4;
import android.telephony.TelephonyManager;
import android.test.suitebuilder.annotation.SmallTest;
import android.testing.AndroidTestingRunner;
import android.testing.TestableLooper;
import android.testing.TestableLooper.RunWithLooper;

import com.android.settingslib.net.DataUsageController;

import org.junit.Test;
import org.junit.runner.RunWith;

@SmallTest
@RunWith(AndroidTestingRunner.class)
@RunWithLooper
public class NetworkControllerDataTest extends NetworkControllerBaseTest {

    @Test
    public void test3gDataIcon() {
        setupDefaultSignal();

        verifyDataIndicators(TelephonyIcons.ICON_3G,
                TelephonyIcons.QS_DATA_3G);
    }

    @Test
    public void test2gDataIcon() {
        setupDefaultSignal();
        updateDataConnectionState(TelephonyManager.DATA_CONNECTED,
                TelephonyManager.NETWORK_TYPE_GSM);

        verifyDataIndicators(TelephonyIcons.ICON_G,
                TelephonyIcons.QS_DATA_G);
    }

    @Test
    public void testCdmaDataIcon() {
        setupDefaultSignal();
        updateDataConnectionState(TelephonyManager.DATA_CONNECTED,
                TelephonyManager.NETWORK_TYPE_CDMA);

        verifyDataIndicators(TelephonyIcons.ICON_1X,
                TelephonyIcons.QS_DATA_1X);
    }

    @Test
    public void testEdgeDataIcon() {
        setupDefaultSignal();
        updateDataConnectionState(TelephonyManager.DATA_CONNECTED,
                TelephonyManager.NETWORK_TYPE_EDGE);

        verifyDataIndicators(TelephonyIcons.ICON_E,
                TelephonyIcons.QS_DATA_E);
    }

    @Test
    public void testLteDataIcon() {
        setupDefaultSignal();
        updateDataConnectionState(TelephonyManager.DATA_CONNECTED,
                TelephonyManager.NETWORK_TYPE_LTE);

        verifyDataIndicators(TelephonyIcons.ICON_LTE,
                TelephonyIcons.QS_DATA_LTE);
    }

    @Test
    public void testHspaDataIcon() {
        setupDefaultSignal();
        updateDataConnectionState(TelephonyManager.DATA_CONNECTED,
                TelephonyManager.NETWORK_TYPE_HSPA);

        verifyDataIndicators(TelephonyIcons.ICON_H,
                TelephonyIcons.QS_DATA_H);
    }

    @Test
    public void testWfcNoDataIcon() {
        setupDefaultSignal();
        updateDataConnectionState(TelephonyManager.DATA_CONNECTED,
                TelephonyManager.NETWORK_TYPE_IWLAN);

        verifyDataIndicators(0, 0);
    }

    @Test
    public void test4gDataIcon() {
        // Switch to showing 4g icon and re-initialize the NetworkController.
        mConfig.show4gForLte = true;
        mNetworkController = new NetworkControllerImpl(mContext, mMockCm, mMockTm, mMockWm, mMockSm,
                mConfig, Looper.getMainLooper(), mCallbackHandler,
                mock(AccessPointControllerImpl.class),
                mock(DataUsageController.class), mMockSubDefaults,
                mock(DeviceProvisionedController.class));
        setupNetworkController();

        setupDefaultSignal();
        updateDataConnectionState(TelephonyManager.DATA_CONNECTED,
                TelephonyManager.NETWORK_TYPE_LTE);

        verifyDataIndicators(TelephonyIcons.ICON_4G,
                TelephonyIcons.QS_DATA_4G);
    }

    @Test
    public void testDataDisabledIcon() {
        setupNetworkController();
        when(mMockTm.getDataEnabled(mSubId)).thenReturn(false);
        setupDefaultSignal();
        updateDataConnectionState(TelephonyManager.DATA_DISCONNECTED, 0);
        setConnectivity(NetworkCapabilities.TRANSPORT_CELLULAR, false, false);

        verifyDataIndicators(TelephonyIcons.ICON_DATA_DISABLED,
                TelephonyIcons.QS_ICON_DATA_DISABLED);
    }

    @Test
    public void testDataDisabledIcon_UserNotSetup() {
        setupNetworkController();
        when(mMockTm.getDataEnabled(mSubId)).thenReturn(false);
        setupDefaultSignal();
        updateDataConnectionState(TelephonyManager.DATA_DISCONNECTED, 0);
        setConnectivity(NetworkCapabilities.TRANSPORT_CELLULAR, false, false);
        when(mMockProvisionController.isUserSetup(anyInt())).thenReturn(false);
        mUserCallback.onUserSetupChanged();
        TestableLooper.get(this).processAllMessages();

        // Don't show the X until the device is setup.
        verifyDataIndicators(0, 0);
    }

    @Test
<<<<<<< HEAD
=======
    @Ignore("Flaky")
    public void testAlwaysShowDataRatIcon() {
        setupDefaultSignal();
        when(mMockTm.getDataEnabled(mSubId)).thenReturn(false);
        updateDataConnectionState(TelephonyManager.DATA_DISCONNECTED,
                TelephonyManager.NETWORK_TYPE_GSM);

        // Switch to showing data RAT icon when data is disconnected
        // and re-initialize the NetworkController.
        mConfig.alwaysShowDataRatIcon = true;
        mNetworkController.handleConfigurationChanged();

        verifyDataIndicators(TelephonyIcons.ICON_G,
                TelephonyIcons.QS_DATA_G);
    }

    @Test
    @Ignore("Flaky")
>>>>>>> 710b3946
    public void test4gDataIconConfigChange() {
        setupDefaultSignal();
        updateDataConnectionState(TelephonyManager.DATA_CONNECTED,
                TelephonyManager.NETWORK_TYPE_LTE);

        // Switch to showing 4g icon and re-initialize the NetworkController.
        mConfig.show4gForLte = true;
        // Can't send the broadcast as that would actually read the config from
        // the context.  Instead we'll just poke at a function that does all of
        // the after work.
        mNetworkController.handleConfigurationChanged();

        verifyDataIndicators(TelephonyIcons.ICON_4G,
                TelephonyIcons.QS_DATA_4G);
    }

    @Test
    public void testDataChangeWithoutConnectionState() {
        setupDefaultSignal();
        updateDataConnectionState(TelephonyManager.DATA_CONNECTED,
                TelephonyManager.NETWORK_TYPE_LTE);

        verifyDataIndicators(TelephonyIcons.ICON_LTE,
                TelephonyIcons.QS_DATA_LTE);

        when(mServiceState.getDataNetworkType())
                .thenReturn(TelephonyManager.NETWORK_TYPE_HSPA);
        updateServiceState();
        verifyDataIndicators(TelephonyIcons.ICON_H,
                TelephonyIcons.QS_DATA_H);
    }

    @Test
    public void testDataActivity() {
        setupDefaultSignal();

        testDataActivity(TelephonyManager.DATA_ACTIVITY_NONE, false, false);
        testDataActivity(TelephonyManager.DATA_ACTIVITY_IN, true, false);
        testDataActivity(TelephonyManager.DATA_ACTIVITY_OUT, false, true);
        testDataActivity(TelephonyManager.DATA_ACTIVITY_INOUT, true, true);
    }

    private void testDataActivity(int direction, boolean in, boolean out) {
        updateDataActivity(direction);

        verifyLastMobileDataIndicators(true, DEFAULT_SIGNAL_STRENGTH, DEFAULT_ICON, true,
                DEFAULT_QS_SIGNAL_STRENGTH, DEFAULT_QS_ICON, in, out);
    }

    private void verifyDataIndicators(int dataIcon, int qsDataIcon) {
        verifyLastMobileDataIndicators(true, DEFAULT_SIGNAL_STRENGTH, dataIcon,
                true, DEFAULT_QS_SIGNAL_STRENGTH, qsDataIcon, false,
                false);
    }

}<|MERGE_RESOLUTION|>--- conflicted
+++ resolved
@@ -15,6 +15,7 @@
 
 import com.android.settingslib.net.DataUsageController;
 
+import org.junit.Ignore;
 import org.junit.Test;
 import org.junit.runner.RunWith;
 
@@ -137,9 +138,8 @@
     }
 
     @Test
-<<<<<<< HEAD
-=======
     @Ignore("Flaky")
+    //TODO(evanlaird): figure out why this fails
     public void testAlwaysShowDataRatIcon() {
         setupDefaultSignal();
         when(mMockTm.getDataEnabled(mSubId)).thenReturn(false);
@@ -156,8 +156,6 @@
     }
 
     @Test
-    @Ignore("Flaky")
->>>>>>> 710b3946
     public void test4gDataIconConfigChange() {
         setupDefaultSignal();
         updateDataConnectionState(TelephonyManager.DATA_CONNECTED,
