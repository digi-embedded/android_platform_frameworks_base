/*
 * Copyright (C) 2017 The Android Open Source Project
 *
 * Licensed under the Apache License, Version 2.0 (the "License"); you may not use this file
 * except in compliance with the License. You may obtain a copy of the License at
 *
 *      http://www.apache.org/licenses/LICENSE-2.0
 *
 * Unless required by applicable law or agreed to in writing, software distributed under the
 * License is distributed on an "AS IS" BASIS, WITHOUT WARRANTIES OR CONDITIONS OF ANY
 * KIND, either express or implied. See the License for the specific language governing
 * permissions and limitations under the License.
 */

package com.android.systemui.power;

import static android.os.HardwarePropertiesManager.DEVICE_TEMPERATURE_SKIN;
import static android.os.HardwarePropertiesManager.TEMPERATURE_CURRENT;
import static android.os.HardwarePropertiesManager.TEMPERATURE_SHUTDOWN;
import static android.os.HardwarePropertiesManager.TEMPERATURE_THROTTLING;
import static android.provider.Settings.Global.SHOW_TEMPERATURE_WARNING;

import static junit.framework.Assert.assertFalse;
import static junit.framework.Assert.assertTrue;

import static org.mockito.Mockito.mock;
import static org.mockito.Mockito.never;
import static org.mockito.Mockito.times;
import static org.mockito.Mockito.verify;
import static org.mockito.Mockito.when;

import android.content.Context;
import android.content.Intent;
import android.os.BatteryManager;
import android.os.HardwarePropertiesManager;
import android.os.PowerManager;
import android.provider.Settings;
import android.testing.AndroidTestingRunner;
import android.testing.TestableLooper.RunWithLooper;
import android.testing.TestableResources;
import android.test.suitebuilder.annotation.SmallTest;

import com.android.settingslib.utils.ThreadUtils;
import com.android.systemui.R;
import com.android.systemui.SysuiTestCase;
import com.android.systemui.power.PowerUI.WarningsUI;
import com.android.systemui.statusbar.phone.StatusBar;

import java.time.Duration;
import java.util.concurrent.CountDownLatch;
import java.util.concurrent.TimeUnit;

import org.junit.After;
import org.junit.Before;
import org.junit.Test;
import org.junit.runner.RunWith;
import org.mockito.Mock;
import org.mockito.MockitoAnnotations;

@RunWith(AndroidTestingRunner.class)
@RunWithLooper
@SmallTest
public class PowerUITest extends SysuiTestCase {

    private static final boolean UNPLUGGED = false;
    private static final boolean POWER_SAVER_OFF = false;
    private static final int ABOVE_WARNING_BUCKET = 1;
    private static final long ONE_HOUR_MILLIS = Duration.ofHours(1).toMillis();
    public static final int BELOW_WARNING_BUCKET = -1;
    public static final long BELOW_HYBRID_THRESHOLD = TimeUnit.HOURS.toMillis(2);
    public static final long ABOVE_HYBRID_THRESHOLD = TimeUnit.HOURS.toMillis(4);
    private static final long ABOVE_CHARGE_CYCLE_THRESHOLD = Duration.ofHours(8).toMillis();
    private static final int OLD_BATTERY_LEVEL_NINE = 9;
    private static final int OLD_BATTERY_LEVEL_10 = 10;
    private static final int DEFAULT_OVERHEAT_ALARM_THRESHOLD = 58;
    private HardwarePropertiesManager mHardProps;
    private WarningsUI mMockWarnings;
    private PowerUI mPowerUI;
    private EnhancedEstimates mEnhancedEstimates;
    @Mock private PowerManager mPowerManager;

    @Before
    public void setup() {
        MockitoAnnotations.initMocks(this);
        mMockWarnings = mDependency.injectMockDependency(WarningsUI.class);
        mEnhancedEstimates = mDependency.injectMockDependency(EnhancedEstimates.class);
        mHardProps = mock(HardwarePropertiesManager.class);

        mContext.putComponent(StatusBar.class, mock(StatusBar.class));
        mContext.addMockSystemService(Context.HARDWARE_PROPERTIES_SERVICE, mHardProps);
        mContext.addMockSystemService(Context.POWER_SERVICE, mPowerManager);

        setUnderThreshold();
        createPowerUi();
    }

    @After
    public void tearDown() throws Exception {
        mPowerUI = null;
    }

    @Test
    public void testNoConfig_NoWarnings() {
        setOverThreshold();
        Settings.Global.putString(mContext.getContentResolver(), SHOW_TEMPERATURE_WARNING, null);
        TestableResources resources = mContext.getOrCreateTestableResources();
        resources.addOverride(R.integer.config_showTemperatureWarning, 0);
        resources.addOverride(R.integer.config_warningTemperature, 55);

        mPowerUI.start();
        verify(mMockWarnings, never()).showHighTemperatureWarning();
    }

    @Test
    public void testConfig_NoWarnings() {
        setUnderThreshold();
        Settings.Global.putString(mContext.getContentResolver(), SHOW_TEMPERATURE_WARNING, null);
        TestableResources resources = mContext.getOrCreateTestableResources();
        resources.addOverride(R.integer.config_showTemperatureWarning, 1);
        resources.addOverride(R.integer.config_warningTemperature, 55);

        mPowerUI.start();
        verify(mMockWarnings, never()).showHighTemperatureWarning();
    }

    @Test
    public void testConfig_Warnings() {
        setOverThreshold();
        Settings.Global.putString(mContext.getContentResolver(), SHOW_TEMPERATURE_WARNING, null);
        TestableResources resources = mContext.getOrCreateTestableResources();
        resources.addOverride(R.integer.config_showTemperatureWarning, 1);
        resources.addOverride(R.integer.config_warningTemperature, 55);

        mPowerUI.start();
        verify(mMockWarnings).showHighTemperatureWarning();
    }

    @Test
    public void testSettingOverrideConfig() {
        setOverThreshold();
        Settings.Global.putInt(mContext.getContentResolver(), SHOW_TEMPERATURE_WARNING, 1);
        TestableResources resources = mContext.getOrCreateTestableResources();
        resources.addOverride(R.integer.config_showTemperatureWarning, 0);
        resources.addOverride(R.integer.config_warningTemperature, 55);

        mPowerUI.start();
        verify(mMockWarnings).showHighTemperatureWarning();
    }

    @Test
    public void testShutdownBasedThreshold() {
        int tolerance = 2;
        Settings.Global.putString(mContext.getContentResolver(), SHOW_TEMPERATURE_WARNING, null);
        TestableResources resources = mContext.getOrCreateTestableResources();
        resources.addOverride(R.integer.config_showTemperatureWarning, 1);
        resources.addOverride(R.integer.config_warningTemperature, -1);
        resources.addOverride(R.integer.config_warningTemperatureTolerance, tolerance);
        when(mHardProps.getDeviceTemperatures(DEVICE_TEMPERATURE_SKIN, TEMPERATURE_SHUTDOWN))
                .thenReturn(new float[] { 55 + tolerance });

        setCurrentTemp(54); // Below threshold.
        mPowerUI.start();
        verify(mMockWarnings, never()).showHighTemperatureWarning();

        setCurrentTemp(56); // Above threshold.
        mPowerUI.updateTemperature();
        verify(mMockWarnings).showHighTemperatureWarning();
    }

    @Test
    public void testNoConfig_noAlarms() {
        setOverThreshold();
        final Boolean overheat = false;
        final Boolean shouldBeepSound = false;
        TestableResources resources = mContext.getOrCreateTestableResources();
        resources.addOverride(R.integer.config_showTemperatureWarning, 0);
        resources.addOverride(R.integer.config_alarmTemperature, 55);
        resources.addOverride(R.bool.config_alarmTemperatureBeepSound, shouldBeepSound);

        mPowerUI.start();
        verify(mMockWarnings, never()).notifyHighTemperatureAlarm(overheat, shouldBeepSound);
    }

    @Test
    public void testConfig_noAlarms() {
        setUnderThreshold();
        final Boolean overheat = false;
        final Boolean shouldBeepSound = false;
        TestableResources resources = mContext.getOrCreateTestableResources();
        resources.addOverride(R.integer.config_showTemperatureAlarm, 1);
        resources.addOverride(R.integer.config_alarmTemperature, 58);
        resources.addOverride(R.bool.config_alarmTemperatureBeepSound, shouldBeepSound);

        mPowerUI.start();
        verify(mMockWarnings, never()).notifyHighTemperatureAlarm(overheat, shouldBeepSound);
    }

    @Test
    public void testConfig_alarms() {
        setOverThreshold();
        final Boolean overheat = true;
        final Boolean shouldBeepSound = false;
        TestableResources resources = mContext.getOrCreateTestableResources();
        resources.addOverride(R.integer.config_showTemperatureAlarm, 1);
        resources.addOverride(R.integer.config_alarmTemperature, 58);
        resources.addOverride(R.bool.config_alarmTemperatureBeepSound, shouldBeepSound);

        mPowerUI.start();
        verify(mMockWarnings).notifyHighTemperatureAlarm(overheat, shouldBeepSound);
    }

    @Test
<<<<<<< HEAD
    public void testConfig_alarmsWithBeepSound() {
        setOverThreshold();
        final Boolean overheat = true;
        final Boolean shouldBeepSound = true;
        TestableResources resources = mContext.getOrCreateTestableResources();
        resources.addOverride(R.integer.config_showTemperatureAlarm, 1);
        resources.addOverride(R.integer.config_alarmTemperature, 58);
        resources.addOverride(R.bool.config_alarmTemperatureBeepSound, shouldBeepSound);

        mPowerUI.start();
        verify(mMockWarnings).notifyHighTemperatureAlarm(overheat, shouldBeepSound);
    }

    @Test
=======
>>>>>>> 7c2cd6a1
    public void testHardPropsThrottlingThreshold_alarms() {
        setThrottlingThreshold(DEFAULT_OVERHEAT_ALARM_THRESHOLD);
        setOverThreshold();
        final Boolean overheat = true;
        final Boolean shouldBeepSound = false;
        TestableResources resources = mContext.getOrCreateTestableResources();
        resources.addOverride(R.integer.config_showTemperatureAlarm, 1);
        resources.addOverride(R.bool.config_alarmTemperatureBeepSound, shouldBeepSound);

        mPowerUI.start();
        verify(mMockWarnings).notifyHighTemperatureAlarm(overheat, shouldBeepSound);
    }

    @Test
    public void testHardPropsThrottlingThreshold_noAlarms() {
        setThrottlingThreshold(DEFAULT_OVERHEAT_ALARM_THRESHOLD);
        setUnderThreshold();
        final Boolean overheat = false;
        final Boolean shouldBeepSound = false;
        TestableResources resources = mContext.getOrCreateTestableResources();
        resources.addOverride(R.integer.config_showTemperatureAlarm, 1);
        resources.addOverride(R.bool.config_alarmTemperatureBeepSound, shouldBeepSound);

        mPowerUI.start();
        verify(mMockWarnings, never()).notifyHighTemperatureAlarm(overheat, shouldBeepSound);
    }

    @Test
    public void testShouldShowLowBatteryWarning_showHybridOnly_overrideThresholdHigh_returnsNoShow() {
        when(mEnhancedEstimates.isHybridNotificationEnabled()).thenReturn(true);
        when(mEnhancedEstimates.getLowWarningThreshold())
                .thenReturn(Duration.ofHours(1).toMillis());
        when(mEnhancedEstimates.getSevereWarningThreshold()).thenReturn(ONE_HOUR_MILLIS);
        mPowerUI.start();

        // unplugged device that would not show the non-hybrid notification but would show the
        // hybrid but the threshold has been overriden to be too low
        boolean shouldShow =
                mPowerUI.shouldShowLowBatteryWarning(UNPLUGGED, UNPLUGGED, ABOVE_WARNING_BUCKET,
                        ABOVE_WARNING_BUCKET, BELOW_HYBRID_THRESHOLD,
                        POWER_SAVER_OFF, BatteryManager.BATTERY_HEALTH_GOOD);
        assertFalse(shouldShow);
    }

    @Test
    public void testShouldShowLowBatteryWarning_showHybridOnly_overrideThresholdHigh_returnsShow() {
        when(mEnhancedEstimates.isHybridNotificationEnabled()).thenReturn(true);
        when(mEnhancedEstimates.getLowWarningThreshold())
                .thenReturn(Duration.ofHours(5).toMillis());
        when(mEnhancedEstimates.getSevereWarningThreshold()).thenReturn(ONE_HOUR_MILLIS);
        mPowerUI.start();

        // unplugged device that would not show the non-hybrid notification but would show the
        // hybrid since the threshold has been overriden to be much higher
        boolean shouldShow =
                mPowerUI.shouldShowLowBatteryWarning(UNPLUGGED, UNPLUGGED, ABOVE_WARNING_BUCKET,
                        ABOVE_WARNING_BUCKET, ABOVE_HYBRID_THRESHOLD,
                        POWER_SAVER_OFF, BatteryManager.BATTERY_HEALTH_GOOD);
        assertTrue(shouldShow);
    }

    @Test
    public void testShouldShowLowBatteryWarning_showHybridOnly_returnsShow() {
        when(mEnhancedEstimates.isHybridNotificationEnabled()).thenReturn(true);
        when(mEnhancedEstimates.getLowWarningThreshold()).thenReturn(PowerUI.THREE_HOURS_IN_MILLIS);
        when(mEnhancedEstimates.getSevereWarningThreshold()).thenReturn(ONE_HOUR_MILLIS);
        mPowerUI.start();

        // unplugged device that would not show the non-hybrid notification but would show the
        // hybrid
        boolean shouldShow =
                mPowerUI.shouldShowLowBatteryWarning(UNPLUGGED, UNPLUGGED, ABOVE_WARNING_BUCKET,
                        ABOVE_WARNING_BUCKET, BELOW_HYBRID_THRESHOLD,
                        POWER_SAVER_OFF, BatteryManager.BATTERY_HEALTH_GOOD);
        assertTrue(shouldShow);
    }

    @Test
    public void testShouldShowLowBatteryWarning_showHybrid_showStandard_returnsShow() {
        when(mEnhancedEstimates.isHybridNotificationEnabled()).thenReturn(true);
        when(mEnhancedEstimates.getLowWarningThreshold()).thenReturn(PowerUI.THREE_HOURS_IN_MILLIS);
        when(mEnhancedEstimates.getSevereWarningThreshold()).thenReturn(ONE_HOUR_MILLIS);
        mPowerUI.mBatteryLevel = 10;
        mPowerUI.start();

        // unplugged device that would show the non-hybrid notification and the hybrid
        boolean shouldShow =
                mPowerUI.shouldShowLowBatteryWarning(UNPLUGGED, UNPLUGGED, ABOVE_WARNING_BUCKET,
                        BELOW_WARNING_BUCKET, BELOW_HYBRID_THRESHOLD,
                        POWER_SAVER_OFF, BatteryManager.BATTERY_HEALTH_GOOD);
        assertTrue(shouldShow);
    }

    @Test
    public void testShouldShowLowBatteryWarning_showStandardOnly_returnsShow() {
        when(mEnhancedEstimates.isHybridNotificationEnabled()).thenReturn(true);
        when(mEnhancedEstimates.getLowWarningThreshold()).thenReturn(PowerUI.THREE_HOURS_IN_MILLIS);
        when(mEnhancedEstimates.getSevereWarningThreshold()).thenReturn(ONE_HOUR_MILLIS);
        mPowerUI.mBatteryLevel = 10;
        mPowerUI.start();

        // unplugged device that would show the non-hybrid but not the hybrid
        boolean shouldShow =
                mPowerUI.shouldShowLowBatteryWarning(UNPLUGGED, UNPLUGGED, ABOVE_WARNING_BUCKET,
                        BELOW_WARNING_BUCKET, ABOVE_HYBRID_THRESHOLD,
                        POWER_SAVER_OFF, BatteryManager.BATTERY_HEALTH_GOOD);
        assertTrue(shouldShow);
    }

    @Test
    public void testShouldShowLowBatteryWarning_deviceHighBattery_returnsNoShow() {
        when(mEnhancedEstimates.isHybridNotificationEnabled()).thenReturn(true);
        when(mEnhancedEstimates.getLowWarningThreshold()).thenReturn(PowerUI.THREE_HOURS_IN_MILLIS);
        when(mEnhancedEstimates.getSevereWarningThreshold()).thenReturn(ONE_HOUR_MILLIS);
        mPowerUI.start();

        // unplugged device that would show the neither due to battery level being good
        boolean shouldShow =
                mPowerUI.shouldShowLowBatteryWarning(UNPLUGGED, UNPLUGGED, ABOVE_WARNING_BUCKET,
                        ABOVE_WARNING_BUCKET, ABOVE_HYBRID_THRESHOLD,
                        POWER_SAVER_OFF, BatteryManager.BATTERY_HEALTH_GOOD);
        assertFalse(shouldShow);
    }

    @Test
    public void testShouldShowLowBatteryWarning_devicePlugged_returnsNoShow() {
        when(mEnhancedEstimates.isHybridNotificationEnabled()).thenReturn(true);
        when(mEnhancedEstimates.getLowWarningThreshold()).thenReturn(PowerUI.THREE_HOURS_IN_MILLIS);
        when(mEnhancedEstimates.getSevereWarningThreshold()).thenReturn(ONE_HOUR_MILLIS);
        mPowerUI.start();

        // plugged device that would show the neither due to being plugged
        boolean shouldShow =
                mPowerUI.shouldShowLowBatteryWarning(!UNPLUGGED, UNPLUGGED, ABOVE_WARNING_BUCKET,
                        BELOW_WARNING_BUCKET, BELOW_HYBRID_THRESHOLD,
                        POWER_SAVER_OFF, BatteryManager.BATTERY_HEALTH_GOOD);
        assertFalse(shouldShow);
   }

    @Test
    public void testShouldShowLowBatteryWarning_deviceBatteryStatusUnknown_returnsNoShow() {
        when(mEnhancedEstimates.isHybridNotificationEnabled()).thenReturn(true);
        when(mEnhancedEstimates.getLowWarningThreshold()).thenReturn(PowerUI.THREE_HOURS_IN_MILLIS);
        when(mEnhancedEstimates.getSevereWarningThreshold()).thenReturn(ONE_HOUR_MILLIS);
        mPowerUI.start();

        // Unknown battery status device that would show the neither due to the battery status being
        // unknown
        boolean shouldShow =
                mPowerUI.shouldShowLowBatteryWarning(UNPLUGGED, UNPLUGGED, ABOVE_WARNING_BUCKET,
                        BELOW_WARNING_BUCKET, BELOW_HYBRID_THRESHOLD,
                        !POWER_SAVER_OFF, BatteryManager.BATTERY_STATUS_UNKNOWN);
        assertFalse(shouldShow);
    }

    @Test
    public void testShouldShowLowBatteryWarning_batterySaverEnabled_returnsNoShow() {
        when(mEnhancedEstimates.isHybridNotificationEnabled()).thenReturn(true);
        when(mEnhancedEstimates.getLowWarningThreshold()).thenReturn(PowerUI.THREE_HOURS_IN_MILLIS);
        when(mEnhancedEstimates.getSevereWarningThreshold()).thenReturn(ONE_HOUR_MILLIS);
        mPowerUI.start();

        // BatterySaverEnabled device that would show the neither due to battery saver
        boolean shouldShow =
                mPowerUI.shouldShowLowBatteryWarning(UNPLUGGED, UNPLUGGED, ABOVE_WARNING_BUCKET,
                        BELOW_WARNING_BUCKET, BELOW_HYBRID_THRESHOLD,
                        !POWER_SAVER_OFF, BatteryManager.BATTERY_HEALTH_GOOD);
        assertFalse(shouldShow);
    }

    @Test
    public void testShouldShowLowBatteryWarning_onlyShowsOncePerChargeCycle() {
        mPowerUI.start();
        when(mEnhancedEstimates.isHybridNotificationEnabled()).thenReturn(true);
        when(mEnhancedEstimates.getLowWarningThreshold()).thenReturn(PowerUI.THREE_HOURS_IN_MILLIS);
        when(mEnhancedEstimates.getSevereWarningThreshold()).thenReturn(ONE_HOUR_MILLIS);
        when(mEnhancedEstimates.getEstimate())
                .thenReturn(new Estimate(BELOW_HYBRID_THRESHOLD, true));
        mPowerUI.mBatteryStatus = BatteryManager.BATTERY_HEALTH_GOOD;

        mPowerUI.maybeShowBatteryWarning(OLD_BATTERY_LEVEL_NINE, UNPLUGGED, UNPLUGGED,
                ABOVE_WARNING_BUCKET, ABOVE_WARNING_BUCKET);

        // reduce battery level to handle time based trigger -> level trigger interactions
        mPowerUI.mBatteryLevel = 10;
        boolean shouldShow =
                mPowerUI.shouldShowLowBatteryWarning(UNPLUGGED, UNPLUGGED, ABOVE_WARNING_BUCKET,
                        ABOVE_WARNING_BUCKET, BELOW_HYBRID_THRESHOLD,
                        POWER_SAVER_OFF, BatteryManager.BATTERY_HEALTH_GOOD);
        assertFalse(shouldShow);
    }

    @Test
    public void testShouldDismissLowBatteryWarning_dismissWhenPowerSaverEnabledLegacy() {
        mPowerUI.start();
        when(mEnhancedEstimates.isHybridNotificationEnabled()).thenReturn(false);
        when(mEnhancedEstimates.getLowWarningThreshold()).thenReturn(PowerUI.THREE_HOURS_IN_MILLIS);
        when(mEnhancedEstimates.getSevereWarningThreshold()).thenReturn(ONE_HOUR_MILLIS);

        // device that gets power saver turned on should dismiss
        boolean shouldDismiss =
                mPowerUI.shouldDismissLowBatteryWarning(UNPLUGGED, BELOW_WARNING_BUCKET,
                        BELOW_WARNING_BUCKET, ABOVE_HYBRID_THRESHOLD, !POWER_SAVER_OFF);
        assertTrue(shouldDismiss);
    }

    @Test
    public void testShouldNotDismissLowBatteryWarning_dismissWhenPowerSaverEnabledHybrid() {
        mPowerUI.start();
        when(mEnhancedEstimates.isHybridNotificationEnabled()).thenReturn(true);
        when(mEnhancedEstimates.getLowWarningThreshold()).thenReturn(PowerUI.THREE_HOURS_IN_MILLIS);
        when(mEnhancedEstimates.getSevereWarningThreshold()).thenReturn(ONE_HOUR_MILLIS);

        // device that gets power saver turned on should dismiss
        boolean shouldDismiss =
            mPowerUI.shouldDismissLowBatteryWarning(UNPLUGGED, BELOW_WARNING_BUCKET,
                BELOW_WARNING_BUCKET, ABOVE_HYBRID_THRESHOLD, !POWER_SAVER_OFF);
        assertFalse(shouldDismiss);
    }

    @Test
    public void testShouldDismissLowBatteryWarning_dismissWhenPlugged() {
        mPowerUI.start();
        when(mEnhancedEstimates.isHybridNotificationEnabled()).thenReturn(true);
        when(mEnhancedEstimates.getLowWarningThreshold()).thenReturn(PowerUI.THREE_HOURS_IN_MILLIS);
        when(mEnhancedEstimates.getSevereWarningThreshold()).thenReturn(ONE_HOUR_MILLIS);

        // device that gets plugged in should dismiss
        boolean shouldDismiss =
                mPowerUI.shouldDismissLowBatteryWarning(!UNPLUGGED, BELOW_WARNING_BUCKET,
                        BELOW_WARNING_BUCKET, ABOVE_HYBRID_THRESHOLD, POWER_SAVER_OFF);
        assertTrue(shouldDismiss);
    }

    @Test
    public void testShouldDismissLowBatteryWarning_dismissHybridSignal_showStandardSignal_shouldShow() {
        mPowerUI.start();
        when(mEnhancedEstimates.isHybridNotificationEnabled()).thenReturn(true);
        when(mEnhancedEstimates.getLowWarningThreshold()).thenReturn(PowerUI.THREE_HOURS_IN_MILLIS);
        when(mEnhancedEstimates.getSevereWarningThreshold()).thenReturn(ONE_HOUR_MILLIS);

        // would dismiss hybrid but not non-hybrid should not dismiss
        boolean shouldDismiss =
                mPowerUI.shouldDismissLowBatteryWarning(UNPLUGGED, BELOW_WARNING_BUCKET,
                        BELOW_WARNING_BUCKET, ABOVE_HYBRID_THRESHOLD, POWER_SAVER_OFF);
        assertFalse(shouldDismiss);
    }

    @Test
    public void testShouldDismissLowBatteryWarning_showHybridSignal_dismissStandardSignal_shouldShow() {
        mPowerUI.start();
        when(mEnhancedEstimates.isHybridNotificationEnabled()).thenReturn(true);
        when(mEnhancedEstimates.getLowWarningThreshold()).thenReturn(PowerUI.THREE_HOURS_IN_MILLIS);
        when(mEnhancedEstimates.getSevereWarningThreshold()).thenReturn(ONE_HOUR_MILLIS);

        // would dismiss non-hybrid but not hybrid should not dismiss
        boolean shouldDismiss =
                mPowerUI.shouldDismissLowBatteryWarning(UNPLUGGED, BELOW_WARNING_BUCKET,
                        ABOVE_WARNING_BUCKET, BELOW_HYBRID_THRESHOLD, POWER_SAVER_OFF);
        assertFalse(shouldDismiss);
    }

    @Test
    public void testShouldDismissLowBatteryWarning_showBothSignal_shouldShow() {
        mPowerUI.start();
        when(mEnhancedEstimates.isHybridNotificationEnabled()).thenReturn(true);
        when(mEnhancedEstimates.getLowWarningThreshold()).thenReturn(PowerUI.THREE_HOURS_IN_MILLIS);
        when(mEnhancedEstimates.getSevereWarningThreshold()).thenReturn(ONE_HOUR_MILLIS);

        // should not dismiss when both would not dismiss
        boolean shouldDismiss =
                mPowerUI.shouldDismissLowBatteryWarning(UNPLUGGED, BELOW_WARNING_BUCKET,
                        BELOW_WARNING_BUCKET, BELOW_HYBRID_THRESHOLD, POWER_SAVER_OFF);
        assertFalse(shouldDismiss);
    }

    @Test
    public void testShouldDismissLowBatteryWarning_dismissBothSignal_shouldDismiss() {
        mPowerUI.start();
        when(mEnhancedEstimates.isHybridNotificationEnabled()).thenReturn(true);
        when(mEnhancedEstimates.getLowWarningThreshold()).thenReturn(PowerUI.THREE_HOURS_IN_MILLIS);
        when(mEnhancedEstimates.getSevereWarningThreshold()).thenReturn(ONE_HOUR_MILLIS);

        //should dismiss if both would dismiss
        boolean shouldDismiss =
                mPowerUI.shouldDismissLowBatteryWarning(UNPLUGGED, BELOW_WARNING_BUCKET,
                        ABOVE_WARNING_BUCKET, ABOVE_HYBRID_THRESHOLD, POWER_SAVER_OFF);
        assertTrue(shouldDismiss);
    }

    @Test
    public void testShouldDismissLowBatteryWarning_dismissStandardSignal_hybridDisabled_shouldDismiss() {
        mPowerUI.start();
        when(mEnhancedEstimates.isHybridNotificationEnabled()).thenReturn(false);
        when(mEnhancedEstimates.getLowWarningThreshold()).thenReturn(PowerUI.THREE_HOURS_IN_MILLIS);
        when(mEnhancedEstimates.getSevereWarningThreshold()).thenReturn(ONE_HOUR_MILLIS);

        // would dismiss non-hybrid with hybrid disabled should dismiss
        boolean shouldDismiss =
                mPowerUI.shouldDismissLowBatteryWarning(UNPLUGGED, BELOW_WARNING_BUCKET,
                        ABOVE_WARNING_BUCKET, ABOVE_HYBRID_THRESHOLD, POWER_SAVER_OFF);
        assertTrue(shouldDismiss);
    }

    @Test
    public void testShouldDismissLowBatteryWarning_powerSaverModeEnabled()
            throws InterruptedException {
        when(mPowerManager.isPowerSaveMode()).thenReturn(true);

        mPowerUI.start();
        mPowerUI.mReceiver.onReceive(mContext,
                new Intent(PowerManager.ACTION_POWER_SAVE_MODE_CHANGED));

        CountDownLatch latch = new CountDownLatch(1);
        ThreadUtils.postOnBackgroundThread(() -> latch.countDown());
        latch.await(5, TimeUnit.SECONDS);

        verify(mMockWarnings).dismissLowBatteryWarning();
    }

    @Test
    public void testShouldNotDismissLowBatteryWarning_powerSaverModeDisabled()
            throws InterruptedException {
        when(mPowerManager.isPowerSaveMode()).thenReturn(false);

        mPowerUI.start();
        mPowerUI.mReceiver.onReceive(mContext,
                new Intent(PowerManager.ACTION_POWER_SAVE_MODE_CHANGED));

        CountDownLatch latch = new CountDownLatch(1);
        ThreadUtils.postOnBackgroundThread(() -> latch.countDown());
        latch.await(5, TimeUnit.SECONDS);

        verify(mMockWarnings, never()).dismissLowBatteryWarning();
    }

    @Test
    public void testMaybeShowBatteryWarning_onlyQueriesEstimateOnBatteryLevelChangeOrNull() {
        mPowerUI.start();
        Estimate estimate = new Estimate(BELOW_HYBRID_THRESHOLD, true);
        when(mEnhancedEstimates.isHybridNotificationEnabled()).thenReturn(true);
        when(mEnhancedEstimates.getLowWarningThreshold()).thenReturn(PowerUI.THREE_HOURS_IN_MILLIS);
        when(mEnhancedEstimates.getSevereWarningThreshold()).thenReturn(ONE_HOUR_MILLIS);
        when(mEnhancedEstimates.getEstimate()).thenReturn(estimate);
        mPowerUI.mBatteryStatus = BatteryManager.BATTERY_HEALTH_GOOD;

        // we expect that the first time it will query even if the level is the same
        mPowerUI.mBatteryLevel = 9;
        mPowerUI.maybeShowBatteryWarning(OLD_BATTERY_LEVEL_NINE, UNPLUGGED, UNPLUGGED,
                ABOVE_WARNING_BUCKET, ABOVE_WARNING_BUCKET);
        verify(mEnhancedEstimates, times(1)).getEstimate();

        // We should NOT query again if the battery level hasn't changed
        mPowerUI.maybeShowBatteryWarning(OLD_BATTERY_LEVEL_NINE, UNPLUGGED, UNPLUGGED,
                ABOVE_WARNING_BUCKET, ABOVE_WARNING_BUCKET);
        verify(mEnhancedEstimates, times(1)).getEstimate();

        // Battery level has changed, so we should query again
        mPowerUI.maybeShowBatteryWarning(OLD_BATTERY_LEVEL_10, UNPLUGGED, UNPLUGGED,
                ABOVE_WARNING_BUCKET, ABOVE_WARNING_BUCKET);
        verify(mEnhancedEstimates, times(2)).getEstimate();
    }

    private void setCurrentTemp(float temp) {
        when(mHardProps.getDeviceTemperatures(DEVICE_TEMPERATURE_SKIN, TEMPERATURE_CURRENT))
                .thenReturn(new float[] { temp, temp });
    }

    private void setThrottlingThreshold(float temp) {
        when(mHardProps.getDeviceTemperatures(DEVICE_TEMPERATURE_SKIN, TEMPERATURE_THROTTLING))
                .thenReturn(new float[] { temp, temp });
    }

    private void setOverThreshold() {
        setCurrentTemp(50000);
    }

    private void setUnderThreshold() {
        setCurrentTemp(5);
    }

    private void createPowerUi() {
        mPowerUI = new PowerUI();
        mPowerUI.mContext = mContext;
        mPowerUI.mComponents = mContext.getComponents();
    }
}<|MERGE_RESOLUTION|>--- conflicted
+++ resolved
@@ -210,23 +210,6 @@
     }
 
     @Test
-<<<<<<< HEAD
-    public void testConfig_alarmsWithBeepSound() {
-        setOverThreshold();
-        final Boolean overheat = true;
-        final Boolean shouldBeepSound = true;
-        TestableResources resources = mContext.getOrCreateTestableResources();
-        resources.addOverride(R.integer.config_showTemperatureAlarm, 1);
-        resources.addOverride(R.integer.config_alarmTemperature, 58);
-        resources.addOverride(R.bool.config_alarmTemperatureBeepSound, shouldBeepSound);
-
-        mPowerUI.start();
-        verify(mMockWarnings).notifyHighTemperatureAlarm(overheat, shouldBeepSound);
-    }
-
-    @Test
-=======
->>>>>>> 7c2cd6a1
     public void testHardPropsThrottlingThreshold_alarms() {
         setThrottlingThreshold(DEFAULT_OVERHEAT_ALARM_THRESHOLD);
         setOverThreshold();
