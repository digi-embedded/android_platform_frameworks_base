--- conflicted
+++ resolved
@@ -353,13 +353,8 @@
     <string name="description_target_search" msgid="3091587249776033139">"Пребарај"</string>
     <string name="description_direction_up" msgid="7169032478259485180">"Лизгај нагоре за <xliff:g id="TARGET_DESCRIPTION">%s</xliff:g>."</string>
     <string name="description_direction_left" msgid="7207478719805562165">"Лизгај налево за <xliff:g id="TARGET_DESCRIPTION">%s</xliff:g>."</string>
-<<<<<<< HEAD
-    <string name="zen_priority_introduction" msgid="7577965386868311310">"Нема да ве вознемируваат звуци и вибрации, освен од аларми, потсетници, настани и повикувачи што ќе ги наведете. Сѐ уште ќе слушате сѐ што ќе изберете да пуштите, како музика, видеа и игри."</string>
-    <string name="zen_alarms_introduction" msgid="7034415210361973827">"Нема да ве вознемируваат звуци и вибрации, освен од аларми. Сѐ уште ќе слушате сѐ што ќе изберете да пуштите, како музика, видеа и игри."</string>
-=======
     <string name="zen_priority_introduction" msgid="1149025108714420281">"Нема да ве вознемируваат звуци и вибрации, освен од аларми, потсетници, настани и повикувачи што ќе ги наведете. Сѐ уште ќе слушате сѐ што ќе изберете да пуштите, заедно со музика, видеа и игри."</string>
     <string name="zen_alarms_introduction" msgid="4934328096749380201">"Нема да ве вознемируваат звуци и вибрации, освен од аларми. Сѐ уште ќе слушате сѐ што ќе изберете да пуштите, заедно со музика, видеа и игри."</string>
->>>>>>> 98e12851
     <string name="zen_priority_customize_button" msgid="7948043278226955063">"Приспособи"</string>
     <string name="zen_silence_introduction_voice" msgid="3948778066295728085">"Ова ги блокира СИТЕ звуци и вибрации, заедно со алармите, музиката, видеата и игрите. Сѐ уште ќе може да воспоставувате телефонски повици."</string>
     <string name="zen_silence_introduction" msgid="3137882381093271568">"Ова ги блокира СИТЕ звуци и вибрации, вклучувајќи ги и оние од алармите, музиката, видеата и игрите."</string>
@@ -601,8 +596,8 @@
     <string name="keyboard_key_dpad_left" msgid="1346446024676962251">"Стрелка налево"</string>
     <string name="keyboard_key_dpad_right" msgid="3317323247127515341">"Стрелка надесно"</string>
     <string name="keyboard_key_dpad_center" msgid="2566737770049304658">"Центар"</string>
-    <string name="keyboard_key_tab" msgid="3871485650463164476">"Tab"</string>
-    <string name="keyboard_key_space" msgid="2499861316311153293">"Space"</string>
+    <string name="keyboard_key_tab" msgid="3871485650463164476">"Картичка"</string>
+    <string name="keyboard_key_space" msgid="2499861316311153293">"Празно место"</string>
     <string name="keyboard_key_enter" msgid="5739632123216118137">"Внеси"</string>
     <string name="keyboard_key_backspace" msgid="1559580097512385854">"Бришење наназад"</string>
     <string name="keyboard_key_media_play_pause" msgid="3861975717393887428">"Пушти/Паузирај"</string>
@@ -761,7 +756,7 @@
     <string name="notification_channel_alerts" msgid="4496839309318519037">"Предупредувања"</string>
     <string name="notification_channel_screenshot" msgid="6314080179230000938">"Слики од екранот"</string>
     <string name="notification_channel_general" msgid="4525309436693914482">"Општи пораки"</string>
-    <string name="notification_channel_storage" msgid="3077205683020695313">"Капацитет"</string>
+    <string name="notification_channel_storage" msgid="3077205683020695313">"Меморија"</string>
     <string name="instant_apps" msgid="6647570248119804907">"Инстант апликации"</string>
     <string name="instant_apps_message" msgid="8116608994995104836">"Инстант апликациите нема потреба да се инсталираат."</string>
     <string name="app_info" msgid="6856026610594615344">"Информации за апликација"</string>
@@ -778,5 +773,4 @@
     <string name="qs_dnd_replace" msgid="8019520786644276623">"Замени"</string>
     <string name="running_foreground_services_title" msgid="381024150898615683">"Апликациите се извршуваат во заднина"</string>
     <string name="running_foreground_services_msg" msgid="6326247670075574355">"Допрете за детали за батеријата и потрошениот сообраќај"</string>
-    <string name="data_usage_disable_mobile" msgid="5116269981510015864">"Да се исклучи мобилниот интернет?"</string>
 </resources>