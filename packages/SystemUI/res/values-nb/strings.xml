--- conflicted
+++ resolved
@@ -240,7 +240,7 @@
     <string name="accessibility_ambient_display_charging" msgid="9084521679384069087">"Lader"</string>
     <string name="data_usage_disabled_dialog_3g_title" msgid="5281770593459841889">"2G- og 3G-data er satt på pause"</string>
     <string name="data_usage_disabled_dialog_4g_title" msgid="1601769736881078016">"4G-data er satt på pause"</string>
-    <string name="data_usage_disabled_dialog_mobile_title" msgid="6801382439018099779">"Mobildatabruk er satt på pause"</string>
+    <string name="data_usage_disabled_dialog_mobile_title" msgid="6801382439018099779">"Mobildata er satt på pause"</string>
     <string name="data_usage_disabled_dialog_title" msgid="3932437232199671967">"Data er satt på pause"</string>
     <string name="data_usage_disabled_dialog" msgid="4919541636934603816">"Datagrensen du har angitt, er nådd. Du bruker ikke lenger mobildata.\n\nHvis du fortsetter, kan avgifter for databruk påløpe."</string>
     <string name="data_usage_disabled_dialog_enable" msgid="1412395410306390593">"Gjenoppta"</string>
@@ -353,13 +353,8 @@
     <string name="description_target_search" msgid="3091587249776033139">"Søk"</string>
     <string name="description_direction_up" msgid="7169032478259485180">"Dra opp for å <xliff:g id="TARGET_DESCRIPTION">%s</xliff:g>."</string>
     <string name="description_direction_left" msgid="7207478719805562165">"Dra til venstre for å <xliff:g id="TARGET_DESCRIPTION">%s</xliff:g>."</string>
-<<<<<<< HEAD
-    <string name="zen_priority_introduction" msgid="7577965386868311310">"Du blir ikke forstyrret av lyder og vibrasjoner, med unntak av alarmer, påminnelser, aktiviteter og oppringere du angir. Du kan fremdeles høre alt du velger å spille av, for eksempel musikk, videoer og spill."</string>
-    <string name="zen_alarms_introduction" msgid="7034415210361973827">"Du blir ikke forstyrret av lyder og vibrasjoner, med unntak av alarmer. Du kan fremdeles høre alt du velger å spille av, for eksempel musikk, videoer og spill."</string>
-=======
     <string name="zen_priority_introduction" msgid="1149025108714420281">"Du blir ikke forstyrret av lyder og vibrasjoner, med unntak av alarmer, påminnelser, aktiviteter og oppringere du angir. Du kan fremdeles høre alt du velger å spille av, for eksempel musikk, videoer og spill."</string>
     <string name="zen_alarms_introduction" msgid="4934328096749380201">"Du blir ikke forstyrret av lyder og vibrasjoner, med unntak av alarmer. Du kan fremdeles høre alt du velger å spille av, for eksempel musikk, videoer og spill."</string>
->>>>>>> 98e12851
     <string name="zen_priority_customize_button" msgid="7948043278226955063">"Tilpass"</string>
     <string name="zen_silence_introduction_voice" msgid="3948778066295728085">"Dette blokkerer ALLE lyder og vibrasjoner, inkludert fra alarmer, musikk, videoer og spill. Du kan fremdeles ringe."</string>
     <string name="zen_silence_introduction" msgid="3137882381093271568">"Dette blokkerer ALLE lyder og vibrasjoner, inkludert fra alarmer, musikk, videoer og spill."</string>
@@ -778,5 +773,4 @@
     <string name="qs_dnd_replace" msgid="8019520786644276623">"Erstatt"</string>
     <string name="running_foreground_services_title" msgid="381024150898615683">"Apper kjører i bakgrunnen"</string>
     <string name="running_foreground_services_msg" msgid="6326247670075574355">"Trykk for detaljer om batteri- og databruk"</string>
-    <string name="data_usage_disable_mobile" msgid="5116269981510015864">"Vil du slå av mobildata?"</string>
 </resources>