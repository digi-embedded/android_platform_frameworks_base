--- conflicted
+++ resolved
@@ -58,7 +58,7 @@
     <string name="usb_accessory_permission_prompt" msgid="2465531696941369047">"<xliff:g id="APPLICATION">%1$s</xliff:g> ला <xliff:g id="USB_ACCESSORY">%2$s</xliff:g> अॅक्सेस करण्याची अनुमती द्यायची का?"</string>
     <string name="usb_device_confirm_prompt" msgid="7440562274256843905">"<xliff:g id="USB_DEVICE">%2$s</xliff:g> हाताळण्यासाठी <xliff:g id="APPLICATION">%1$s</xliff:g> उघडायचे का?"</string>
     <string name="usb_accessory_confirm_prompt" msgid="4333670517539993561">"<xliff:g id="USB_ACCESSORY">%2$s</xliff:g> हाताळण्यासाठी <xliff:g id="APPLICATION">%1$s</xliff:g> उघडायचे का?"</string>
-    <string name="usb_accessory_uri_prompt" msgid="513450621413733343">"इंस्टॉल केलेली अॅप्स या USB उपसाधनासह कार्य करत नाहीत. <xliff:g id="URL">%1$s</xliff:g> येथे या उपसाधनाविषयी अधिक जाणून घ्या"</string>
+    <string name="usb_accessory_uri_prompt" msgid="513450621413733343">"इंस्टॉल केलेले अॅप्स या USB उपसाधनासह कार्य करत नाहीत. <xliff:g id="URL">%1$s</xliff:g> येथे या उपसाधनाविषयी अधिक जाणून घ्या"</string>
     <string name="title_usb_accessory" msgid="4966265263465181372">"USB उपसाधन"</string>
     <string name="label_view" msgid="6304565553218192990">"पहा"</string>
     <string name="always_use_device" msgid="4015357883336738417">"<xliff:g id="USB_DEVICE">%2$s</xliff:g> कनेक्ट केलेली असताना नेहमी <xliff:g id="APPLICATION">%1$s</xliff:g> उघडा"</string>
@@ -474,7 +474,7 @@
     <string name="monitoring_description_personal_profile_named_vpn" msgid="3133980926929069283">"आपले वैयक्तिक प्रोफाइल <xliff:g id="VPN_APP">%1$s</xliff:g> शी कनेक्‍ट केले आहे, जे ईमेल, अ‍ॅप्स आणि वेबसाइटसह आपल्‍या नेटवर्क क्रियाकलापाचे परीक्षण करू शकते."</string>
     <string name="monitoring_description_do_header_generic" msgid="96588491028288691">"तुमचे डिव्हाइस <xliff:g id="DEVICE_OWNER_APP">%1$s</xliff:g> ने व्यवस्थापित केले आहे."</string>
     <string name="monitoring_description_do_header_with_name" msgid="5511133708978206460">"तुमचे डिव्हाइस व्यवस्थापित करण्यासाठी <xliff:g id="ORGANIZATION_NAME">%1$s</xliff:g> <xliff:g id="DEVICE_OWNER_APP">%2$s</xliff:g> वापरते."</string>
-    <string name="monitoring_description_do_body" msgid="3639594537660975895">"तुमचा प्रशासक सेटिंग्ज, कॉर्पोरेट प्रवेश, अॅप्स, आपल्या डिव्हाइशी संबंधित डेटा आणि डिव्हाइसच्या स्थान माहितीचे निरीक्षण आणि व्यवस्थापन करू शकतो."</string>
+    <string name="monitoring_description_do_body" msgid="3639594537660975895">"आपला प्रशासक सेटिंग्ज, कॉर्पोरेट प्रवेश, अॅप्स, आपल्या डिव्हाइशी संबंधित डेटा आणि डिव्हाइसच्या स्थान माहितीचे निरीक्षण आणि व्यवस्थापन करू शकतो."</string>
     <string name="monitoring_description_do_learn_more_separator" msgid="3785251953067436862">" "</string>
     <string name="monitoring_description_do_learn_more" msgid="1849514470437907421">"अधिक जाणून घ्या"</string>
     <string name="monitoring_description_do_body_vpn" msgid="8255218762488901796">"आपण <xliff:g id="VPN_APP">%1$s</xliff:g> शी कनेक्‍ट केले आहे, जो ईमेल, अ‍ॅप्स आणि वेबसाइटसह आपल्‍या नेटवर्क क्रियाकलापाचे परीक्षण करू शकतो."</string>
@@ -484,11 +484,7 @@
     <string name="monitoring_description_ca_cert_settings" msgid="5489969458872997092">"विश्वासू क्रेडेंशियल उघडा"</string>
     <string name="monitoring_description_network_logging" msgid="7223505523384076027">"आपल्या प्रशासकाने नेटवर्क लॉगिंग चालू केले आहे, जे आपल्या डिव्हाइसवरील रहदारीचे निरीक्षण करते.\n\nअधिक माहितीसाठी आपल्या प्रशासकाशी संपर्क साधा."</string>
     <string name="monitoring_description_vpn" msgid="4445150119515393526">"तुम्ही VPN कनेक्शन सेट करण्यासाठी अ‍ॅपला परवानगी दिली.\n\nहा अ‍ॅप ईमेल, अ‍ॅप्स आणि वेबसाइटसह, तुमच्या डिव्हाइस आणि नेटवर्क अॅक्टिव्हिटीचे परीक्षण करू शकतो."</string>
-<<<<<<< HEAD
-    <string name="monitoring_description_vpn_profile_owned" msgid="2958019119161161530">"तुमचे कार्य प्रोफाइल <xliff:g id="ORGANIZATION">%1$s</xliff:g> द्वारे व्यवस्थापित केले जाते.\n\nतुमचा प्रशासक ईमेल, अॅप्स आणि वेबसाइटसह आपल्या नेटवर्क अॅक्टिव्हिटीचे निरीक्षण करण्यास सक्षम आहे.\n\nअधिक माहितीसाठी आपल्या प्रशासकाशी संपर्क साधा.\n\nतुम्ही VPN शी देखील कनेक्ट आहात, जे आपल्या नेटवर्क अॅक्टिव्हिटीचे निरीक्षण करू शकते."</string>
-=======
     <string name="monitoring_description_vpn_profile_owned" msgid="2958019119161161530">"आपले कार्य प्रोफाइल <xliff:g id="ORGANIZATION">%1$s</xliff:g> द्वारे व्यवस्थापित केले जाते.\n\nआपला प्रशासक ईमेल, अॅप्स आणि वेबसाइटसह आपल्या नेटवर्क अॅक्टिव्हिटीचे निरीक्षण करण्यास सक्षम आहे.\n\nअधिक माहितीसाठी आपल्या प्रशासकाशी संपर्क साधा.\n\nआपण VPN शी देखील कनेक्ट आहात, जे आपल्या नेटवर्क अॅक्टिव्हिटीचे निरीक्षण करू शकते."</string>
->>>>>>> d8314407
     <string name="legacy_vpn_name" msgid="6604123105765737830">"VPN"</string>
     <string name="monitoring_description_app" msgid="1828472472674709532">"आपण <xliff:g id="APPLICATION">%1$s</xliff:g> शी कनेक्‍ट केले आहे, जे ईमेल, अ‍ॅप्स आणि वेबसाइटसह आपल्‍या नेटवर्क क्रियाकलापाचे परीक्षण करू शकते."</string>
     <string name="monitoring_description_app_personal" msgid="484599052118316268">"आपण <xliff:g id="APPLICATION">%1$s</xliff:g> शी कनेक्‍ट केले आहे, जो ईमेल, अ‍ॅप्स आणि वेबसाइटसह आपल्‍या वैयक्तिक नेटवर्क क्रियाकलापाचे परीक्षण करू शकतो."</string>
@@ -563,13 +559,8 @@
     <string name="status_bar_airplane" msgid="7057575501472249002">"विमान मोड"</string>
     <string name="add_tile" msgid="2995389510240786221">"टाइल जोडा"</string>
     <string name="broadcast_tile" msgid="3894036511763289383">"प्रसारण टाइल"</string>
-<<<<<<< HEAD
-    <string name="zen_alarm_warning_indef" msgid="3482966345578319605">"तुम्ही त्यापूर्वी हे बंद केल्याशिय तुमचा पुढील <xliff:g id="WHEN">%1$s</xliff:g> होणारा अलार्म ऐकणार नाही"</string>
-    <string name="zen_alarm_warning" msgid="444533119582244293">"तुम्ही तुमचा <xliff:g id="WHEN">%1$s</xliff:g> वाजता होणारा पुढील अलार्म ऐकणार नाही"</string>
-=======
     <string name="zen_alarm_warning_indef" msgid="3482966345578319605">"आपण त्यापूर्वी हे बंद केल्याशिय आपला पुढील <xliff:g id="WHEN">%1$s</xliff:g> होणारा अलार्म ऐकणार नाही"</string>
     <string name="zen_alarm_warning" msgid="444533119582244293">"आपण आपला <xliff:g id="WHEN">%1$s</xliff:g> वाजता होणारा पुढील अलार्म ऐकणार नाही"</string>
->>>>>>> d8314407
     <string name="alarm_template" msgid="3980063409350522735">"<xliff:g id="WHEN">%1$s</xliff:g> वाजता"</string>
     <string name="alarm_template_far" msgid="4242179982586714810">"<xliff:g id="WHEN">%1$s</xliff:g> रोजी"</string>
     <string name="accessibility_quick_settings_detail" msgid="2579369091672902101">"द्रुत सेटिंग्ज, <xliff:g id="TITLE">%s</xliff:g>."</string>
@@ -589,7 +580,7 @@
     <string name="show_brightness" msgid="6613930842805942519">"द्रुत सेटिंग्जमध्‍ये चमक दर्शवा"</string>
     <string name="experimental" msgid="6198182315536726162">"प्रायोगिक"</string>
     <string name="enable_bluetooth_title" msgid="5027037706500635269">"ब्लूटूथ सुरू करायचे?"</string>
-    <string name="enable_bluetooth_message" msgid="9106595990708985385">"तुमचा कीबोर्ड तुमच्या टॅबलेटसह कनेक्ट करण्यासाठी, तुम्ही प्रथम ब्लूटूथ चालू करणे आवश्यक आहे."</string>
+    <string name="enable_bluetooth_message" msgid="9106595990708985385">"आपला कीबोर्ड तुमच्या टॅबलेटसह कनेक्ट करण्यासाठी, तुम्ही प्रथम ब्लूटूथ चालू करणे आवश्यक आहे."</string>
     <string name="enable_bluetooth_confirmation_ok" msgid="6258074250948309715">"चालू करा"</string>
     <string name="show_silently" msgid="6841966539811264192">"सूचना शांतपणे दर्शवा"</string>
     <string name="block" msgid="2734508760962682611">"सर्व सूचना ब्लॉक करा"</string>
@@ -778,19 +769,11 @@
     <string name="pip_skip_to_next" msgid="1948440006726306284">"डावलून पुढे जा"</string>
     <string name="pip_skip_to_prev" msgid="1955311326688637914">"डावलून मागे जा"</string>
     <string name="thermal_shutdown_title" msgid="4458304833443861111">"तापल्‍यामुळे फोन बंद झाला"</string>
-<<<<<<< HEAD
-    <string name="thermal_shutdown_message" msgid="9006456746902370523">"तुमचा फोन आता व्‍यवस्थित चालू आहे"</string>
-    <string name="thermal_shutdown_dialog_message" msgid="566347880005304139">"तुमचा फोन खूप तापलाय, म्हणून तो थंड होण्यासाठी बंद झाला आहे. तुमचा फोन आता व्‍यवस्थित चालू आहे.\n\nतुम्ही असे केल्यास तुमचा फोन खूप तापेल:\n	•संसाधन केंद्रित अॅप वापरणे (गेमिंग, व्हिडिओ किंवा नेव्हिगेशन अॅप यासारखे)\n	•मोठ्या फायली डाउनलोड किंवा अपलोड करणे\n	•उच्च तापमानामध्ये तुमचा फोन वापरणे"</string>
-    <string name="high_temp_title" msgid="4589508026407318374">"फोन ऊष्ण होत आहे"</string>
-    <string name="high_temp_notif_message" msgid="5642466103153429279">"फोन थंड होत असताना काही वैशिष्‍ट्ये मर्यादित असतात"</string>
-    <string name="high_temp_dialog_message" msgid="6840700639374113553">"तुमचा फोन स्वयंचलितपणे थंड होईल. तुम्ही अद्यापही तुमचा फोन वापरू शकता परंतु तो कदाचित धीमेपणे कार्य करेल.\n\nतुमचा फोन एकदा थंड झाला की, तो सामान्यपणे कार्य करेल."</string>
-=======
     <string name="thermal_shutdown_message" msgid="9006456746902370523">"आपला फोन आता व्‍यवस्थित चालू आहे"</string>
     <string name="thermal_shutdown_dialog_message" msgid="566347880005304139">"आपला फोन खूप तापलाय, म्हणून तो थंड होण्यासाठी बंद झाला आहे. आपला फोन आता व्‍यवस्थित चालू आहे.\n\nआपण असे केल्यास आपला फोन खूप तापेल:\n	•संसाधन केंद्रित अॅप वापरणे (गेमिंग, व्हिडिओ किंवा नेव्हिगेशन अॅप यासारखे)\n	•मोठ्या फायली डाउनलोड किंवा अपलोड करणे\n	•उच्च तापमानामध्ये आपला फोन वापरणे"</string>
     <string name="high_temp_title" msgid="4589508026407318374">"फोन ऊष्ण होत आहे"</string>
     <string name="high_temp_notif_message" msgid="5642466103153429279">"फोन थंड होत असताना काही वैशिष्‍ट्ये मर्यादित असतात"</string>
     <string name="high_temp_dialog_message" msgid="6840700639374113553">"आपला फोन स्वयंचलितपणे थंड होईल. आपण अद्यापही आपला फोन वापरू शकता परंतु तो कदाचित धीमेपणे कार्य करेल.\n\nआपला फोन एकदा थंड झाला की, तो सामान्यपणे कार्य करेल."</string>
->>>>>>> d8314407
     <string name="lockscreen_shortcut_left" msgid="2182769107618938629">"डावा शॉर्टकट"</string>
     <string name="lockscreen_shortcut_right" msgid="3328683699505226536">"उजवा शॉर्टकट"</string>
     <string name="lockscreen_unlock_left" msgid="2043092136246951985">"डावा शॉर्टकट देखील अनलॉक करतो"</string>
