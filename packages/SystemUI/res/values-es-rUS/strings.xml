--- conflicted
+++ resolved
@@ -355,13 +355,8 @@
     <string name="description_target_search" msgid="3091587249776033139">"Buscar"</string>
     <string name="description_direction_up" msgid="7169032478259485180">"Desliza el dedo hacia arriba para <xliff:g id="TARGET_DESCRIPTION">%s</xliff:g>."</string>
     <string name="description_direction_left" msgid="7207478719805562165">"Desliza el dedo hacia la izquierda para <xliff:g id="TARGET_DESCRIPTION">%s</xliff:g>."</string>
-<<<<<<< HEAD
-    <string name="zen_priority_introduction" msgid="7577965386868311310">"No te molestarán los sonidos ni las vibraciones, excepto las alarmas, los recordatorios, los eventos y las llamadas de los emisores que especifiques. Seguirás escuchando el contenido que reproduzcas, como música, videos y juegos."</string>
-    <string name="zen_alarms_introduction" msgid="7034415210361973827">"No te molestarán los sonidos ni las vibraciones, excepto las alarmas. Seguirás escuchando el contenido que reproduzcas, como música, videos y juegos."</string>
-=======
     <string name="zen_priority_introduction" msgid="1149025108714420281">"No te molestarán los sonidos ni las vibraciones, excepto las alarmas, los recordatorios, los eventos y las llamadas de los emisores que especifiques. Podrás escuchar el contenido que reproduzcas, como música, videos y juegos."</string>
     <string name="zen_alarms_introduction" msgid="4934328096749380201">"No te molestarán los sonidos ni las vibraciones, excepto las alarmas. Podrás escuchar el contenido que reproduzcas, como música, videos y juegos."</string>
->>>>>>> 98e12851
     <string name="zen_priority_customize_button" msgid="7948043278226955063">"Personalizar"</string>
     <string name="zen_silence_introduction_voice" msgid="3948778066295728085">"Esta acción bloquea TODOS los sonidos y las vibraciones, incluso las alarmas, los videos y los juegos. Podrás realizar llamadas telefónicas."</string>
     <string name="zen_silence_introduction" msgid="3137882381093271568">"Esta acción bloquea TODOS los sonidos y las vibraciones, incluso los que provienen de alarmas, música, videos y juegos."</string>
@@ -780,5 +775,4 @@
     <string name="qs_dnd_replace" msgid="8019520786644276623">"Reemplazar"</string>
     <string name="running_foreground_services_title" msgid="381024150898615683">"Apps que se ejecutan en segundo plano"</string>
     <string name="running_foreground_services_msg" msgid="6326247670075574355">"Presiona para obtener información sobre el uso de datos y de la batería"</string>
-    <string name="data_usage_disable_mobile" msgid="5116269981510015864">"¿Deseas desactivar los datos móviles?"</string>
 </resources>