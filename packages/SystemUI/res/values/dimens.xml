<?xml version="1.0" encoding="utf-8"?>
<!--
 * Copyright (c) 2006, The Android Open Source Project
 *
 * Licensed under the Apache License, Version 2.0 (the "License");
 * you may not use this file except in compliance with the License.
 * You may obtain a copy of the License at
 *
 *     http://www.apache.org/licenses/LICENSE-2.0
 *
 * Unless required by applicable law or agreed to in writing, software
 * distributed under the License is distributed on an "AS IS" BASIS,
 * WITHOUT WARRANTIES OR CONDITIONS OF ANY KIND, either express or implied.
 * See the License for the specific language governing permissions and
 * limitations under the License.
*/
-->
<resources>
    <!-- Margin at the edge of the screen to ignore touch events for in the windowshade. -->
    <dimen name="status_bar_edge_ignore">5dp</dimen>

    <!-- Recent Applications parameters -->
    <!-- Upper width limit for application icon -->
    <dimen name="status_bar_recents_app_icon_max_width">48dp</dimen>
    <!-- Upper height limit for application icon -->
    <dimen name="status_bar_recents_app_icon_max_height">48dp</dimen>

    <!-- Size of application thumbnail -->
    <dimen name="status_bar_recents_thumbnail_width">164dp</dimen>
    <dimen name="status_bar_recents_thumbnail_height">145dp</dimen>
    <dimen name="status_bar_recents_thumbnail_bg_padding">4dp</dimen>

    <!-- Size of application label text -->
    <dimen name="status_bar_recents_app_label_text_size">14dip</dimen>
    <!-- Size of application description text -->
    <dimen name="status_bar_recents_app_description_text_size">14dip</dimen>
    <!-- Size of fading edge for text -->
    <dimen name="status_bar_recents_text_fading_edge_length">20dip</dimen>
    <!-- Size of fading edge for scrolling -->
    <dimen name="status_bar_recents_scroll_fading_edge_length">10dip</dimen>
    <!-- Margin between recents container and glow on the right -->
    <dimen name="status_bar_recents_right_glow_margin">100dip</dimen>
    <!-- How far the thumbnail for a recent app appears from left edge -->
    <dimen name="status_bar_recents_thumbnail_left_margin">20dp</dimen>
    <!-- Padding for text descriptions -->
    <dimen name="status_bar_recents_text_description_padding">8dp</dimen>
    <!-- Width of application label text -->
    <dimen name="status_bar_recents_app_label_width">88dip</dimen>
    <!-- Left margin of application label text -->
    <dimen name="status_bar_recents_app_label_left_margin">0dip</dimen>
    <!-- Padding between recents items -->
    <dimen name="status_bar_recents_item_padding">0dip</dimen>
    <!-- When recents first appears, how far the icon and label of the primary activity
         travel -->
    <dimen name="status_bar_recents_app_icon_translate_distance">35dip</dimen>

    <!-- Where to place the app icon over the thumbnail -->
    <dimen name="status_bar_recents_app_icon_left_margin">0dp</dimen>
    <dimen name="status_bar_recents_app_icon_top_margin">8dp</dimen>

    <!-- Amount to offset bottom of notification peek window from top of status bar. -->
    <dimen name="peek_window_y_offset">-12dp</dimen>

    <!-- thickness (height) of the navigation bar on phones that require it -->
    <dimen name="navigation_bar_size">@*android:dimen/navigation_bar_height</dimen>

    <!-- thickness (height) of the dead zone at the top of the navigation bar,
         reducing false presses on navbar buttons; approx 2mm -->
    <dimen name="navigation_bar_deadzone_size">12dp</dimen>
    <!-- size of the dead zone when touches have recently occurred elsewhere on screen -->
    <dimen name="navigation_bar_deadzone_size_max">32dp</dimen>

    <!-- Height of notification icons in the status bar -->
    <dimen name="status_bar_icon_size">@*android:dimen/status_bar_icon_size</dimen>

    <!-- Height of a small notification in the status bar -->
    <dimen name="notification_min_height">64dp</dimen>

    <!-- Height of a large notification in the status bar -->
    <dimen name="notification_max_height">256dp</dimen>

    <!-- Height of a medium notification in the status bar -->
    <dimen name="notification_mid_height">128dp</dimen>

    <!-- Height of a the summary ("more card") notification on keyguard. -->
    <dimen name="notification_summary_height">44dp</dimen>

    <!-- size at which Notification icons will be drawn in the status bar -->
    <dimen name="status_bar_icon_drawing_size">18dip</dimen>

    <!-- opacity at which Notification icons will be drawn in the status bar -->
    <item type="dimen" name="status_bar_icon_drawing_alpha">75%</item>

    <!-- gap on either side of status bar notification icons -->
    <dimen name="status_bar_icon_padding">0dp</dimen>

    <!-- half the distance between notifications in the panel -->
    <dimen name="notification_divider_height">2dp</dimen>

    <!-- Notification drawer tuning parameters (phone UI) -->
    <!-- Initial velocity of the shade when expanding on its own -->
    <dimen name="self_expand_velocity">2000dp</dimen>
    <!-- Initial velocity of the shade when collapsing on its own -->
    <dimen name="self_collapse_velocity">2000dp</dimen>
    <!-- Minimum final velocity of gestures interpreted as expand requests -->
    <dimen name="fling_expand_min_velocity">100dp</dimen>
    <!-- Minimum final velocity of gestures interpreted as collapse requests -->
    <dimen name="fling_collapse_min_velocity">100dp</dimen>
    <!-- Cap on contribution of x dimension of gesture to overall velocity -->
    <dimen name="fling_gesture_max_x_velocity">200dp</dimen>
    <!-- Cap on overall resulting fling speed (s^-1) -->
    <dimen name="fling_gesture_max_output_velocity">3000dp</dimen>

    <!-- Minimum distance a fling must travel (anti-jitter) -->
    <dimen name="fling_gesture_min_dist">20dp</dimen>

    <!-- Minimum fraction of the display a gesture must travel, at any velocity, to qualify as a
         collapse request -->
    <item type="dimen" name="collapse_min_display_fraction">10%</item>
    <!-- Minimum fraction of the display a gesture must travel to qualify as an expand request -->
    <item type="dimen" name="expand_min_display_fraction">50%</item>

    <!-- Initial acceleration of an expand animation after fling -->
    <dimen name="expand_accel">2000dp</dimen>
    <!-- Initial acceleration of an collapse animation after fling -->
    <dimen name="collapse_accel">2000dp</dimen>

    <!-- The padding on the global screenshot background image -->
    <dimen name="global_screenshot_bg_padding">20dp</dimen>

    <!-- The width of the view containing non-menu status bar icons -->
    <dimen name="navigation_key_width">80dip</dimen>

    <!-- The width of the view containing the menu/ime navigation bar icons -->
    <dimen name="navigation_extra_key_width">40dip</dimen>

    <!-- Default distance beyond which snaps to the matching target -->
    <dimen name="navbar_search_snap_margin">40dip</dimen>

    <!-- Diameter of outer shape drawable shown in navbar search-->
    <dimen name="navbar_search_outerring_diameter">340dp</dimen>

    <!-- Diameter of outer shape drawable shown in navbar search. Should be 1/2 of above value -->
    <dimen name="navbar_search_outerring_radius">170dp</dimen>

    <!-- Threshold for swipe-up gesture to activate search dialog -->
    <dimen name="navbar_search_up_threshhold">40dip</dimen>

    <!-- Height of search panel including navigation bar height -->
    <dimen name="navbar_search_panel_height">230dip</dimen>

    <!-- Height of the draggable handle at the bottom of the phone notification panel -->
    <dimen name="close_handle_height">36dp</dimen>

    <!-- Amount of close_handle that will NOT overlap the notification list -->
    <dimen name="close_handle_underlap">32dp</dimen>

    <!-- Height of the status bar header bar -->
    <dimen name="status_bar_header_height">56dp</dimen>

    <!-- Height of the status bar header bar when expanded -->
    <dimen name="status_bar_header_height_expanded">144dp</dimen>

    <!-- Height of the status bar header bar when on Keyguard -->
    <dimen name="status_bar_header_height_keyguard">40dp</dimen>

    <!-- Gravity for the notification panel -->
    <!-- 0x37 = fill_horizontal|top -->
    <integer name="notification_panel_layout_gravity">0x37</integer>

    <!-- Height of the carrier/wifi name label -->
    <dimen name="carrier_label_height">24dp</dimen>

    <!-- The distance you can pull a notification before it pops open -->
    <dimen name="one_finger_pop_limit">0dp</dimen>

    <!-- Minimum fraction of the screen that should be taken up by the notification panel.
         Not used at this screen size. -->
    <item type="dimen" name="notification_panel_min_height_frac">0%</item>

    <dimen name="blinds_pop_threshold">0dp</dimen>

    <!-- The size of the gesture span needed to activate the "pull" notification expansion -->
    <dimen name="pull_span_min">25dp</dimen>

    <!-- How far to slide the panel out when you touch it -->
    <!-- For phones, this is close_handle_height + header_height -->
    <dimen name="peek_height">84dp</dimen>

    <dimen name="qs_tile_height">84dp</dimen>
    <dimen name="qs_tile_padding">8dp</dimen>
    <dimen name="qs_tile_icon_size">28dp</dimen>
    <dimen name="qs_tile_text_size">12sp</dimen>
    <dimen name="qs_tile_divider_height">1dp</dimen>
    <dimen name="qs_panel_padding">16dp</dimen>
    <dimen name="qs_dual_tile_height">109dp</dimen>
    <dimen name="qs_dual_tile_padding">12dp</dimen>

    <!-- How far the expanded QS panel peeks from the header in collapsed state. -->
    <dimen name="qs_peek_height">8dp</dimen>

    <dimen name="zen_mode_condition_detail_button_padding">8dp</dimen>
    <dimen name="zen_mode_condition_height">48dp</dimen>

    <!-- used by DessertCase -->
    <dimen name="dessert_case_cell_size">192dp</dimen>

    <!-- Default glow radius for GlowPadView -->
    <dimen name="glowpadview_glow_radius">75dip</dimen>

    <!-- Default distance from each snap target that GlowPadView considers a "hit" -->
    <dimen name="glowpadview_inner_radius">15dip</dimen>

    <!-- The size of the application icon in the recents task view. -->
    <dimen name="recents_task_view_application_icon_size">32dp</dimen>

    <!-- The size of the activity icon in the recents task view. -->
    <dimen name="recents_task_view_activity_icon_size">60dp</dimen>

    <!-- The radius of the rounded corners on a task view. -->
    <dimen name="recents_task_view_rounded_corners_radius">2dp</dimen>

    <!-- The min translation in the Z index for the last task. -->
    <dimen name="recents_task_view_z_min">5dp</dimen>

    <!-- The translation in the Z index for each task above the last task. -->
    <dimen name="recents_task_view_z_increment">10dp</dimen>

    <!-- The amount of bottom inset in the shadow outline. -->
    <dimen name="recents_task_view_shadow_outline_bottom_inset">5dp</dimen>

    <!-- The amount to translate when animating the removal of a task. -->
    <dimen name="recents_task_view_remove_anim_translation_x">100dp</dimen>

    <!-- The amount of highlight to make on each task view. -->
    <dimen name="recents_task_view_highlight">1dp</dimen>

    <!-- The amount of space a user has to scroll to dismiss any info panes. -->
    <dimen name="recents_task_stack_scroll_dismiss_info_pane_distance">50dp</dimen>

    <!-- The height of the search bar space. -->
    <dimen name="recents_search_bar_space_height">64dp</dimen>

    <!-- The side padding for the task stack as a percentage of the width. -->
    <item name="recents_stack_width_padding_percentage" format="float" type="dimen">0.04444</item>

    <!-- The top offset for the task stack. -->
    <dimen name="recents_stack_top_padding">16dp</dimen>

    <!-- Used to calculate the translation animation duration, the expected amount of movement 
         in dps over one second of time. -->
    <dimen name="recents_animation_movement_in_dps_per_second">800dp</dimen>

    <!-- Space reserved for the cards behind the top card in the top stack -->
    <dimen name="top_stack_peek_amount">12dp</dimen>

    <!-- Space reserved for the cards behind the top card in the bottom stack -->
    <dimen name="bottom_stack_peek_amount">12dp</dimen>

    <!-- The height of the area before the bottom stack in which the notifications slow down -->
    <dimen name="bottom_stack_slow_down_length">12dp</dimen>

    <!-- The side padding of the notifications-->
    <dimen name="notification_side_padding">8dp</dimen>

    <!-- Z distance between notifications if they are in the stack -->
    <dimen name="z_distance_between_notifications">1dp</dimen>

    <!-- The padding between the individual notification cards when dimmed. -->
    <dimen name="notification_padding_dimmed">0dp</dimen>

    <!-- The padding between the individual notification cards. -->
    <dimen name="notification_padding">4dp</dimen>

    <!-- The minimum amount of top overscroll to go to the quick settings. -->
    <dimen name="min_top_overscroll_to_qs">36dp</dimen>

    <!-- The height of the speed bump view. -->
    <dimen name="speed_bump_height">16dp</dimen>

    <!-- The total height of the stack in its collapsed size (i.e. when quick settings is open) -->
    <dimen name="collapsed_stack_height">94dp</dimen>

    <!-- Width of the zen mode interstitial dialog. -->
    <dimen name="zen_mode_dialog_width">320dp</dimen>

    <!-- Lockscreen affordance drag distance for camera and phone. -->
    <dimen name="affordance_drag_distance">100dp</dimen>

    <dimen name="notifications_top_padding">8dp</dimen>
    
    <!-- Minimum distance the user has to drag down to go to the full shade. -->
    <dimen name="keyguard_drag_down_min_distance">100dp</dimen>

    <!-- The fraction of the screen height where the clock on the Keyguard has its center. The
         max value is used when no notifications are displaying, and the min value is when the
         highest possible number of notifications are showing. -->
    <fraction name="keyguard_clock_y_fraction_max">29.5%</fraction>
    <fraction name="keyguard_clock_y_fraction_min">18%</fraction>

    <!-- The margin between the clock and the notifications on Keyguard. See
         keyguard_clock_height_fraction_* for the difference between min and max.-->
    <dimen name="keyguard_clock_notifications_margin_min">22dp</dimen>
    <dimen name="keyguard_clock_notifications_margin_max">36dp</dimen>
    <dimen name="heads_up_window_height">250dp</dimen>

    <!-- The minimum amount the user needs to swipe to go to the camera / phone. -->
    <dimen name="keyguard_min_swipe_amount">75dp</dimen>

    <!-- Volume panel dialog y offset -->
    <dimen name="volume_panel_top">16dp</dimen>

    <!-- Volume panel dialog width -->
    <dimen name="volume_panel_width">300dp</dimen>

    <!-- Volume panel z depth -->
    <dimen name="volume_panel_z">3dp</dimen>

    <!-- Distance between notifications and header when they are considered to be colliding. -->
    <dimen name="header_notifications_collide_distance">24dp</dimen>

    <!-- Distance the user needs to drag vertically such that a swipe is accepted to unlock the
         device. -->
    <dimen name="unlock_move_distance">75dp</dimen>

    <!-- Move distance for the unlock hint animation on the lockscreen -->
    <dimen name="hint_move_distance">75dp</dimen>

    <!-- Move distance for the other hint animations on the lockscreen (phone, camera)-->
    <dimen name="hint_move_distance_sideways">60dp</dimen>

    <!-- The width of the region on the left/right edge of the screen for performing the camera/
         phone hints. -->
    <dimen name="edge_tap_area_width">48dp</dimen>
<<<<<<< HEAD
=======

    <!-- end margin for multi user switch in expanded quick settings -->
    <dimen name="multi_user_switch_expanded_margin">8dp</dimen>

    <!-- the distance the panel moves up when starting the up motion on Keyguard -->
    <dimen name="keyguard_panel_move_up_distance">100dp</dimen>
>>>>>>> 44f8d455
</resources><|MERGE_RESOLUTION|>--- conflicted
+++ resolved
@@ -332,13 +332,7 @@
     <!-- The width of the region on the left/right edge of the screen for performing the camera/
          phone hints. -->
     <dimen name="edge_tap_area_width">48dp</dimen>
-<<<<<<< HEAD
-=======
-
-    <!-- end margin for multi user switch in expanded quick settings -->
-    <dimen name="multi_user_switch_expanded_margin">8dp</dimen>
 
     <!-- the distance the panel moves up when starting the up motion on Keyguard -->
     <dimen name="keyguard_panel_move_up_distance">100dp</dimen>
->>>>>>> 44f8d455
 </resources>