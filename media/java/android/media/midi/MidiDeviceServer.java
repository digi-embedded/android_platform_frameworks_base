--- conflicted
+++ resolved
@@ -297,12 +297,9 @@
             synchronized (mPortClients) {
                 mPortClients.put(token, client);
             }
-<<<<<<< HEAD
-=======
             synchronized (mInputPortClients) {
                 mInputPortClients.put(inputPort, client);
             }
->>>>>>> c76a3ac2
             return Process.myPid(); // for caller to detect same process ID
         }
 
