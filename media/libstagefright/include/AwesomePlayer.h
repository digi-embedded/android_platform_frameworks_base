/*
 * Copyright (C) 2009 The Android Open Source Project
 *
 * Licensed under the Apache License, Version 2.0 (the "License");
 * you may not use this file except in compliance with the License.
 * You may obtain a copy of the License at
 *
 *      http://www.apache.org/licenses/LICENSE-2.0
 *
 * Unless required by applicable law or agreed to in writing, software
 * distributed under the License is distributed on an "AS IS" BASIS,
 * WITHOUT WARRANTIES OR CONDITIONS OF ANY KIND, either express or implied.
 * See the License for the specific language governing permissions and
 * limitations under the License.
 */

#ifndef AWESOME_PLAYER_H_

#define AWESOME_PLAYER_H_

#include "HTTPBase.h"
#include "TimedEventQueue.h"

#include <media/MediaPlayerInterface.h>
#include <media/stagefright/DataSource.h>
#include <media/stagefright/OMXClient.h>
#include <media/stagefright/TimeSource.h>
#include <utils/threads.h>
#include <drm/DrmManagerClient.h>

namespace android {

struct AudioPlayer;
struct DataSource;
struct MediaBuffer;
struct MediaExtractor;
struct MediaSource;
struct NuCachedSource2;
struct ISurfaceTexture;

struct ALooper;
struct ARTSPController;

class DrmManagerClinet;
class DecryptHandle;

<<<<<<< HEAD
class TimedTextPlayer;
=======
struct WVMExtractor;
>>>>>>> a8939e0d

struct AwesomeRenderer : public RefBase {
    AwesomeRenderer() {}

    virtual void render(MediaBuffer *buffer) = 0;

private:
    AwesomeRenderer(const AwesomeRenderer &);
    AwesomeRenderer &operator=(const AwesomeRenderer &);
};

struct AwesomePlayer {
    AwesomePlayer();
    ~AwesomePlayer();

    void setListener(const wp<MediaPlayerBase> &listener);

    status_t setDataSource(
            const char *uri,
            const KeyedVector<String8, String8> *headers = NULL);

    status_t setDataSource(int fd, int64_t offset, int64_t length);

    status_t setDataSource(const sp<IStreamSource> &source);

    void reset();

    status_t prepare();
    status_t prepare_l();
    status_t prepareAsync();
    status_t prepareAsync_l();

    status_t play();
    status_t pause();

    bool isPlaying() const;

    void setSurface(const sp<Surface> &surface);
    void setSurfaceTexture(const sp<ISurfaceTexture> &surfaceTexture);
    void setAudioSink(const sp<MediaPlayerBase::AudioSink> &audioSink);
    status_t setLooping(bool shouldLoop);

    status_t getDuration(int64_t *durationUs);
    status_t getPosition(int64_t *positionUs);

    status_t setParameter(int key, const Parcel &request);
    status_t getParameter(int key, Parcel *reply);

    status_t seekTo(int64_t timeUs);

    // This is a mask of MediaExtractor::Flags.
    uint32_t flags() const;

    void postAudioEOS(int64_t delayUs = 0ll);
    void postAudioSeekComplete();

    status_t setTimedTextTrackIndex(int32_t index);

private:
    friend struct AwesomeEvent;
    friend struct PreviewPlayer;

    enum {
        PLAYING             = 0x01,
        LOOPING             = 0x02,
        FIRST_FRAME         = 0x04,
        PREPARING           = 0x08,
        PREPARED            = 0x10,
        AT_EOS              = 0x20,
        PREPARE_CANCELLED   = 0x40,
        CACHE_UNDERRUN      = 0x80,
        AUDIO_AT_EOS        = 0x0100,
        VIDEO_AT_EOS        = 0x0200,
        AUTO_LOOPING        = 0x0400,

        // We are basically done preparing but are currently buffering
        // sufficient data to begin playback and finish the preparation phase
        // for good.
        PREPARING_CONNECTED = 0x0800,

        // We're triggering a single video event to display the first frame
        // after the seekpoint.
        SEEK_PREVIEW        = 0x1000,

        AUDIO_RUNNING       = 0x2000,
        AUDIOPLAYER_STARTED = 0x4000,

        INCOGNITO           = 0x8000,

        TEXT_RUNNING        = 0x10000,
        TEXTPLAYER_STARTED  = 0x20000,
    };

    mutable Mutex mLock;
    Mutex mMiscStateLock;

    OMXClient mClient;
    TimedEventQueue mQueue;
    bool mQueueStarted;
    wp<MediaPlayerBase> mListener;

    sp<Surface> mSurface;
    sp<ANativeWindow> mNativeWindow;
    sp<MediaPlayerBase::AudioSink> mAudioSink;

    SystemTimeSource mSystemTimeSource;
    TimeSource *mTimeSource;

    String8 mUri;
    KeyedVector<String8, String8> mUriHeaders;

    sp<DataSource> mFileSource;

    sp<MediaSource> mVideoTrack;
    sp<MediaSource> mVideoSource;
    sp<AwesomeRenderer> mVideoRenderer;
    bool mVideoRendererIsPreview;

    sp<MediaSource> mAudioTrack;
    sp<MediaSource> mAudioSource;
    AudioPlayer *mAudioPlayer;
    int64_t mDurationUs;

    int32_t mDisplayWidth;
    int32_t mDisplayHeight;

    uint32_t mFlags;
    uint32_t mExtractorFlags;

    int64_t mTimeSourceDeltaUs;
    int64_t mVideoTimeUs;

    enum SeekType {
        NO_SEEK,
        SEEK,
        SEEK_VIDEO_ONLY
    };
    SeekType mSeeking;

    bool mSeekNotificationSent;
    int64_t mSeekTimeUs;

    int64_t mBitrate;  // total bitrate of the file (in bps) or -1 if unknown.

    bool mWatchForAudioSeekComplete;
    bool mWatchForAudioEOS;

    sp<TimedEventQueue::Event> mVideoEvent;
    bool mVideoEventPending;
    sp<TimedEventQueue::Event> mStreamDoneEvent;
    bool mStreamDoneEventPending;
    sp<TimedEventQueue::Event> mBufferingEvent;
    bool mBufferingEventPending;
    sp<TimedEventQueue::Event> mCheckAudioStatusEvent;
    bool mAudioStatusEventPending;
    sp<TimedEventQueue::Event> mVideoLagEvent;
    bool mVideoLagEventPending;

    sp<TimedEventQueue::Event> mAsyncPrepareEvent;
    Condition mPreparedCondition;
    bool mIsAsyncPrepare;
    status_t mPrepareResult;
    status_t mStreamDoneStatus;

    void postVideoEvent_l(int64_t delayUs = -1);
    void postBufferingEvent_l();
    void postStreamDoneEvent_l(status_t status);
    void postCheckAudioStatusEvent_l(int64_t delayUs);
    void postVideoLagEvent_l();
    status_t play_l();

    MediaBuffer *mVideoBuffer;

    sp<HTTPBase> mConnectingDataSource;
    sp<NuCachedSource2> mCachedSource;

    sp<ALooper> mLooper;
    sp<ARTSPController> mRTSPController;
    sp<ARTSPController> mConnectingRTSPController;

    DrmManagerClient *mDrmManagerClient;
    sp<DecryptHandle> mDecryptHandle;

    int64_t mLastVideoTimeUs;
    TimedTextPlayer *mTextPlayer;

    sp<WVMExtractor> mWVMExtractor;

    status_t setDataSource_l(
            const char *uri,
            const KeyedVector<String8, String8> *headers = NULL);

    status_t setDataSource_l(const sp<DataSource> &dataSource);
    status_t setDataSource_l(const sp<MediaExtractor> &extractor);
    void reset_l();
    status_t seekTo_l(int64_t timeUs);
    status_t pause_l(bool at_eos = false);
    void initRenderer_l();
    void notifyVideoSize_l();
    void seekAudioIfNecessary_l();

    void cancelPlayerEvents(bool keepBufferingGoing = false);

    void setAudioSource(sp<MediaSource> source);
    status_t initAudioDecoder();

    void setVideoSource(sp<MediaSource> source);
    status_t initVideoDecoder(uint32_t flags = 0);

    void addTextSource(sp<MediaSource> source);

    void onStreamDone();

    void notifyListener_l(int msg, int ext1 = 0, int ext2 = 0);

    void onVideoEvent();
    void onBufferingUpdate();
    void onCheckAudioStatus();
    void onPrepareAsyncEvent();
    void abortPrepare(status_t err);
    void finishAsyncPrepare_l();
    void onVideoLagUpdate();

    bool getCachedDuration_l(int64_t *durationUs, bool *eos);

    status_t finishSetDataSource_l();

    static bool ContinuePreparation(void *cookie);

    static void OnRTSPSeekDoneWrapper(void *cookie);
    void onRTSPSeekDone();

    bool getBitrate(int64_t *bitrate);

    void finishSeekIfNecessary(int64_t videoTimeUs);
    void ensureCacheIsFetching_l();

    status_t startAudioPlayer_l();
    void postAudioSeekComplete_l();

    void shutdownVideoDecoder_l();
    void setNativeWindow_l(const sp<ANativeWindow> &native);

    bool isStreamingHTTP() const;

    AwesomePlayer(const AwesomePlayer &);
    AwesomePlayer &operator=(const AwesomePlayer &);
};

}  // namespace android

#endif  // AWESOME_PLAYER_H_
<|MERGE_RESOLUTION|>--- conflicted
+++ resolved
@@ -44,11 +44,8 @@
 class DrmManagerClinet;
 class DecryptHandle;
 
-<<<<<<< HEAD
 class TimedTextPlayer;
-=======
 struct WVMExtractor;
->>>>>>> a8939e0d
 
 struct AwesomeRenderer : public RefBase {
     AwesomeRenderer() {}
