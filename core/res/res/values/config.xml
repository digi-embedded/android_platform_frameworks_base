<?xml version="1.0" encoding="utf-8"?>
<!--
/*
** Copyright 2009, The Android Open Source Project
**
** Licensed under the Apache License, Version 2.0 (the "License");
** you may not use this file except in compliance with the License.
** You may obtain a copy of the License at
**
**     http://www.apache.org/licenses/LICENSE-2.0
**
** Unless required by applicable law or agreed to in writing, software
** distributed under the License is distributed on an "AS IS" BASIS,
** WITHOUT WARRANTIES OR CONDITIONS OF ANY KIND, either express or implied.
** See the License for the specific language governing permissions and
** limitations under the License.
*/
-->

<!-- These resources are around just to allow their values to be customized
     for different hardware and product builds.  Do not translate.

     NOTE: The naming convention is "config_camelCaseValue". Some legacy
     entries do not follow the convention, but all new entries should. -->

<resources xmlns:xliff="urn:oasis:names:tc:xliff:document:1.2">
    <!-- Do not translate. Defines the slots for the right-hand side icons.  That is to say, the
         icons in the status bar that are not notifications. -->
    <string-array name="config_statusBarIcons">
        <item><xliff:g id="id">@string/status_bar_alarm_clock</xliff:g></item>
        <item><xliff:g id="id">@string/status_bar_rotate</xliff:g></item>
        <item><xliff:g id="id">@string/status_bar_headset</xliff:g></item>
        <item><xliff:g id="id">@string/status_bar_data_saver</xliff:g></item>
        <item><xliff:g id="id">@string/status_bar_ime</xliff:g></item>
        <item><xliff:g id="id">@string/status_bar_sync_failing</xliff:g></item>
        <item><xliff:g id="id">@string/status_bar_sync_active</xliff:g></item>
        <item><xliff:g id="id">@string/status_bar_nfc</xliff:g></item>
        <item><xliff:g id="id">@string/status_bar_tty</xliff:g></item>
        <item><xliff:g id="id">@string/status_bar_speakerphone</xliff:g></item>
        <item><xliff:g id="id">@string/status_bar_cdma_eri</xliff:g></item>
        <item><xliff:g id="id">@string/status_bar_data_connection</xliff:g></item>
        <item><xliff:g id="id">@string/status_bar_phone_evdo_signal</xliff:g></item>
        <item><xliff:g id="id">@string/status_bar_phone_signal</xliff:g></item>
        <item><xliff:g id="id">@string/status_bar_secure</xliff:g></item>
        <item><xliff:g id="id">@string/status_bar_managed_profile</xliff:g></item>
        <item><xliff:g id="id">@string/status_bar_cast</xliff:g></item>
        <item><xliff:g id="id">@string/status_bar_vpn</xliff:g></item>
        <item><xliff:g id="id">@string/status_bar_bluetooth</xliff:g></item>
        <item><xliff:g id="id">@string/status_bar_camera</xliff:g></item>
        <item><xliff:g id="id">@string/status_bar_microphone</xliff:g></item>
        <item><xliff:g id="id">@string/status_bar_location</xliff:g></item>
        <item><xliff:g id="id">@string/status_bar_mute</xliff:g></item>
        <item><xliff:g id="id">@string/status_bar_volume</xliff:g></item>
        <item><xliff:g id="id">@string/status_bar_zen</xliff:g></item>
        <item><xliff:g id="id">@string/status_bar_ethernet</xliff:g></item>
        <item><xliff:g id="id">@string/status_bar_wifi</xliff:g></item>
        <item><xliff:g id="id">@string/status_bar_hotspot</xliff:g></item>
        <item><xliff:g id="id">@string/status_bar_mobile</xliff:g></item>
        <item><xliff:g id="id">@string/status_bar_airplane</xliff:g></item>
        <item><xliff:g id="id">@string/status_bar_battery</xliff:g></item>
        <item><xliff:g id="id">@string/status_bar_sensors_off</xliff:g></item>
    </string-array>

    <string translatable="false" name="status_bar_rotate">rotate</string>
    <string translatable="false" name="status_bar_headset">headset</string>
    <string translatable="false" name="status_bar_data_saver">data_saver</string>
    <string translatable="false" name="status_bar_managed_profile">managed_profile</string>
    <string translatable="false" name="status_bar_ime">ime</string>
    <string translatable="false" name="status_bar_sync_failing">sync_failing</string>
    <string translatable="false" name="status_bar_sync_active">sync_active</string>
    <string translatable="false" name="status_bar_cast">cast</string>
    <string translatable="false" name="status_bar_hotspot">hotspot</string>
    <string translatable="false" name="status_bar_location">location</string>
    <string translatable="false" name="status_bar_bluetooth">bluetooth</string>
    <string translatable="false" name="status_bar_nfc">nfc</string>
    <string translatable="false" name="status_bar_tty">tty</string>
    <string translatable="false" name="status_bar_speakerphone">speakerphone</string>
    <string translatable="false" name="status_bar_zen">zen</string>
    <string translatable="false" name="status_bar_mute">mute</string>
    <string translatable="false" name="status_bar_volume">volume</string>
    <string translatable="false" name="status_bar_wifi">wifi</string>
    <string translatable="false" name="status_bar_cdma_eri">cdma_eri</string>
    <string translatable="false" name="status_bar_data_connection">data_connection</string>
    <string translatable="false" name="status_bar_phone_evdo_signal">phone_evdo_signal</string>
    <string translatable="false" name="status_bar_phone_signal">phone_signal</string>
    <string translatable="false" name="status_bar_battery">battery</string>
    <string translatable="false" name="status_bar_alarm_clock">alarm_clock</string>
    <string translatable="false" name="status_bar_secure">secure</string>
    <string translatable="false" name="status_bar_clock">clock</string>
    <string translatable="false" name="status_bar_mobile">mobile</string>
    <string translatable="false" name="status_bar_vpn">vpn</string>
    <string translatable="false" name="status_bar_ethernet">ethernet</string>
    <string translatable="false" name="status_bar_microphone">microphone</string>
    <string translatable="false" name="status_bar_camera">camera</string>
    <string translatable="false" name="status_bar_airplane">airplane</string>
    <string translatable="false" name="status_bar_sensors_off">sensors_off</string>

    <!-- Flag indicating whether the surface flinger has limited
         alpha compositing functionality in hardware.  If set, the window
         manager will disable alpha trasformation in animations where not
         strictly needed. -->
    <bool name="config_sf_limitedAlpha">false</bool>

    <!-- Default value used to block data calls if ims is not
         connected.  If you use the ims apn DCT will block
         any other apn from connecting until ims apn is connected-->
    <bool name="ImsConnectedDefaultValue">false</bool>

    <!-- Flag indicating whether the surface flinger is inefficient
         at performing a blur.  Used by parts of the UI to turn off
         the blur effect where it isn't worth the performance hit.
         As of Honeycomb, blurring is not supported anymore. -->
    <bool name="config_sf_slowBlur">true</bool>

    <!-- Flag indicating that the media framework should support playing of sounds on volume
         key usage.  This adds noticeable additional overhead to volume key processing, so
         is disableable for products for which it is irrelevant. -->
    <bool name="config_useVolumeKeySounds">true</bool>

    <!-- The attenuation in dB applied to the sound effects played
         through AudioManager.playSoundEffect() when no volume is specified. -->
    <integer name="config_soundEffectVolumeDb">-6</integer>

    <!-- The attenuation in dB applied to the lock/unlock sounds. -->
    <integer name="config_lockSoundVolumeDb">-6</integer>

    <!-- Flag indicating whether the AUDIO_BECOMING_NOISY notification should
         be sent during a change to the audio output device. -->
    <bool name="config_sendAudioBecomingNoisy">true</bool>

    <!-- Whether Hearing Aid profile is supported -->
    <bool name="config_hearing_aid_profile_supported">false</bool>

    <!-- Flag to disable all transition animations -->
    <bool name="config_disableTransitionAnimation">false</bool>

    <!-- The duration (in milliseconds) of a short animation. -->
    <integer name="config_shortAnimTime">200</integer>

    <!-- The duration (in milliseconds) of a medium-length animation. -->
    <integer name="config_mediumAnimTime">400</integer>

    <!-- The duration (in milliseconds) of a long animation. -->
    <integer name="config_longAnimTime">500</integer>

    <!-- The duration (in milliseconds) of the activity open/close and fragment open/close animations. -->
    <integer name="config_activityShortDur">150</integer>
    <integer name="config_activityDefaultDur">220</integer>

    <!-- The duration (in milliseconds) of the tooltip show/hide animations. -->
    <integer name="config_tooltipAnimTime">150</integer>

    <!-- Duration for the dim animation behind a dialog.  This may be either
         a percentage, which is relative to the duration of the enter/open
         animation of the window being shown that is dimming behind, or it may
         be an integer for a constant duration. -->
    <fraction name="config_dimBehindFadeDuration">100%</fraction>

    <!-- The maximum width we would prefer dialogs to be.  0 if there is no
         maximum (let them grow as large as the screen).  Actual values are
         specified for -large and -xlarge configurations. -->
    <dimen name="config_prefDialogWidth">320dp</dimen>

    <!-- Enables or disables fading edges when marquee is enabled in TextView.
         Off by default, since the framebuffer readback used to implement the
         fading edges is prohibitively expensive on most GPUs. -->
    <bool name="config_ui_enableFadingMarquee">false</bool>

    <!-- Enables or disables haptic effect when the text insertion/selection handle is moved
         manually by the user. Off by default, since the expected haptic feedback may not be
         available on some devices. -->
    <bool name="config_enableHapticTextHandle">false</bool>

    <!-- Whether dialogs should close automatically when the user touches outside
         of them.  This should not normally be modified. -->
    <bool name="config_closeDialogWhenTouchOutside">true</bool>

    <!-- Device configuration indicating whether we should avoid using accelerated graphics
         in certain places to reduce RAM footprint.  This is ignored if ro.config.low_ram
         is true (in that case this is assumed true as well).  It can allow you to tune down
         your device's memory use without going to the point of causing applications to turn
         off features. -->
    <bool name="config_avoidGfxAccel">false</bool>

    <!-- Device configuration setting the minfree tunable in the lowmemorykiller in the kernel.
         A high value will cause the lowmemorykiller to fire earlier, keeping more memory
         in the file cache and preventing I/O thrashing, but allowing fewer processes to
         stay in memory.  A low value will keep more processes in memory but may cause
         thrashing if set too low.  Overrides the default value chosen by ActivityManager
         based on screen size and total memory for the largest lowmemorykiller bucket, and
         scaled proportionally to the smaller buckets.  -1 keeps the default. -->
    <integer name="config_lowMemoryKillerMinFreeKbytesAbsolute">-1</integer>

    <!-- Device configuration adjusting the minfree tunable in the lowmemorykiller in the
         kernel.  A high value will cause the lowmemorykiller to fire earlier, keeping more
         memory in the file cache and preventing I/O thrashing, but allowing fewer processes
         to stay in memory.  A low value will keep more processes in memory but may cause
         thrashing if set too low.  Directly added to the default value chosen by
         ActivityManager based on screen size and total memory for the largest lowmemorykiller
         bucket, and scaled proportionally to the smaller buckets. 0 keeps the default. -->
    <integer name="config_lowMemoryKillerMinFreeKbytesAdjust">0</integer>

    <!-- Device configuration setting the /proc/sys/vm/extra_free_kbytes tunable in the kernel
         (if it exists).  A high value will increase the amount of memory that the kernel
         tries to keep free, reducing allocation time and causing the lowmemorykiller to kill
         earlier.  A low value allows more memory to be used by processes but may cause more
         allocations to block waiting on disk I/O or lowmemorykiller.  Overrides the default
         value chosen by ActivityManager based on screen size.  0 prevents keeping any extra
         memory over what the kernel keeps by default.  -1 keeps the default. -->
    <integer name="config_extraFreeKbytesAbsolute">-1</integer>

    <!-- Device configuration adjusting the /proc/sys/vm/extra_free_kbytes tunable in the kernel
         (if it exists).  0 uses the default value chosen by ActivityManager.  A positive value
         will increase the amount of memory that the kernel tries to keep free, reducing
         allocation time and causing the lowmemorykiller to kill earlier.  A negative value
         allows more memory to be used by processes but may cause more allocations to block
         waiting on disk I/O or lowmemorykiller.  Directly added to the default value chosen by
         ActivityManager based on screen size. -->
    <integer name="config_extraFreeKbytesAdjust">0</integer>

    <!-- Set this to true to enable the platform's auto-power-save modes like doze and
         app standby.  These are not enabled by default because they require a standard
         cloud-to-device messaging service for apps to interact correctly with the modes
         (such as to be able to deliver an instant message to the device even when it is
         dozing).  This should be enabled if you have such services and expect apps to
         correctly use them when installed on your device.  Otherwise, keep this disabled
         so that applications can still use their own mechanisms. -->
    <bool name="config_enableAutoPowerModes">false</bool>

    <!-- Whether (if true) this is a kind of device that can be moved around (eg. phone/laptop),
         or (if false) something for which movement is either not measurable or should not count
         toward power states (eg. tv/soundbar). -->
    <bool name="config_autoPowerModeUseMotionSensor">true</bool>

    <!-- The threshold angle for any motion detection in auto-power save modes.
         In hundreths of a degree. -->
    <integer name="config_autoPowerModeThresholdAngle">200</integer>

    <!-- The sensor id of an "any motion" sensor used in auto-power save modes.
         0 indicates this sensor is not available. -->
    <integer name="config_autoPowerModeAnyMotionSensor">0</integer>

    <!-- If an any motion sensor is not available, prefer the wrist tilt detector over the
         SMD. -->
    <bool name="config_autoPowerModePreferWristTilt">false</bool>

    <!-- If a location should be pre-fetched when going into device idle. -->
    <bool name="config_autoPowerModePrefetchLocation">true</bool>

    <!-- The duration (in milliseconds) that the radio will scan for a signal
         when there's no network connection. If the scan doesn't timeout, use zero -->
    <integer name="config_radioScanningTimeout">0</integer>

    <!-- XXXXX NOTE THE FOLLOWING RESOURCES USE THE WRONG NAMING CONVENTION.
         Please don't copy them, copy anything else. -->

    <!-- This string array should be overridden by the device to present a list of network
         attributes.  This is used by the connectivity manager to decide which networks can coexist
         based on the hardware -->
    <!-- An Array of "[Connection name],[ConnectivityManager.TYPE_xxxx],
         [associated radio-type],[priority],[restoral-timer(ms)],[dependencyMet]  -->
    <!-- the 5th element "resore-time" indicates the number of milliseconds to delay
         before automatically restore the default connection.  Set -1 if the connection
         does not require auto-restore. -->
    <!-- the 6th element indicates boot-time dependency-met value. -->
    <string-array translatable="false" name="networkAttributes">
        <item>"wifi,1,1,1,-1,true"</item>
        <item>"mobile,0,0,0,-1,true"</item>
        <item>"mobile_mms,2,0,2,60000,true"</item>
        <item>"mobile_supl,3,0,2,60000,true"</item>
        <item>"mobile_dun,4,0,2,60000,true"</item>
        <item>"mobile_hipri,5,0,3,60000,true"</item>
        <item>"mobile_fota,10,0,2,60000,true"</item>
        <item>"mobile_ims,11,0,2,60000,true"</item>
        <item>"mobile_cbs,12,0,2,60000,true"</item>
        <item>"wifi_p2p,13,1,0,-1,true"</item>
        <item>"mobile_ia,14,0,2,-1,true"</item>
        <item>"mobile_emergency,15,0,2,-1,true"</item>
    </string-array>

    <!-- Array of ConnectivityManager.TYPE_xxxx constants for networks that may only
         be controlled by systemOrSignature apps.  -->
    <integer-array translatable="false" name="config_protectedNetworks">
        <item>10</item>
        <item>11</item>
        <item>12</item>
        <item>14</item>
        <item>15</item>
    </integer-array>

    <!-- This string array should be overridden by the device to present a list of radio
         attributes.  This is used by the connectivity manager to decide which networks can coexist
         based on the hardware -->
    <!-- An Array of "[ConnectivityManager connectionType],
                      [# simultaneous connection types]"  -->
    <string-array translatable="false" name="radioAttributes">
        <item>"1,1"</item>
        <item>"0,1"</item>
    </string-array>

    <!-- The maximum duration (in milliseconds) we expect a network transition to take -->
    <integer name="config_networkTransitionTimeout">60000</integer>

    <!-- Whether/how to notify the user on network switches. See LingerMonitor.java. -->
    <integer translatable="false" name="config_networkNotifySwitchType">0</integer>

    <!-- What types of network switches to notify. See LingerMonitor.java. -->
    <string-array translatable="false" name="config_networkNotifySwitches">
    </string-array>

    <!-- Whether the device should automatically switch away from Wi-Fi networks that lose
         Internet access. Actual device behaviour is controlled by
         Settings.Global.NETWORK_AVOID_BAD_WIFI. This is the default value of that setting. -->
    <integer translatable="false" name="config_networkAvoidBadWifi">1</integer>

    <!-- Configuration hook for the URL returned by ConnectivityManager#getCaptivePortalServerUrl.
         If empty, the returned value is controlled by Settings.Global.CAPTIVE_PORTAL_HTTP_URL,
         and if that value is empty, the framework will use a hard-coded default.
         This is *NOT* a URL that will always be used by the system network validation to detect
         captive portals: NetworkMonitor may use different strategies and will not necessarily use
         this URL. NetworkMonitor behaviour should be configured with NetworkStack resource overlays
         instead. -->
    <!--suppress CheckTagEmptyBody -->
    <string translatable="false" name="config_networkCaptivePortalServerUrl"></string>

    <!-- If the hardware supports specially marking packets that caused a wakeup of the
         main CPU, set this value to the mark used. -->
    <integer name="config_networkWakeupPacketMark">0</integer>

    <!-- Mask to use when checking skb mark defined in config_networkWakeupPacketMark above. -->
    <integer name="config_networkWakeupPacketMask">0</integer>

    <!-- Whether the APF Filter in the device should filter out IEEE 802.3 Frames
         Those frames are identified by the field Eth-type having values
         less than 0x600 -->
    <bool translatable="false" name="config_apfDrop802_3Frames">true</bool>

    <!-- An array of Black listed EtherType, packets with EtherTypes within this array
         will be dropped
         TODO: need to put proper values, these are for testing purposes only -->
    <integer-array translatable="false" name="config_apfEthTypeBlackList">
        <item>0x88A2</item>
        <item>0x88A4</item>
        <item>0x88B8</item>
        <item>0x88CD</item>
        <item>0x88E3</item>
    </integer-array>

    <!-- Default value for ConnectivityManager.getMultipathPreference() on metered networks. Actual
         device behaviour is controlled by Settings.Global.NETWORK_METERED_MULTIPATH_PREFERENCE.
         This is the default value of that setting. -->
    <integer translatable="false" name="config_networkMeteredMultipathPreference">0</integer>

    <!-- Default daily multipath budget used by ConnectivityManager.getMultipathPreference()
         on metered networks. This default quota only used if quota could not be determined from
         data plan or data limit/warning set by the user. The value that is actually used is
         controlled by Settings.Global.NETWORK_DEFAULT_DAILY_MULTIPATH_QUOTA_BYTES. This is the
         default value of that setting. -->
    <integer translatable="false" name="config_networkDefaultDailyMultipathQuotaBytes">2500000</integer>

    <!-- Default supported concurrent socket keepalive slots per transport type, used by
         ConnectivityManager.createSocketKeepalive() for calculating the number of keepalive
         offload slots that should be reserved for privileged access. This string array should be
         overridden by the device to present the capability of creating socket keepalives. -->
    <!-- An Array of "[NetworkCapabilities.TRANSPORT_*],[supported keepalives] -->
    <string-array translatable="false" name="config_networkSupportedKeepaliveCount">
        <item>0,1</item>
        <item>1,3</item>
    </string-array>

    <!-- Reserved privileged keepalive slots per transport. -->
    <integer translatable="false" name="config_reservedPrivilegedKeepaliveSlots">2</integer>

    <!-- Allowed unprivileged keepalive slots per uid. -->
    <integer translatable="false" name="config_allowedUnprivilegedKeepalivePerUid">2</integer>

    <!-- List of regexpressions describing the interface (if any) that represent tetherable
         USB interfaces.  If the device doesn't want to support tethering over USB this should
         be empty.  An example would be "usb.*" -->
    <string-array translatable="false" name="config_tether_usb_regexs">
    </string-array>

    <!-- List of regexpressions describing the interface (if any) that represent tetherable
         Wifi interfaces.  If the device doesn't want to support tethering over Wifi this
         should be empty.  An example would be "softap.*" -->
    <string-array translatable="false" name="config_tether_wifi_regexs">
    </string-array>

    <!-- List of regexpressions describing the interface (if any) that represent tetherable
         WiMAX interfaces.  If the device doesn't want to support tethering over Wifi this
         should be empty.  An example would be "softap.*" -->
    <string-array translatable="false" name="config_tether_wimax_regexs">
    </string-array>

    <!-- List of regexpressions describing the interface (if any) that represent tetherable
         bluetooth interfaces.  If the device doesn't want to support tethering over bluetooth this
         should be empty. -->
    <string-array translatable="false" name="config_tether_bluetooth_regexs">
    </string-array>

    <!-- Max number of Bluetooth tethering connections allowed. If this is
         updated config_tether_dhcp_range has to be updated appropriately. -->
    <integer translatable="false" name="config_max_pan_devices">5</integer>

    <!-- Dhcp range (min, max) to use for tethering purposes -->
    <string-array translatable="false" name="config_tether_dhcp_range">
    </string-array>

    <!-- Regex of wired ethernet ifaces -->
    <string translatable="false" name="config_ethernet_iface_regex">eth\\d</string>



    <!-- Configuration of Ethernet interfaces in the following format:
         <interface name|mac address>;[Network Capabilities];[IP config];[Override Transport]
         Where
               [Network Capabilities] Optional. A comma seprated list of network capabilities.
                   Values must be from NetworkCapabilities#NET_CAPABILITIES_* constants.
               [IP config] Optional. If empty or not specified - DHCP will be used, otherwise
                   use the following format to specify static IP configuration:
                       ip=<ip-address/mask> gateway=<ip-address> dns=<comma-sep-ip-addresses>
                       domains=<comma-sep-domains>
               [Override Transport] Optional. An override network transport type to allow
                    the propagation of an interface type on the other end of a local Ethernet
                    interface. Value must be from NetworkCapabilities#TRANSPORT_* constants. If
                    left out, this will default to TRANSPORT_ETHERNET.
         -->
    <string-array translatable="false" name="config_ethernet_interfaces">
        <!--
        <item>eth1;12,13,14,15;ip=192.168.0.10/24 gateway=192.168.0.1 dns=4.4.4.4,8.8.8.8</item>
        <item>eth2;;ip=192.168.0.11/24</item>
        <item>eth3;12,13,14,15;ip=192.168.0.12/24;1</item>
        -->
    </string-array>

    <!-- If the mobile hotspot feature requires provisioning, a package name and class name
        can be provided to launch a supported application that provisions the devices.

        Example Usage:

        String[] appDetails = getStringArray(R.array.config_mobile_hotspot_provision_app);
        Intent intent = new Intent(Intent.ACTION_MAIN);
        intent.setClassName(appDetails[0], appDetails[1]);
        startActivityForResult(intent, 0);

        public void onActivityResult(int requestCode, int resultCode, Intent intent) {
            super.onActivityResult(requestCode, resultCode, intent);
            if (requestCode == 0) {
                if (resultCode == Activity.RESULT_OK) {
                    //Mobile hotspot provisioning successful
                } else {
                    //Mobile hotspot provisioning failed
                }
            }

        See src/com/android/settings/TetherSettings.java for more details.
        For ui-less/periodic recheck support see config_mobile_hotspot_provision_app_no_ui
        -->
    <!-- The first element is the package name and the second element is the class name
         of the provisioning app -->
    <string-array translatable="false" name="config_mobile_hotspot_provision_app">
    <!--
        <item>com.example.provisioning</item>
        <item>com.example.provisioning.Activity</item>
    -->
    </string-array>

    <!-- If the mobile hotspot feature requires provisioning, an action can be provided
         that will be broadcast in non-ui cases for checking the provisioning status.

         A second broadcast, action defined by config_mobile_hotspot_provision_response,
         will be sent back to notify if provisioning succeeded or not.  The response will
         match that of the activity in config_mobile_hotspot_provision_app, but instead
         contained within the int extra "EntitlementResult".

         Example Usage:
         String provisionAction = getString(R.string.config_mobile_hotspot_provision_check);
         sendBroadcast(new Intent(provisionAction));

         public void onReceive(Context context, Intent intent) {
             String provisionResponse =
                    getString(R.string.config_mobile_hotspot_provision_response);
             if (provisionResponse.equals(intent.getAction())
                    && intent.getIntExtra("EntitlementResult") == Activity.RESULT_OK) {
                 //Mobile hotspot provisioning successful
             } else {
                 //Mobile hotspot provisioning failed
             }
         }
        -->
    <string translatable="false" name="config_mobile_hotspot_provision_app_no_ui"></string>
    <!-- Sent in response to a provisioning check. The caller must hold the
         permission android.permission.CONNECTIVITY_INTERNAL for Settings to
         receive this response.

         See config_mobile_hotspot_provision_response
         -->
    <string translatable="false" name="config_mobile_hotspot_provision_response"></string>
    <!-- Number of hours between each background provisioning call -->
    <integer translatable="false" name="config_mobile_hotspot_provision_check_period">24</integer>

    <!-- Activity name to enable wifi tethering after provisioning app succeeds -->
    <string translatable="false" name="config_wifi_tether_enable">com.android.settings/.wifi.tether.TetherService</string>

    <!-- Array of ConnectivityManager.TYPE_xxxx values allowable for tethering.

         Common options are [1, 4] for TYPE_WIFI and TYPE_MOBILE_DUN or
         [1,7,0] for TYPE_WIFI, TYPE_BLUETOOTH, and TYPE_MOBILE.

         This list is also modified by code within the framework, including:

             - TYPE_ETHERNET (9) is prepended to this list, and

             - the return value of TelephonyManager.getTetherApnRequired()
               determines how the array is further modified:

                   * TRUE (DUN REQUIRED).
                     TYPE_MOBILE is removed (if present).
                     TYPE_MOBILE_HIPRI is removed (if present).
                     TYPE_MOBILE_DUN is appended (if not already present).

                   * FALSE (DUN NOT REQUIRED).
                     TYPE_MOBILE_DUN is removed (if present).
                     If both of TYPE_MOBILE{,_HIPRI} are not present:
                        TYPE_MOBILE is appended.
                        TYPE_MOBILE_HIPRI is appended.

         For other changes applied to this list, now and in the future, see
         com.android.server.connectivity.tethering.TetheringConfiguration.

         Note also: the order of this is important. The first upstream type
         for which a satisfying network exists is used.
    -->
    <integer-array translatable="false" name="config_tether_upstream_types">
        <item>1</item>
        <item>7</item>
        <item>0</item>
    </integer-array>

    <!-- When true, the tethering upstream network follows the current default
         Internet network (except when the current default network is mobile,
         in which case a DUN network will be used if required).

         When true, overrides the config_tether_upstream_types setting above.
    -->
    <bool translatable="false" name="config_tether_upstream_automatic">true</bool>

    <!-- If the DUN connection for this CDMA device supports more than just DUN -->
    <!-- traffic you should list them here. -->
    <!-- If this device is not CDMA this is ignored.  If this list is empty on -->
    <!-- a DUN-requiring CDMA device, the DUN APN will just support just DUN. -->
    <string-array translatable="false" name="config_cdma_dun_supported_types">
    </string-array>

    <!-- Boolean indicating whether the wifi chipset has dual frequency band support -->
    <bool translatable="false" name="config_wifi_dual_band_support">false</bool>

    <!-- Maximum number of concurrent WiFi interfaces in AP mode -->
    <integer translatable="false" name="config_wifi_max_ap_interfaces">1</integer>

    <!-- Boolean indicating whether the wifi chipset requires the softap band be -->
    <!-- converted from 5GHz to ANY due to hardware restrictions -->
    <bool translatable="false" name="config_wifi_convert_apband_5ghz_to_any">false</bool>

    <!-- Boolean indicating whether 802.11r Fast BSS Transition is enabled on this platform -->
    <bool translatable="false" name="config_wifi_fast_bss_transition_enabled">false</bool>

    <!-- Device type information conforming to Annex B format in WiFi Direct specification.
         The default represents a dual-mode smartphone -->
    <string translatable="false" name="config_wifi_p2p_device_type">10-0050F204-5</string>

    <!-- Boolean indicating whether the wifi chipset supports background scanning mechanism.
         This mechanism allows the host to remain in suspend state and the dongle to actively
         scan and wake the host when a configured SSID is detected by the dongle. This chipset
         capability can provide power savings when wifi needs to be always kept on. -->
    <bool translatable="false" name="config_wifi_background_scan_support">false</bool>

    <!-- Boolean indicating we re-try re-associating once upon disconnection and RSSI is high failure  -->
    <bool translatable="true" name="config_wifi_enable_disconnection_debounce">true</bool>

    <!-- Boolean indicating whether or not to revert to default country code when cellular
         radio is unable to find any MCC information to infer wifi country code from -->
    <bool translatable="false" name="config_wifi_revert_country_code_on_cellular_loss">false</bool>

    <!-- Integer size limit, in KB, for a single WifiLogger ringbuffer, in default logging mode -->
    <integer translatable="false" name="config_wifi_logger_ring_buffer_default_size_limit_kb">32</integer>

    <!-- Integer size limit, in KB, for a single WifiLogger ringbuffer, in verbose logging mode -->
    <integer translatable="false" name="config_wifi_logger_ring_buffer_verbose_size_limit_kb">1024</integer>

    <!-- Array indicating wifi fatal firmware alert error code list from driver -->
    <integer-array translatable="false" name="config_wifi_fatal_firmware_alert_error_code_list">
        <!-- Example:
        <item>0</item>
        <item>1</item>
        <item>2</item>
        -->
    </integer-array>

    <!-- Boolean indicating whether or not wifi should turn off when emergency call is made -->
    <bool translatable="false" name="config_wifi_turn_off_during_emergency_call">false</bool>

    <!-- Integer specifying the basic autojoin parameters -->
    <integer translatable="false" name="config_wifi_framework_5GHz_preference_boost_threshold">-65</integer>
    <integer translatable="false" name="config_wifi_framework_5GHz_preference_boost_factor">40</integer>
    <integer translatable="false" name="config_wifi_framework_5GHz_preference_penalty_threshold">-75</integer>
    <integer translatable="false" name="config_wifi_framework_RSSI_SCORE_OFFSET">85</integer>
    <integer translatable="false" name="config_wifi_framework_RSSI_SCORE_SLOPE">4</integer>
    <integer translatable="false" name="config_wifi_framework_SAME_BSSID_AWARD">24</integer>
    <integer translatable="false" name="config_wifi_framework_LAST_SELECTION_AWARD">480</integer>
    <integer translatable="false" name="config_wifi_framework_PASSPOINT_SECURITY_AWARD">40</integer>
    <integer translatable="false" name="config_wifi_framework_SECURITY_AWARD">80</integer>
    <!-- Integer specifying the base interval in seconds for the exponential backoff scan for autojoin -->
    <integer translatable="false" name="config_wifi_framework_exponential_backoff_scan_base_interval">20</integer>
    <!-- Integers specifying the max packet Tx/Rx rates for full scan -->
    <integer translatable="false" name="config_wifi_framework_max_tx_rate_for_full_scan">8</integer>
    <integer translatable="false" name="config_wifi_framework_max_rx_rate_for_full_scan">16</integer>
    <!-- Integers specifying the min packet Tx/Rx rates in packets per second for staying on the same network -->
    <integer translatable="false" name="config_wifi_framework_min_tx_rate_for_staying_on_network">16</integer>
    <integer translatable="false" name="config_wifi_framework_min_rx_rate_for_staying_on_network">16</integer>
    <!-- Integer parameters of the wifi to cellular handover feature
         wifi should not stick to bad networks -->
    <!-- Integer threshold for low network score, should be somewhat less than the entry threshhold -->
    <integer translatable="false" name="config_wifi_framework_wifi_score_bad_rssi_threshold_5GHz">-80</integer>
    <!-- Integer threshold, do not connect to APs with RSSI lower than the entry threshold -->
    <integer translatable="false" name="config_wifi_framework_wifi_score_entry_rssi_threshold_5GHz">-77</integer>
    <integer translatable="false" name="config_wifi_framework_wifi_score_low_rssi_threshold_5GHz">-70</integer>
    <integer translatable="false" name="config_wifi_framework_wifi_score_good_rssi_threshold_5GHz">-57</integer>
    <integer translatable="false" name="config_wifi_framework_wifi_score_bad_rssi_threshold_24GHz">-83</integer>
    <integer translatable="false" name="config_wifi_framework_wifi_score_entry_rssi_threshold_24GHz">-80</integer>
    <integer translatable="false" name="config_wifi_framework_wifi_score_low_rssi_threshold_24GHz">-73</integer>
    <integer translatable="false" name="config_wifi_framework_wifi_score_good_rssi_threshold_24GHz">-60</integer>

    <!-- Integer delay in milliseconds before shutting down soft AP when there
         are no connected devices. Framework will enforce a minimum limit on
         this value and this setting will be overridden if the provided value is
         smaller than the limit. -->
    <integer translatable="false" name="config_wifi_framework_soft_ap_timeout_delay">600000</integer>

    <string  translatable="false" name="config_wifi_random_mac_oui">DA-A1-19</string>
    <string  translatable="false" name="config_wifi_framework_sap_2G_channel_list">1,6,11</string>

    <bool translatable="false" name="config_wifi_framework_cellular_handover_enable_user_triggered_adjustment">true</bool>

    <!-- Integer packet threshold used to allow scan while associated -->
    <integer translatable="false" name="config_wifi_framework_associated_full_scan_tx_packet_threshold">5</integer>
    <integer translatable="false" name="config_wifi_framework_associated_full_scan_rx_packet_threshold">10</integer>
    <integer translatable="false" name="config_wifi_framework_associated_partial_scan_tx_packet_threshold">40</integer>
    <integer translatable="false" name="config_wifi_framework_associated_partial_scan_rx_packet_threshold">80</integer>
    <integer translatable="false" name="config_wifi_framework_network_switch_tx_packet_threshold">2</integer>
    <integer translatable="false" name="config_wifi_framework_network_switch_rx_packet_threshold">20</integer>

    <!-- Integer indicating wpa_supplicant scan interval in milliseconds -->
    <integer translatable="false" name="config_wifi_supplicant_scan_interval">15000</integer>

    <!-- Integer indicating amount of time failed networks areblacklisted for the purpose
         of network switching in milliseconds -->
    <integer translatable="false" name="config_wifi_network_switching_blacklist_time">172800000</integer>

    <!-- Integer indicating wpa_supplicant scan interval when p2p is connected in milliseconds -->
    <integer translatable="false" name="config_wifi_scan_interval_p2p_connected">60000</integer>

    <!-- Integer indicating disconnect mode short scan interval in milliseconds -->
    <integer translatable="false" name="config_wifi_disconnected_short_scan_interval">15000</integer>

    <!-- Integer indicating associated partial scan short interval in milliseconds -->
    <integer translatable="false" name="config_wifi_associated_short_scan_interval">20000</integer>

    <!-- Integer indicating associated full scan backoff, representing a fraction: xx/8 -->
    <integer translatable="false" name="config_wifi_framework_associated_full_scan_backoff">12</integer>

    <!-- Integer indicating associated full scan max interval in milliseconds -->
    <integer translatable="false" name="config_wifi_framework_associated_full_scan_max_interval">300000</integer>

    <!-- Integer indicating associated full scan max total dwell time in milliseconds -->
    <integer translatable="false" name="config_wifi_framework_associated_full_scan_max_total_dwell_time">500</integer>

    <!-- Integer indicating associated full scan max num active channels -->
    <integer translatable="false" name="config_wifi_framework_associated_partial_scan_max_num_active_channels">6</integer>

    <!-- Integer indicating RSSI boost given to current network -->
    <integer translatable="false" name="config_wifi_framework_current_network_boost">16</integer>

    <!-- Integer delay in milliseconds before set wlan interface up during watchdog recovery -->
    <integer translatable="false" name="config_wifi_framework_recovery_timeout_delay">2000</integer>

    <!-- Integer indicating how to handle beacons with uninitialized RSSI value of 0 -->
    <integer translatable="false" name="config_wifi_framework_scan_result_rssi_level_patchup_value">-85</integer>

    <!-- Boolean indicating associated network selection is allowed -->
    <bool translatable="false" name="config_wifi_framework_enable_associated_network_selection">true</bool>

    <!-- Boolean indicating whether single radio chain scan results are to be used for network selection -->
    <bool translatable="false" name="config_wifi_framework_use_single_radio_chain_scan_results_network_selection">true</bool>

    <!-- Boolean indicating that wifi only link configuratios that have exact same credentials (i.e PSK) -->
    <bool translatable="false" name="config_wifi_only_link_same_credential_configurations">true</bool>

    <!-- Boolean indicating whether framework needs to set the tx power limit for meeting SAR requirements -->
    <bool translatable="false" name="config_wifi_framework_enable_sar_tx_power_limit">false</bool>

    <!-- Boolean indicating whether framework should use detection of softAP mode to set the tx
         power limit for meeting SAR requirements -->
    <bool translatable="false" name="config_wifi_framework_enable_soft_ap_sar_tx_power_limit">false</bool>

    <!-- Boolean indicating whether framework needs to use body proximity to set the tx power limit
         for meeting SAR requirements -->
    <bool translatable="false" name="config_wifi_framework_enable_body_proximity_sar_tx_power_limit">false</bool>

    <!-- String for the sensor type for body/head proximity for SAR -->
    <string translatable="false" name="config_wifi_sar_sensor_type"></string>

    <!-- Integer indicating event id by sar sensor for free space -->
    <integer translatable="false" name="config_wifi_framework_sar_free_space_event_id">1</integer>

    <!-- Integer indicating event id by sar sensor for near hand -->
    <integer translatable="false" name="config_wifi_framework_sar_near_hand_event_id">2</integer>

    <!-- Integer indicating event id by sar sensor for near head -->
    <integer translatable="false" name="config_wifi_framework_sar_near_head_event_id">3</integer>

    <!-- Integer indicating event id by sar sensor for near body -->
    <integer translatable="false" name="config_wifi_framework_sar_near_body_event_id">4</integer>

    <!-- Wifi driver supports batched scan -->
    <bool translatable="false" name="config_wifi_batched_scan_supported">false</bool>

    <!-- Wifi driver supports Automatic channel selection (ACS) for softap -->
    <bool translatable="false" name="config_wifi_softap_acs_supported">false</bool>

    <!-- Channel list restriction to Automatic channel selection (ACS) for softap. If the device
         doesn't want to restrict channels this should be empty. Value is a comma separated channel
         string and/or channel range string like '1-6,11' -->
    <string translatable="false" name="config_wifi_softap_acs_supported_channel_list"></string>

    <!-- Wifi driver supports IEEE80211AC for softap -->
    <bool translatable="false" name="config_wifi_softap_ieee80211ac_supported">false</bool>

    <!-- Indicates that local-only hotspot should be brought up at 5GHz.  This option is
         for automotive builds only (the one that have PackageManager#FEATURE_AUTOMOTIVE) -->
    <bool translatable="false" name="config_wifi_local_only_hotspot_5ghz">false</bool>

    <!-- Indicates that connected MAC randomization is supported on this device -->
    <bool translatable="false" name="config_wifi_connected_mac_randomization_supported">false</bool>

    <!-- Indicates that p2p MAC randomization is supported on this device -->
    <bool translatable="false" name="config_wifi_p2p_mac_randomization_supported">false</bool>

    <!-- Indicates that wifi link probing is supported on this device -->
    <bool translatable="false" name="config_wifi_link_probing_supported">false</bool>

    <!-- Flag indicating whether we should enable the automatic brightness.
         Software implementation will be used if config_hardware_auto_brightness_available is not set -->
    <bool name="config_automatic_brightness_available">false</bool>

    <!-- Flag indicating whether we should enable the adaptive sleep.-->
    <bool name="config_adaptive_sleep_available">false</bool>

    <!-- Flag indicating whether we should enable smart battery. -->
    <bool name="config_smart_battery_available">false</bool>

    <!-- Fast brightness animation ramp rate in brightness units per second-->
    <integer translatable="false" name="config_brightness_ramp_rate_fast">180</integer>

    <!-- Slow brightness animation ramp rate in brightness units per second-->
    <integer translatable="false" name="config_brightness_ramp_rate_slow">60</integer>

    <!-- Don't name config resources like this.  It should look like config_annoyDianne -->
    <bool name="config_annoy_dianne">true</bool>

    <!-- XXXXXX END OF RESOURCES USING WRONG NAMING CONVENTION -->

    <!-- If this is true, notification effects will be played by the notification server.
         When false, car notification effects will be handled elsewhere. -->
    <bool name="config_enableServerNotificationEffectsForAutomotive">false</bool>

    <!-- If this is true, the screen will come on when you unplug usb/power/whatever. -->
    <bool name="config_unplugTurnsOnScreen">false</bool>

    <!-- If this is true, the message that USB is only being used for charging will be shown. -->
    <bool name="config_usbChargingMessage">true</bool>

    <!-- Set this true only if the device has separate attention and notification lights. -->
    <bool name="config_useAttentionLight">false</bool>

    <!-- If this is true, the screen will fade off. -->
    <bool name="config_animateScreenLights">false</bool>

    <!-- If this is true, key chords can be used to take a screenshot on the device. -->
    <bool name="config_enableScreenshotChord">true</bool>

    <!-- If this is true, allow wake from theater mode when plugged in or unplugged. -->
    <bool name="config_allowTheaterModeWakeFromUnplug">false</bool>
    <!-- If this is true, allow wake from theater mode from gesture. -->
    <bool name="config_allowTheaterModeWakeFromGesture">false</bool>
    <!-- If this is true, allow wake from theater mode from camera lens cover is switched. -->
    <bool name="config_allowTheaterModeWakeFromCameraLens">false</bool>
    <!-- If this is true, allow wake from theater mode from power key press. -->
    <bool name="config_allowTheaterModeWakeFromPowerKey">true</bool>
    <!-- If this is true, allow wake from theater mode from regular key press. Setting this value to
         true implies config_allowTheaterModeWakeFromPowerKey is also true-->
    <bool name="config_allowTheaterModeWakeFromKey">false</bool>
    <!-- If this is true, allow wake from theater mode from motion. -->
    <bool name="config_allowTheaterModeWakeFromMotion">false</bool>
    <!-- If this is true, allow wake from theater mode from motion. -->
    <bool name="config_allowTheaterModeWakeFromMotionWhenNotDreaming">false</bool>
    <!-- If this is true, allow wake from theater mode from lid switch. -->
    <bool name="config_allowTheaterModeWakeFromLidSwitch">false</bool>
    <!-- If this is true, allow wake from theater mode when docked. -->
    <bool name="config_allowTheaterModeWakeFromDock">false</bool>
    <!-- If this is true, allow wake from theater mode from window layout flag. -->
    <bool name="config_allowTheaterModeWakeFromWindowLayout">false</bool>
    <!-- If this is true, go to sleep when theater mode is enabled from button press -->
    <bool name="config_goToSleepOnButtonPressTheaterMode">true</bool>
    <!-- If this is true, long press on power button will be available from the non-interactive state -->
    <bool name="config_supportLongPressPowerWhenNonInteractive">false</bool>

    <!-- Auto-rotation behavior -->

    <!-- If true, enables auto-rotation features using the accelerometer.
         Otherwise, auto-rotation is disabled.  Applications may still request
         to use specific orientations but the sensor is ignored and sensor-based
         orientations are not available.  Furthermore, all auto-rotation related
         settings are omitted from the system UI.  In certain situations we may
         still use the accelerometer to determine the orientation, such as when
         docked if the dock is configured to enable the accelerometer. -->
    <bool name="config_supportAutoRotation">true</bool>

    <!-- If true, the screen can be rotated via the accelerometer in all 4
         rotations as the default behavior. -->
    <bool name="config_allowAllRotations">false</bool>

    <!-- If true, the direction rotation is applied to get to an application's requested
         orientation is reversed.  Normally, the model is that landscape is
         clockwise from portrait; thus on a portrait device an app requesting
         landscape will cause a clockwise rotation, and on a landscape device an
         app requesting portrait will cause a counter-clockwise rotation.  Setting
         true here reverses that logic. -->
    <bool name="config_reverseDefaultRotation">false</bool>

    <!-- Sets the minimum and maximum tilt tolerance for each possible rotation.
         This array consists of 4 pairs of values which specify the minimum and maximum
         tilt angle at which the device will transition into each rotation.

         The tilt angle represents the direction in which the plane of the screen is facing;
         it is also known as the angle of elevation.

           -90 degree tilt means that the screen is facing straight down
                           (the device is being held overhead upside-down)
             0 degree tilt means that the screen is facing outwards
                           (the device is being held vertically)
            90 degree tilt means that the screen is facing straight up
                           (the device is resting on a flat table)

        The default tolerances are set conservatively such that the device is more
        likely to remain in its natural orientation than rotate into a counterclockwise,
        clockwise, or reversed posture (with an especially strong bias against the latter)
        to prevent accidental rotation while carrying the device in hand.

        These thresholds may need to be tuned when the device is intended to be
        mounted into a dock with a particularly shallow profile wherein rotation
        would ordinarily have been suppressed.

        It is helpful to consider the desired behavior both when the device is being
        held at a positive tilt (typical case) vs. a negative tilt (reading overhead in
        bed) since they are quite different.  In the overhead case, we typically want
        the device to more strongly prefer to retain its current configuration (in absence
        of a clear indication that a rotation is desired) since the user's head and neck may
        be held at an unusual angle.
    -->
    <integer-array name="config_autoRotationTiltTolerance">
        <!-- rotation:   0 (natural)    --> <item>-25</item> <item>70</item>
        <!-- rotation:  90 (rotate CCW) --> <item>-25</item> <item>65</item>
        <!-- rotation: 180 (reverse)    --> <item>-25</item> <item>60</item>
        <!-- rotation: 270 (rotate CW)  --> <item>-25</item> <item>65</item>
    </integer-array>

    <!-- Lid switch behavior -->

    <!-- The number of degrees to rotate the display when the keyboard is open.
         A value of -1 means no change in orientation by default. -->
    <integer name="config_lidOpenRotation">-1</integer>

    <!-- Indicate whether the lid state impacts the accessibility of
         the physical keyboard.  0 means it doesn't, 1 means it is accessible
         when the lid is open, 2 means it is accessible when the lid is
         closed.  The default is 0. -->
    <integer name="config_lidKeyboardAccessibility">0</integer>

    <!-- Indicate whether the lid state impacts the accessibility of
         the navigation buttons.  0 means it doesn't, 1 means it is accessible
         when the lid is open, 2 means it is accessible when the lid is
         closed.  The default is 0. -->
    <integer name="config_lidNavigationAccessibility">0</integer>

    <!-- Indicate whether closing the lid causes the lockscreen to appear.
         The default is false. -->
    <bool name="config_lidControlsScreenLock">false</bool>

    <!-- Indicate whether closing the lid causes the device to go to sleep and opening
         it causes the device to wake up.
         The default is false. -->
    <bool name="config_lidControlsSleep">false</bool>

    <!-- Indicate whether closing the lid causes the device to enter the folded state which means
         to get a smaller screen and opening the lid causes the device to enter the unfolded state
         which means to get a larger screen. -->
    <bool name="config_lidControlsDisplayFold">false</bool>

    <!-- Indicate the display area rect for foldable devices in folded state. -->
    <string name="config_foldedArea"></string>

    <!-- Desk dock behavior -->

    <!-- The number of degrees to rotate the display when the device is in a desk dock.
         A value of -1 means no change in orientation by default. -->
    <integer name="config_deskDockRotation">-1</integer>

    <!-- Control whether being in the desk dock (and powered) always
         keeps the screen on.  By default it stays on when plugged in to
         AC.  0 will not keep it on; or together 1 to stay on when plugged
         in to AC and 2 to stay on when plugged in to USB.  (So 3 for both.) -->
    <integer name="config_deskDockKeepsScreenOn">1</integer>

    <!-- Control whether being in the desk dock should enable accelerometer
         based screen orientation.  This defaults to true because it is
         common for desk docks to be sold in a variety of form factors
         with different orientations.  Since we cannot always tell these docks
         apart and the docks cannot report their true orientation on their own,
         we rely on gravity to determine the effective orientation. -->
    <bool name="config_deskDockEnablesAccelerometer">true</bool>

    <!-- Car dock behavior -->

    <!-- The number of degrees to rotate the display when the device is in a car dock.
         A value of -1 means no change in orientation by default. -->
    <integer name="config_carDockRotation">-1</integer>

    <!-- Control whether being in the car dock (and powered) always
         keeps the screen on.  By default it stays on when plugged in to
         AC.  0 will not keep it on; or together 1 to stay on when plugged
         in to AC and 2 to stay on when plugged in to USB.  (So 3 for both.) -->
    <integer name="config_carDockKeepsScreenOn">1</integer>

    <!-- Control whether being in the car dock should enable accelerometer based
         screen orientation.  This defaults to true because putting a device in
         a car dock make the accelerometer more a physical input (like a lid). -->

    <bool name="config_carDockEnablesAccelerometer">true</bool>

    <!--  Control whether to launch Car dock home app when user presses home button or when
          car dock intent is fired.
          In mobile device, usually separate home app is expected in car mode, and this should be
          enabled. But in environments like real car, default home app may be enough, and in that
          case, this can be disabled (set to false). -->
    <bool name="config_enableCarDockHomeLaunch">true</bool>

    <!-- Control whether to force the display of System UI Bars at all times regardless of
         System Ui Flags. This can be useful in the Automotive case if there's a requirement for
         a UI element to be on screen at all times. -->
    <bool name="config_forceShowSystemBars">false</bool>

    <!-- HDMI behavior -->

    <!-- The number of degrees to rotate the display when the device has HDMI connected
         but is not in a dock.  A value of -1 means no change in orientation by default.
         Use -1 except on older devices whose Hardware Composer HAL does not
         provide full support for multiple displays.  -->
    <integer name="config_undockedHdmiRotation">-1</integer>

    <!-- Control the default UI mode type to use when there is no other type override
         happening.  One of the following values (See Configuration.java):
             1  UI_MODE_TYPE_NORMAL
             4  UI_MODE_TYPE_TELEVISION
             5  UI_MODE_TYPE_APPLIANCE
             6  UI_MODE_TYPE_WATCH
             7  UI_MODE_TYPE_VR_HEADSET
         Any other values will have surprising consequences. -->
    <integer name="config_defaultUiModeType">1</integer>

    <!--  Control whether to lock UI mode to what is selected from config_defaultUiModeType.
          Once UI mode is locked, applications cannot change it anymore. -->
    <bool name="config_lockUiMode">false</bool>

    <!--  Control whether to lock day/night mode change from normal application. When it is
          true, day / night mode change is only allowed to apps with MODIFY_DAY_NIGHT_MODE
          permission. -->
    <bool name="config_lockDayNightMode">true</bool>

    <!-- Control the default night mode to use when there is no other mode override set.
         One of the following values (see UiModeManager.java):
             0 - MODE_NIGHT_AUTO
             1 - MODE_NIGHT_NO
             2 - MODE_NIGHT_YES
    -->
    <integer name="config_defaultNightMode">1</integer>

    <!-- Boolean indicating whether the HWC setColorTransform function can be performed efficiently
         in hardware. -->
    <bool name="config_setColorTransformAccelerated">false</bool>

    <!-- Boolean indicating whether the HWC setColorTransform function can be performed efficiently
         in hardware for individual layers. -->
    <bool name="config_setColorTransformAcceleratedPerLayer">false</bool>

    <!-- Control whether Night display is available. This should only be enabled on devices
         that have a HWC implementation that can apply the matrix passed to setColorTransform
         without impacting power, performance, and app compatibility (e.g. protected content). -->
    <bool name="config_nightDisplayAvailable">@bool/config_setColorTransformAccelerated</bool>

    <!-- Default mode to control how Night display is automatically activated.
         One of the following values (see ColorDisplayManager.java):
             0 - AUTO_MODE_DISABLED
             1 - AUTO_MODE_CUSTOM_TIME
             2 - AUTO_MODE_TWILIGHT
    -->
    <integer name="config_defaultNightDisplayAutoMode">0</integer>

    <!-- Default time when Night display is automatically activated.
         Represented as milliseconds from midnight (e.g. 79200000 == 10pm). -->
    <integer name="config_defaultNightDisplayCustomStartTime">79200000</integer>

    <!-- Default time when Night display is automatically deactivated.
         Represented as milliseconds from midnight (e.g. 21600000 == 6am). -->
    <integer name="config_defaultNightDisplayCustomEndTime">21600000</integer>

    <!-- Minimum color temperature, in Kelvin, supported by Night display. -->
    <integer name="config_nightDisplayColorTemperatureMin">2596</integer>

    <!-- Default color temperature, in Kelvin, to tint the screen when Night display is
         activated. -->
    <integer name="config_nightDisplayColorTemperatureDefault">2850</integer>

    <!-- Maximum color temperature, in Kelvin, supported by Night display. -->
    <integer name="config_nightDisplayColorTemperatureMax">4082</integer>

    <string-array name="config_nightDisplayColorTemperatureCoefficientsNative">
        <!-- R a-coefficient --> <item>0.0</item>
        <!-- R b-coefficient --> <item>0.0</item>
        <!-- R y-intercept --> <item>1.0</item>
        <!-- G a-coefficient --> <item>-0.00000000962353339</item>
        <!-- G b-coefficient --> <item>0.000153045476</item>
        <!-- G y-intercept --> <item>0.390782778</item>
        <!-- B a-coefficient --> <item>-0.0000000189359041</item>
        <!-- B b-coefficient --> <item>0.000302412211</item>
        <!-- B y-intercept --> <item>-0.198650895</item>
    </string-array>

    <string-array name="config_nightDisplayColorTemperatureCoefficients">
        <!-- R a-coefficient --> <item>0.0</item>
        <!-- R b-coefficient --> <item>0.0</item>
        <!-- R y-intercept --> <item>1.0</item>
        <!-- G a-coefficient --> <item>-0.00000000962353339</item>
        <!-- G b-coefficient --> <item>0.000153045476</item>
        <!-- G y-intercept --> <item>0.390782778</item>
        <!-- B a-coefficient --> <item>-0.0000000189359041</item>
        <!-- B b-coefficient --> <item>0.000302412211</item>
        <!-- B y-intercept --> <item>-0.198650895</item>
    </string-array>

    <!-- Boolean indicating whether display white balance is supported. -->
    <bool name="config_displayWhiteBalanceAvailable">false</bool>

    <!-- Boolean indicating whether display white balance should be enabled by default. -->
    <bool name="config_displayWhiteBalanceEnabledDefault">false</bool>

    <!-- Minimum color temperature, in Kelvin, supported by display white balance. -->
    <integer name="config_displayWhiteBalanceColorTemperatureMin">4000</integer>

    <!-- Maximum color temperature, in Kelvin, supported by display white balance. -->
    <integer name="config_displayWhiteBalanceColorTemperatureMax">8000</integer>

    <!-- Default color temperature, in Kelvin, used by display white balance. -->
    <integer name="config_displayWhiteBalanceColorTemperatureDefault">6500</integer>

    <!-- The display primaries, in CIE1931 XYZ color space, for display
         white balance to use in its calculations. The array must include a total of 12 float
         values: 3 values per color (X, Y, Z) and 4 colors (R, G, B, W) -->
    <string-array name="config_displayWhiteBalanceDisplayPrimaries">
        <!-- Red X -->   <item>0.412315</item>
        <!-- Red Y -->   <item>0.212600</item>
        <!-- Red Z -->   <item>0.019327</item>
        <!-- Green X --> <item>0.357600</item>
        <!-- Green Y --> <item>0.715200</item>
        <!-- Green Z --> <item>0.119200</item>
        <!-- Blue X -->  <item>0.180500</item>
        <!-- Blue Y -->  <item>0.072200</item>
        <!-- Blue Z -->  <item>0.950633</item>
        <!-- White X --> <item>0.950456</item>
        <!-- White Y --> <item>1.000000</item>
        <!-- White Z --> <item>1.089058</item>
    </string-array>

    <!-- The nominal white coordinates, in CIE1931 XYZ color space, for Display White Balance to
         use in its calculations. AWB will adapt this white point to the target ambient white
         point. The array must include a total of 3 float values (X, Y, Z) -->
    <string-array name="config_displayWhiteBalanceDisplayNominalWhite">
        <!-- Nominal White X --> <item>0.950456</item>
        <!-- Nominal White Y --> <item>1.000000</item>
        <!-- Nominal White Z --> <item>1.089058</item>
    </string-array>


    <!-- Indicate available ColorDisplayManager.COLOR_MODE_xxx. -->
    <integer-array name="config_availableColorModes">
        <!-- Example:
        <item>0</item>
        <item>1</item>
        <item>2</item>
        -->
    </integer-array>

    <!-- Color mode to use when accessibility transforms are enabled. This color mode must be
         supported by the device, but not necessarily appear in config_availableColorModes. The
         regularly selected color mode will be used if this value is negative. -->
    <integer name="config_accessibilityColorMode">-1</integer>

    <!-- Indicate whether to allow the device to suspend when the screen is off
         due to the proximity sensor.  This resource should only be set to true
         if the sensor HAL correctly handles the proximity sensor as a wake-up source.
         Otherwise, the device may fail to wake out of suspend reliably.
         The default is false. -->
    <bool name="config_suspendWhenScreenOffDueToProximity">false</bool>

    <!-- Control the behavior when the user long presses the power button.
            0 - Nothing
            1 - Global actions menu
            2 - Power off (with confirmation)
            3 - Power off (without confirmation)
            4 - Go to voice assist
            5 - Go to assistant (Settings.Secure.ASSISTANT)
    -->
    <integer name="config_longPressOnPowerBehavior">1</integer>

    <!-- Control the behavior when the user long presses the power button for a long time.
            0 - Nothing
            1 - Global actions menu
    -->
    <integer name="config_veryLongPressOnPowerBehavior">0</integer>

    <!-- Control the behavior when the user long presses the back button.  Non-zero values are only
         valid for watches as part of CDD/CTS.
            0 - Nothing
            1 - Go to voice assist
    -->
    <integer name="config_longPressOnBackBehavior">0</integer>

    <!-- Allows activities to be launched on a long press on power during device setup. -->
    <bool name="config_allowStartActivityForLongPressOnPowerInSetup">false</bool>

    <!-- Control the behavior when the user short presses the power button.
            0 - Nothing
            1 - Go to sleep (doze)
            2 - Really go to sleep (don't doze)
            3 - Really go to sleep and go home (don't doze)
            4 - Go to home
            5 - Dismiss IME if shown. Otherwise go to home
    -->
    <integer name="config_shortPressOnPowerBehavior">1</integer>

    <!-- Control the behavior when the user double presses the power button.
            0 - Nothing
            1 - Toggle theater mode setting
            2 - Brightness boost
    -->
    <integer name="config_doublePressOnPowerBehavior">0</integer>

    <!-- Control the behavior when the user triple presses the power button.
            0 - Nothing
            1 - Toggle theater mode setting
            2 - Brightness boost
    -->
    <integer name="config_triplePressOnPowerBehavior">0</integer>

    <!-- Control the behavior when the user presses the sleep button.
            0 - Go to sleep (doze)
            1 - Go to sleep (doze) and go home
    -->
    <integer name="config_shortPressOnSleepBehavior">0</integer>

    <!-- Time to wait while a button is pressed before triggering a very long press. -->
    <integer name="config_veryLongPressTimeout">3500</integer>

    <!-- Package name for default keyguard appwidget [DO NOT TRANSLATE] -->
    <string name="widget_default_package_name" translatable="false"></string>

    <!-- Class name for default keyguard appwidget [DO NOT TRANSLATE] -->
    <string name="widget_default_class_name" translatable="false"></string>

    <!-- Indicate whether the SD card is accessible without removing the battery. -->
    <bool name="config_batterySdCardAccessibility">false</bool>

    <!-- List of file paths for USB host busses to exclude from USB host support.
         For example, if the first USB bus on the device is used to communicate
         with the modem or some other restricted hardware, add "/dev/bus/usb/001/"
         to this list.  If this is empty, no parts of the host USB bus will be excluded.
    -->
    <string-array name="config_usbHostBlacklist" translatable="false">
    </string-array>

    <!-- List of paths to serial ports that are available to the serial manager.
         for example, /dev/ttyUSB0
    -->
    <string-array translatable="false" name="config_serialPorts">
    </string-array>

    <!-- Vibrator pattern for feedback about a long screen/key press -->
    <integer-array name="config_longPressVibePattern">
        <item>0</item>
        <item>1</item>
        <item>20</item>
        <item>21</item>
    </integer-array>

    <!-- Vibrator pattern for feedback about touching a virtual key -->
    <integer-array name="config_virtualKeyVibePattern">
        <item>0</item>
        <item>10</item>
        <item>20</item>
        <item>30</item>
    </integer-array>

    <!-- Vibrator pattern for a very short but reliable vibration for soft keyboard tap -->
    <integer-array name="config_keyboardTapVibePattern">
        <item>40</item>
    </integer-array>

    <!-- Vibrator pattern for feedback when selecting an hour/minute tick of a Clock -->
    <integer-array name="config_clockTickVibePattern">
        <item>125</item>
        <item>30</item>
    </integer-array>

    <!-- Vibrator pattern for feedback when selecting a day/month/year date of a Calendar -->
    <integer-array name="config_calendarDateVibePattern">
        <item>125</item>
        <item>30</item>
    </integer-array>

    <!-- Vibrator pattern for feedback about booting with safe mode enabled -->
    <integer-array name="config_safeModeEnabledVibePattern">
        <item>0</item>
        <item>1</item>
        <item>20</item>
        <item>21</item>
        <item>500</item>
        <item>600</item>
    </integer-array>

    <!-- Vibrator pattern for feedback about hitting a scroll barrier -->
    <integer-array name="config_scrollBarrierVibePattern">
        <item>0</item>
        <item>15</item>
        <item>10</item>
        <item>10</item>
    </integer-array>

    <!-- The URI to associate with each ringtone effect constant, intended to be used with the
         android.os.VibrationEffect#get(Uri, Context) API.
         The position of the string in the string-array determines which ringtone effect is chosen.
         For example, if the URI passed into get match the third string in the string-array, then
         RINGTONE_3 will be the returned effect -->
    <string-array translatable="false" name="config_ringtoneEffectUris">
    </string-array>

    <!-- The default intensity level for haptic feedback. See
         Settings.System.HAPTIC_FEEDBACK_INTENSITY more details on the constant values and
         meanings. -->
    <integer name="config_defaultHapticFeedbackIntensity">2</integer>
    <!-- The default intensity level for notification vibrations. See
         Settings.System.NOTIFICATION_VIBRATION_INTENSITY more details on the constant values and
         meanings. -->
    <integer name="config_defaultNotificationVibrationIntensity">2</integer>
    <!-- The default intensity level for ring vibrations. See
         Settings.System.RING_VIBRATION_INTENSITY more details on the constant values and
         meanings. -->
    <integer name="config_defaultRingVibrationIntensity">2</integer>

    <!-- Whether to use the strict phone number matcher by default. -->
    <bool name="config_use_strict_phone_number_comparation">false</bool>

    <!-- Whether to use the strict phone number matcher in Russia. -->
    <bool name="config_use_strict_phone_number_comparation_for_russia">true</bool>

    <!-- Whether to use the strict phone number matcher in Kazakhstan. -->
    <bool name="config_use_strict_phone_number_comparation_for_kazakhstan">true</bool>

    <!-- Display low battery warning when battery level dips to this value.
         Also, the battery stats are flushed to disk when we hit this level.  -->
    <integer name="config_criticalBatteryWarningLevel">5</integer>

    <!-- Shutdown if the battery temperature exceeds (this value * 0.1) Celsius. -->
    <integer name="config_shutdownBatteryTemperature">680</integer>

    <!-- Display low battery warning when battery level dips to this value -->
    <integer name="config_lowBatteryWarningLevel">15</integer>

    <!-- The default suggested battery % at which we enable battery saver automatically.  -->
    <integer name="config_lowBatteryAutoTriggerDefaultLevel">15</integer>

    <!-- The app which will handle routine based automatic battery saver, if empty the UI for
         routine based battery saver will be hidden -->
    <string name="config_batterySaverScheduleProvider"></string>

    <!-- Close low battery warning when battery level reaches the lowBatteryWarningLevel
         plus this -->
    <integer name="config_lowBatteryCloseWarningBump">5</integer>

    <!-- Default color for notification LED. -->
    <color name="config_defaultNotificationColor">#ffffffff</color>

    <!-- Default LED on time for notification LED in milliseconds. -->
    <integer name="config_defaultNotificationLedOn">500</integer>

    <!-- Default LED off time for notification LED in milliseconds. -->
    <integer name="config_defaultNotificationLedOff">2000</integer>

    <!-- Default value for led color when battery is low on charge -->
    <integer name="config_notificationsBatteryLowARGB">0xFFFF0000</integer>

    <!-- Default value for led color when battery is medium charged -->
    <integer name="config_notificationsBatteryMediumARGB">0xFFFFFF00</integer>

    <!-- Default value for led color when battery is fully charged -->
    <integer name="config_notificationsBatteryFullARGB">0xFF00FF00</integer>

    <!-- Default value for LED on time when the battery is low on charge in miliseconds -->
    <integer name="config_notificationsBatteryLedOn">125</integer>

    <!-- Is the notification LED intrusive? Used to decide if there should be a disable option -->
    <bool name="config_intrusiveNotificationLed">false</bool>

    <!-- De we do icon badges? Used to decide if there should be a disable option-->
    <bool name="config_notificationBadging">true</bool>

    <!-- Default value for LED off time when the battery is low on charge in miliseconds -->
    <integer name="config_notificationsBatteryLedOff">2875</integer>

    <!-- Number of notifications to keep in the notification service historical archive -->
    <integer name="config_notificationServiceArchiveSize">100</integer>

    <!-- Allow the menu hard key to be disabled in LockScreen on some devices -->
    <bool name="config_disableMenuKeyInLockScreen">false</bool>

    <!-- Don't show lock screen before unlock screen (PIN/pattern/password) -->
    <bool name="config_enableLockBeforeUnlockScreen">false</bool>

    <!-- Disable lockscreen rotation by default -->
    <bool name="config_enableLockScreenRotation">false</bool>

    <!-- Is the device capable of hot swapping an UICC Card -->
    <bool name="config_hotswapCapable">false</bool>

    <!-- Component name of the ICC hotswap prompt for restart dialog -->
    <string name="config_iccHotswapPromptForRestartDialogComponent" translatable="false">@null</string>

    <!-- Enable puk unlockscreen by default.
         If unlock screen is disabled, the puk should be unlocked through Emergency Dialer -->
    <bool name="config_enable_puk_unlock_screen">true</bool>

    <!-- Enable emergency call when sim is locked or puk locked. Some countries/carriers do not
         allow emergency calls to be placed without the IMSI, which is locked in the SIM.
         If so, this should be set to 'false' in an overlay. -->
    <bool name="config_enable_emergency_call_while_sim_locked">true</bool>

    <!-- Is the lock-screen disabled for new users by default -->
    <bool name="config_disableLockscreenByDefault">false</bool>

    <!-- If true, enables verification of the lockscreen credential in the factory reset protection
        flow. This should be true if gatekeeper / weaver credentials can still be checked after a
        factory reset. -->
    <bool name="config_enableCredentialFactoryResetProtection">true</bool>

    <!-- Control the behavior when the user long presses the home button.
            0 - Nothing
            1 - Launch all apps intent
            2 - Launch assist intent
         This needs to match the constants in
         policy/src/com/android/internal/policy/impl/PhoneWindowManager.java
    -->
    <integer name="config_longPressOnHomeBehavior">0</integer>

    <!-- Control the behavior when the user double-taps the home button.
            0 - Nothing
            1 - Recent apps view in SystemUI
         This needs to match the constants in
         policy/src/com/android/internal/policy/impl/PhoneWindowManager.java
    -->
    <integer name="config_doubleTapOnHomeBehavior">0</integer>

    <!-- Minimum screen brightness setting allowed by the power manager.
         The user is forbidden from setting the brightness below this level. -->
    <integer name="config_screenBrightnessSettingMinimum">10</integer>

    <!-- Maximum screen brightness allowed by the power manager.
         The user is forbidden from setting the brightness above this level. -->
    <integer name="config_screenBrightnessSettingMaximum">255</integer>

    <!-- Default screen brightness setting.
         Must be in the range specified by minimum and maximum. -->
    <integer name="config_screenBrightnessSettingDefault">102</integer>

    <!-- Default screen brightness for VR setting. -->
    <integer name="config_screenBrightnessForVrSettingDefault">86</integer>

    <!-- Minimum screen brightness setting allowed for VR. Device panels start increasing pulse
         width as brightness decreases below this theshold. -->
    <integer name="config_screenBrightnessForVrSettingMinimum">79</integer>

    <!-- Maximum screen brightness setting allowed for VR. -->
    <integer name="config_screenBrightnessForVrSettingMaximum">255</integer>

    <!-- Screen brightness used to dim the screen while dozing in a very low power state.
         May be less than the minimum allowed brightness setting
         that can be set by the user. -->
    <integer name="config_screenBrightnessDoze">1</integer>

    <!-- Delay that allows some content to arrive at the display before switching
         from DOZE to ON. -->
    <integer name="config_wakeUpDelayDoze">0</integer>

    <!-- Whether or not to skip the initial brightness ramps when the display transitions to
         STATE_ON. Setting this to true will skip the brightness ramp to the last stored active
         brightness value and will repeat for the following ramp if autobrightness is enabled. -->
    <bool name="config_skipScreenOnBrightnessRamp">false</bool>

    <!-- Allow automatic adjusting of the screen brightness while dozing in low power state. -->
    <bool name="config_allowAutoBrightnessWhileDozing">false</bool>

    <!-- Stability requirements in milliseconds for accepting a new brightness level.  This is used
         for debouncing the light sensor.  Different constants are used to debounce the light sensor
         when adapting to brighter or darker environments.  This parameter controls how quickly
         brightness changes occur in response to an observed change in light level that exceeds the
         hysteresis threshold. -->
    <integer name="config_autoBrightnessBrighteningLightDebounce">4000</integer>
    <integer name="config_autoBrightnessDarkeningLightDebounce">8000</integer>

    <!-- Initial light sensor event rate in milliseconds for automatic brightness control. This is
         used for obtaining the first light sample when the device stops dozing.

         Set this to -1 to disable this feature. -->
    <integer name="config_autoBrightnessInitialLightSensorRate">-1</integer>

    <!-- Light sensor event rate in milliseconds for automatic brightness control. -->
    <integer name="config_autoBrightnessLightSensorRate">250</integer>

    <!-- The maximum range of gamma adjustment possible using the screen
         auto-brightness adjustment setting. -->
    <fraction name="config_autoBrightnessAdjustmentMaxGamma">300%</fraction>

    <!-- If we allow automatic adjustment of screen brightness while dozing, how many times we want
         to reduce it to preserve the battery. Value of 100% means no scaling. -->
    <fraction name="config_screenAutoBrightnessDozeScaleFactor">100%</fraction>

    <!-- When the screen is turned on, the previous estimate of the ambient light level at the time
         the screen was turned off is restored and is used to determine the initial screen
         brightness.

         If this flag is true, then the ambient light level estimate will be promptly recomputed
         after the warm-up interface and the screen brightness will be adjusted immediately.

         If this flag is false, then the ambient light level estimate will be adjusted more
         gradually in the same manner that normally happens when the screen is on according to the
         brightening or dimming debounce thresholds.  As a result, it may take somewhat longer to
         adapt to the environment.  This mode may be better suited for watches. -->
    <bool name="config_autoBrightnessResetAmbientLuxAfterWarmUp">true</bool>

    <!-- Screen brightness used to dim the screen when the user activity
         timeout expires.  May be less than the minimum allowed brightness setting
         that can be set by the user. -->
    <integer name="config_screenBrightnessDim">10</integer>

    <!-- Minimum allowable screen brightness to use in a very dark room.
         This value sets the floor for the darkest possible auto-brightness
         adjustment.  It is expected to be somewhat less than the first entry in
         config_autoBrightnessLcdBacklightValues so as to allow the user to have
         some range of adjustment to dim the screen further than usual in very
         dark rooms. The contents of the screen must still be clearly visible
         in darkness (although they may not be visible in a bright room). -->
    <integer name="config_screenBrightnessDark">1</integer>

    <!-- Array of lux values to define the minimum brightness curve, which guarantees that any
         brightness curve that dips below it is rejected by the system.
         This prevents auto-brightness from setting the screen so dark as to prevent the user from
         resetting or disabling it.

         The values must be non-negative and strictly increasing, and correspond to the values in
         the config_minimumBrightnessCurveNits array. -->
    <array name="config_minimumBrightnessCurveLux">
        <item>0.0</item>
        <item>2000.0</item>
        <item>4000.0</item>
    </array>

    <!-- Array of nits values to define the minimum brightness curve, which guarantees that any
         brightness curve that dips below it is rejected by the system.
         This should map lux to the absolute minimum nits that are still readable in that ambient
         brightness.

         The values must be non-negative and non-decreasing, and correspond to the values in the
         config_minimumBrightnessCurveLux array. -->
    <array name="config_minimumBrightnessCurveNits">
        <item>0.0</item>
        <item>50.0</item>
        <item>90.0</item>
    </array>

    <!-- Array of light sensor lux values to define our levels for auto backlight brightness support.
         The N entries of this array define N + 1 control points as follows:
         (1-based arrays)

         Point 1:            (0, value[1]):             lux <= 0
         Point 2:     (level[1], value[2]):  0        < lux <= level[1]
         Point 3:     (level[2], value[3]):  level[2] < lux <= level[3]
         ...
         Point N+1: (level[N], value[N+1]):  level[N] < lux

         The control points must be strictly increasing.  Each control point
         corresponds to an entry in the brightness backlight values arrays.
         For example, if lux == level[1] (first element of the levels array)
         then the brightness will be determined by value[2] (second element
         of the brightness values array).

         Spline interpolation is used to determine the auto-brightness
         backlight values for lux levels between these control points.

         Must be overridden in platform specific overlays -->
    <integer-array name="config_autoBrightnessLevels">
    </integer-array>

    <!-- Timeout (in milliseconds) after which we remove the effects any user interactions might've
         had on the brightness mapping. This timeout doesn't start until we transition to a
         non-interactive display policy so that we don't reset while users are using their devices,
         but also so that we don't erroneously keep the short-term model if the device is dozing
         but the display is fully on. -->
    <integer name="config_autoBrightnessShortTermModelTimeout">300000</integer>

    <!-- Array of output values for LCD backlight corresponding to the lux values
         in the config_autoBrightnessLevels array.  This array should have size one greater
         than the size of the config_autoBrightnessLevels array.
         The brightness values must be between 0 and 255 and be non-decreasing.
         This must be overridden in platform specific overlays -->
    <integer-array name="config_autoBrightnessLcdBacklightValues">
    </integer-array>

    <!-- Array of desired screen brightness in nits corresponding to the lux values
         in the config_autoBrightnessLevels array. As with config_screenBrightnessMinimumNits and
         config_screenBrightnessMaximumNits, the display brightness is defined as the measured
         brightness of an all-white image.

         If this is defined then:
            - config_autoBrightnessLcdBacklightValues should not be defined
            - config_screenBrightnessNits must be defined
            - config_screenBrightnessBacklight must be defined

         This array should have size one greater than the size of the config_autoBrightnessLevels
         array. The brightness values must be non-negative and non-decreasing. This must be
         overridden in platform specific overlays -->
    <array name="config_autoBrightnessDisplayValuesNits">
    </array>

    <!-- Array of output values for button backlight corresponding to the luX values
         in the config_autoBrightnessLevels array.  This array should have size one greater
         than the size of the config_autoBrightnessLevels array.
         The brightness values must be between 0 and 255 and be non-decreasing.
         This must be overridden in platform specific overlays -->
    <integer-array name="config_autoBrightnessButtonBacklightValues">
    </integer-array>

    <!-- Array of output values for keyboard backlight corresponding to the lux values
         in the config_autoBrightnessLevels array.  This array should have size one greater
         than the size of the config_autoBrightnessLevels array.
         The brightness values must be between 0 and 255 and be non-decreasing.
         This must be overridden in platform specific overlays -->
    <integer-array name="config_autoBrightnessKeyboardBacklightValues">
    </integer-array>

    <!-- An array describing the screen's backlight values corresponding to the brightness
         values in the config_screenBrightnessNits array.

         This array should be equal in size to config_screenBrightnessBacklight. -->
    <integer-array name="config_screenBrightnessBacklight">
    </integer-array>

    <!-- An array of floats describing the screen brightness in nits corresponding to the backlight
         values in the config_screenBrightnessBacklight array.  On OLED displays these  values
         should be measured with an all white image while the display is in the fully on state.
         Note that this value should *not* reflect the maximum brightness value for any high
         brightness modes but only the maximum brightness value obtainable in a sustainable manner.

         This array should be equal in size to config_screenBrightnessBacklight -->
    <array name="config_screenBrightnessNits">
    </array>

    <!-- Array of ambient lux threshold values. This is used for determining hysteresis constraint
         values by calculating the index to use for lookup and then setting the constraint value
         to the corresponding value of the array. The new brightening hysteresis constraint value
         is the n-th element of config_ambientBrighteningThresholds, and the new darkening
         hysteresis constraint value is the n-th element of config_ambientDarkeningThresholds.

         The (zero-based) index is calculated as follows: (MAX is the largest index of the array)
         condition                       calculated index
         value < level[0]                0
         level[n] <= value < level[n+1]  n+1
         level[MAX] <= value             MAX+1 -->
    <integer-array name="config_ambientThresholdLevels">
    </integer-array>

    <!-- Array of hysteresis constraint values for brightening, represented as tenths of a
         percent. The length of this array is assumed to be one greater than
         config_ambientThresholdLevels. The brightening threshold is calculated as
         lux * (1.0f + CONSTRAINT_VALUE). When the current lux is higher than this threshold,
         the screen brightness is recalculated. See the config_ambientThresholdLevels
         description for how the constraint value is chosen. -->
    <integer-array name="config_ambientBrighteningThresholds">
        <item>100</item>
    </integer-array>

    <!-- Array of hysteresis constraint values for darkening, represented as tenths of a
         percent. The length of this array is assumed to be one greater than
         config_ambientThresholdLevels. The darkening threshold is calculated as
         lux * (1.0f - CONSTRAINT_VALUE). When the current lux is lower than this threshold,
         the screen brightness is recalculated. See the config_ambientThresholdLevels
         description for how the constraint value is chosen. -->
    <integer-array name="config_ambientDarkeningThresholds">
        <item>200</item>
    </integer-array>

    <!-- Array of screen brightness threshold values. This is used for determining hysteresis
         constraint values by calculating the index to use for lookup and then setting the
         constraint value to the corresponding value of the array. The new brightening hysteresis
         constraint value is the n-th element of config_screenBrighteningThresholds, and the new
         darkening hysteresis constraint value is the n-th element of
         config_screenDarkeningThresholds.

         The (zero-based) index is calculated as follows: (MAX is the largest index of the array)
         condition                       calculated index
         value < level[0]                0
         level[n] <= value < level[n+1]  n+1
         level[MAX] <= value             MAX+1 -->
    <integer-array name="config_screenThresholdLevels">
    </integer-array>

    <!-- Array of hysteresis constraint values for brightening, represented as tenths of a
         percent. The length of this array is assumed to be one greater than
         config_screenThresholdLevels. The brightening threshold is calculated as
         screenBrightness * (1.0f + CONSTRAINT_VALUE). When the new screen brightness is higher
         than this threshold, it is applied. See the config_screenThresholdLevels description for
         how the constraint value is chosen. -->
    <integer-array name="config_screenBrighteningThresholds">
        <item>100</item>
    </integer-array>

    <!-- Array of hysteresis constraint values for darkening, represented as tenths of a
         percent. The length of this array is assumed to be one greater than
         config_screenThresholdLevels. The darkening threshold is calculated as
         screenBrightness * (1.0f - CONSTRAINT_VALUE). When the new screen brightness is lower than
         this threshold, it is applied. See the config_screenThresholdLevels description for how
         the constraint value is chosen. -->
    <integer-array name="config_screenDarkeningThresholds">
        <item>200</item>
    </integer-array>

    <!-- Amount of time it takes for the light sensor to warm up in milliseconds.
         For this time after the screen turns on, the Power Manager
         will not debounce light sensor readings -->
    <integer name="config_lightSensorWarmupTime">0</integer>

    <!-- Enables swipe versus poly-finger touch disambiguation in the KeyboardView -->
    <bool name="config_swipeDisambiguation">true</bool>

    <!-- Specifies the amount of time to disable virtual keys after the screen is touched
         in order to filter out accidental virtual key presses due to swiping gestures
         or taps near the edge of the display.  May be 0 to disable the feature.
         It is recommended that this value be no more than 250 ms.
         This feature should be disabled for most devices. -->
    <integer name="config_virtualKeyQuietTimeMillis">0</integer>

    <!-- A list of potential packages, in priority order, that may contain an
         ephemeral resolver. Each package will be be queried for a component
         that has been granted the PACKAGE_EPHEMERAL_AGENT permission.
         This may be empty if ephemeral apps are not supported. -->
    <string-array name="config_ephemeralResolverPackage" translatable="false">
        <!-- Add packages here -->
    </string-array>

    <!-- Component name of the default wallpaper. This will be ImageWallpaper if not
         specified -->
    <string name="default_wallpaper_component" translatable="false">@null</string>

    <!-- By default a product has no distinct default lock wallpaper -->
    <item name="default_lock_wallpaper" type="drawable">@null</item>

    <!-- Component name of the built in wallpaper used to display bitmap wallpapers. This must not be null. -->
    <string name="image_wallpaper_component" translatable="false">com.android.systemui/com.android.systemui.ImageWallpaper</string>

    <!-- True if WallpaperService is enabled -->
    <bool name="config_enableWallpaperService">true</bool>

    <!-- True if the device should block turning display on at boot until wallpaper is ready -->
    <bool name="config_checkWallpaperAtBoot">true</bool>

    <!-- Class name of WallpaperManagerService. -->
    <string name="config_wallpaperManagerServiceName" translatable="false">com.android.server.wallpaper.WallpaperManagerService</string>

    <!-- Enables the TimeZoneRuleManager service. This is the master switch for the updateable time
         zone update mechanism. -->
    <bool name="config_enableUpdateableTimeZoneRules">false</bool>

    <!-- Enables APK-based time zone update triggering. Set this to false when updates are triggered
         via external events and not by APK updates. For example, if an updater checks with a server
         on a regular schedule.
         [This is only used if config_enableUpdateableTimeZoneRules is true.] -->
    <bool name="config_timeZoneRulesUpdateTrackingEnabled">false</bool>

    <!-- The package of the time zone rules updater application. Expected to be the same
         for all Android devices that support APK-based time zone rule updates.
         A package-targeted com.android.intent.action.timezone.TRIGGER_RULES_UPDATE_CHECK intent
         will be sent to the updater app if the system server detects an update to the updater or
         data app packages.
         The package referenced here must have the android.permission.UPDATE_TIME_ZONE_RULES
         permission.
         [This is only used if config_enableUpdateableTimeZoneRules and
         config_timeZoneRulesUpdateTrackingEnabled are true.] -->
    <string name="config_timeZoneRulesUpdaterPackage" translatable="false">com.android.timezone.updater</string>

    <!-- The package of the time zone rules data application. Expected to be configured
         by OEMs to reference their own priv-app APK package.
         A package-targeted com.android.intent.action.timezone.TRIGGER_RULES_UPDATE_CHECK intent
         will be sent to the updater app if the system server detects an update to the updater or
         data app packages.
         [This is only used if config_enableUpdateableTimeZoneRules and
         config_timeZoneRulesUpdateTrackingEnabled are true.] -->
    <string name="config_timeZoneRulesDataPackage" translatable="false"></string>

    <!-- The allowed time in milliseconds between an update check intent being broadcast and the
         response being considered overdue. Reliability triggers will not fire in this time.
         [This is only used if config_enableUpdateableTimeZoneRules and
         config_timeZoneRulesUpdateTrackingEnabled are true.] -->
    <!-- 5 minutes -->
    <integer name="config_timeZoneRulesCheckTimeMillisAllowed">300000</integer>

    <!-- The number of times a time zone update check is allowed to fail before the system will stop
         reacting to reliability triggers.
         [This is only used if config_enableUpdateableTimeZoneRules and
         config_timeZoneRulesUpdateTrackingEnabled are true.] -->
    <integer name="config_timeZoneRulesCheckRetryCount">5</integer>

    <!-- Whether to enable network location overlay which allows network
         location provider to be replaced by an app at run-time. When disabled,
         only the config_networkLocationProviderPackageName package will be
         searched for network location provider, otherwise packages whose
         signature matches the signatures of config_locationProviderPackageNames
         will be searched, and the service with the highest version number will
         be picked. Anyone who wants to disable the overlay mechanism can set it
         to false.
         -->
    <bool name="config_enableNetworkLocationOverlay" translatable="false">true</bool>
    <!-- Package name providing network location support. Used only when
         config_enableNetworkLocationOverlay is false. -->
    <string name="config_networkLocationProviderPackageName" translatable="false">@null</string>

    <!-- Whether to enable fused location provider overlay which allows fused
         location provider to be replaced by an app at run-time. When disabled,
         only the config_fusedLocationProviderPackageName package will be
         searched for fused location provider, otherwise packages whose
         signature matches the signatures of config_locationProviderPackageNames
         will be searched, and the service with the highest version number will
         be picked. Anyone who wants to disable the overlay mechanism can set it
         to false.
         -->
    <bool name="config_enableFusedLocationOverlay" translatable="false">true</bool>
    <!-- Package name providing fused location support. Used only when
         config_enableFusedLocationOverlay is false. -->
    <string name="config_fusedLocationProviderPackageName" translatable="false">com.android.location.fused</string>

    <string-array name="config_locationExtraPackageNames" translatable="false"></string-array>

    <!-- The package name of the default network recommendation app.
         A network recommendation provider must:
             * Be granted the SCORE_NETWORKS permission.
             * Be granted the ACCESS_COARSE_LOCATION permission.
             * Include a Service for the android.net.scoring.RECOMMEND_NETWORKS action
               protected by the BIND_NETWORK_RECOMMENDATION_SERVICE permission.

         This must be set to a valid network recommendation app or empty.
     -->
    <string name="config_defaultNetworkRecommendationProviderPackage" translatable="false"></string>

    <!-- Whether to enable Hardware FLP overlay which allows Hardware FLP to be
         replaced by an app at run-time. When disabled, only the
         config_hardwareFlpPackageName package will be searched for Hardware Flp,
         otherwise packages whose signature matches the signatures of
         config_locationProviderPackageNames will be searched, and the service
         with the highest version number will be picked. Anyone who wants to
         disable the overlay mechanism can set it to false.
         -->
    <bool name="config_enableHardwareFlpOverlay" translatable="false">true</bool>
    <!-- Package name providing Hardware Flp. Used only when
         config_enableHardwareFlpOverlay is false. -->
    <string name="config_hardwareFlpPackageName" translatable="false">com.android.location.fused</string>

    <!-- Whether to enable geocoder overlay which allows geocoder to be replaced
         by an app at run-time. When disabled, only the
         config_geocoderProviderPackageName package will be searched for
         geocoder, otherwise packages whose signature matches the signatures of
         config_locationProviderPackageNames will be searched, and the service
         with the highest version number will be picked. Anyone who wants to
         disable the overlay mechanism can set it to false.
         -->
    <bool name="config_enableGeocoderOverlay" translatable="false">true</bool>
    <!-- Package name providing geocoder API support. Used only when
         config_enableGeocoderOverlay is false. -->
    <string name="config_geocoderProviderPackageName" translatable="false">@null</string>

    <!-- Whether to enable geofence overlay which allows geofence to be replaced
         by an app at run-time. When disabled, only the
         config_geofenceProviderPackageName package will be searched for
         geofence implementation, otherwise packages whose signature matches the
         signatures of config_locationProviderPackageNames will be searched, and
         the service with the highest version number will be picked. Anyone who
         wants to disable the overlay mechanism can set it to false.
         -->
    <bool name="config_enableGeofenceOverlay" translatable="false">true</bool>
    <!-- Package name providing geofence API support. Used only when
         config_enableGeofenceOverlay is false. -->
    <string name="config_geofenceProviderPackageName" translatable="false">@null</string>

    <!-- Whether to enable Hardware Activity-Recognition overlay which allows Hardware
         Activity-Recognition to be replaced by an app at run-time. When disabled, only the
         config_activityRecognitionHardwarePackageName package will be searched for
         its implementation, otherwise packages whose signature matches the
         signatures of config_locationProviderPackageNames will be searched, and
         the service with the highest version number will be picked. Anyone who
         wants to disable the overlay mechanism can set it to false.
         -->
    <bool name="config_enableActivityRecognitionHardwareOverlay" translatable="false">true</bool>
    <!-- Package name providing Hardware Activity-Recognition API support. Used only when
         config_enableActivityRecognitionHardwareOverlay is false. -->
    <string name="config_activityRecognitionHardwarePackageName" translatable="false">@null</string>

    <!-- Package name(s) containing location provider support.
         These packages can contain services implementing location providers,
         such as the Geocode Provider, Network Location Provider, and
         Fused Location Provider. They will each be searched for
         service components implementing these providers.
         It is strongly recommended that the packages explicitly named
         below are on the system image, so that they will not map to
         a 3rd party application.
         The location framework also has support for installation
         of new location providers at run-time. The new package does not
         have to be explicitly listed here, however it must have a signature
         that matches the signature of at least one package on this list.
         -->
    <string-array name="config_locationProviderPackageNames" translatable="false">
        <!-- The standard AOSP fused location provider -->
        <item>com.android.location.fused</item>
    </string-array>

    <!-- This string array can be overriden to enable test location providers initially. -->
    <!-- Array of "[locationProviderName],[requiresNetwork],
         [requiresSatellite],[requiresCell],[hasMonetaryCost],
         [supportAltitute],[supportsSpeed],[supportsBearing],
         [powerRequirement],[accuracy]" -->
    <!-- powerRequirement is defined in android.location.Criteria
         0 = NO_REQUIREMENT / 1 = POWER_LOW / 2 = POWER_MEDIUM / 3 = POWER_HIGH -->
    <!-- accuracy is defined in anroid.location.Criteria
         1 = ACCURACY_FINE / 2 = ACCURACY_COARSE -->
    <string-array name="config_testLocationProviders" translatable="false">
        <!-- Example test network location provider
        <item>network,false,false,false,false,true,true,true,1,2</item>
        -->
    </string-array>

    <!-- Boolean indicating if current platform supports bluetooth SCO for off call
    use cases -->
    <bool name="config_bluetooth_sco_off_call">true</bool>

    <!-- Boolean indicating if current platform supports bluetooth wide band
         speech -->
    <bool name="config_bluetooth_wide_band_speech">true</bool>

    <!-- Boolean indicating if current platform need do one-time bluetooth address
         re-validation -->
    <bool name="config_bluetooth_address_validation">false</bool>

    <!-- Boolean indicating if current platform supports BLE peripheral mode -->
    <bool name="config_bluetooth_le_peripheral_mode_supported">false</bool>

    <!-- Boolean indicating if current platform supports HFP inband ringing -->
    <bool name="config_bluetooth_hfp_inband_ringing_support">false</bool>

    <!-- Max number of scan filters supported by blutooth controller. 0 if the
         device does not support hardware scan filters-->
    <integer translatable="false" name="config_bluetooth_max_scan_filters">0</integer>

    <!-- Max number of advertisers supported by bluetooth controller. 0 if the
         device does not support multiple advertisement-->
    <integer translatable="false" name="config_bluetooth_max_advertisers">0</integer>

    <!-- Idle current for bluetooth controller. 0 by default-->
    <integer translatable="false" name="config_bluetooth_idle_cur_ma">0</integer>

    <!-- Rx current for bluetooth controller. 0 by default-->
    <integer translatable="false" name="config_bluetooth_rx_cur_ma">0</integer>

    <!-- Tx current for bluetooth controller. 0 by default-->
    <integer translatable="false" name="config_bluetooth_tx_cur_ma">0</integer>

    <!-- Operating volatage for bluetooth controller. 0 by default-->
    <integer translatable="false" name="config_bluetooth_operating_voltage_mv">0</integer>

    <!-- Max number of connected audio devices supported by Bluetooth stack -->
    <integer name="config_bluetooth_max_connected_audio_devices">5</integer>

    <!-- Whether supported profiles should be reloaded upon enabling bluetooth -->
    <bool name="config_bluetooth_reload_supported_profiles_when_enabled">false</bool>

    <!-- Enabling autoconnect over pan -->
    <bool name="config_bluetooth_pan_enable_autoconnect">false</bool>

    <!-- The default data-use polling period. -->
    <integer name="config_datause_polling_period_sec">600</integer>

    <!-- The default data-use threshold in bytes. 0 disables-->
    <integer name="config_datause_threshold_bytes">0</integer>

    <!-- The default reduced-datarate value in kilobits per sec -->
    <integer name="config_datause_throttle_kbitsps">300</integer>

    <!-- The default iface on which to monitor data use -->
    <string name="config_datause_iface" translatable="false">rmnet0</string>

    <!-- The default reduced-datarate notification mask -->
    <!-- 2 means give warning -->
    <integer name="config_datause_notification_type">2</integer>

    <!-- If Voice Radio Technology is RIL_RADIO_TECHNOLOGY_LTE:14 or
         RIL_RADIO_TECHNOLOGY_UNKNOWN:0 this is the value that should be used instead.
         A configuration value of RIL_RADIO_TECHNOLOGY_UNKNOWN:0 means
         there is no replacement value and that the default assumption
         for phone type (GSM) should be used. -->
    <integer name="config_volte_replacement_rat">0</integer>

    <!-- Flag indicating whether the current device is "voice capable".
         If true, this means that the device supports circuit-switched
         (i.e. voice) phone calls over the telephony network, and is
         allowed to display the in-call UI while a cellular voice call is
         active.  This can be overridden to false for "data only" devices
         which can't make voice calls and don't support any in-call UI.

         Note: this flag is subtly different from the
         PackageManager.FEATURE_TELEPHONY system feature, which is
         available on *any* device with a telephony radio, even if the
         device is data-only. -->
    <bool name="config_voice_capable">true</bool>

    <!-- Flag indicating whether all audio streams should be mapped to
         one single stream. If true, all audio streams are mapped to
         STREAM_MUSIC as if it's on TV platform. -->
    <bool name="config_single_volume">false</bool>

    <!-- Flag indicating that an outbound call must have a call capable phone account
         that has declared it can process the call's handle. -->
    <bool name="config_requireCallCapableAccountForHandle">false</bool>

    <!-- Flag indicating if the user is notified when the mobile network access is restricted -->
    <bool name="config_user_notification_of_restrictied_mobile_access">true</bool>

    <!-- Flag indicating whether the current device allows sms service.
         If true, this means that the device supports both sending and
         receiving sms via the telephony network.
         This can be overridden to false for "data only" devices
         which can't send and receive sms message.

         Note: Disable SMS also disable voicemail waiting sms,
               cell broadcasting sms, and MMS. -->
    <bool name="config_sms_capable">true</bool>

    <!-- Default SMS Application. This will be the default SMS application when
         the phone first boots. The user can then change the default app to one
         of their choosing.
         This can be overridden for devices where a different default SMS
         application is desired.

         If this string is empty or the specified package does not exist, then
         the platform will search for an SMS app and use that (if there is one)

         Note: This config is deprecated, please use config_defaultSms instead. -->
    <string name="default_sms_application" translatable="false">com.android.messaging</string>

    <!-- Default web browser.  This is the package name of the application that will
         be the default browser when the device first boots.  Afterwards the user
         can select whatever browser app they wish to use as the default.

         If this string is empty or the specified package does not exist, then
         the behavior will be as though no app was named as an explicit default.

         Note: This config is deprecated, please use config_defaultBrowser instead. -->
    <string name="default_browser" translatable="false"></string>

    <!-- The name of the package that will hold the assistant role by default. -->
    <string name="config_defaultAssistant" translatable="false" />
    <!-- Whether the default assistant settings should be shown. -->
    <bool name="config_showDefaultAssistant">true</bool>
    <!-- The name of the package that will hold the browser role by default. -->
    <string name="config_defaultBrowser" translatable="false">@string/default_browser</string>
    <!-- The name of the package that will hold the dialer role by default. -->
    <string name="config_defaultDialer" translatable="false">com.android.dialer</string>
    <!-- The name of the package that will hold the SMS role by default. -->
    <string name="config_defaultSms" translatable="false">@string/default_sms_application</string>
    <!-- Whether the default emergency settings should be shown. -->
    <bool name="config_showDefaultEmergency">false</bool>
    <!-- Whether the default home settings should be shown. -->
    <bool name="config_showDefaultHome">true</bool>

    <!-- Enable/disable default bluetooth profiles:
        HSP_AG, ObexObjectPush, Audio, NAP -->
    <bool name="config_bluetooth_default_profiles">true</bool>

    <!-- IP address of the dns server to use if nobody else suggests one -->
    <string name="config_default_dns_server" translatable="false">8.8.8.8</string>

    <!-- The default mobile provisioning apn. Empty by default, maybe overridden by
         an mcc/mnc specific config.xml -->
    <string name="mobile_provisioning_apn" translatable="false"></string>

    <!-- The default mobile provisioning url. Empty by default, maybe overridden by
         an mcc/mnc specific config.xml -->
    <string name="mobile_provisioning_url" translatable="false"></string>

    <!-- The default character set for GsmAlphabet -->
    <!-- Empty string means MBCS is not considered -->
    <string name="gsm_alphabet_default_charset" translatable="false"></string>

    <!-- Enables SIP on WIFI only -->
    <bool name="config_sip_wifi_only">false</bool>

    <!-- Enables built-in SIP phone capability -->
    <bool name="config_built_in_sip_phone">true</bool>

    <!-- Boolean indicating if restoring network selection should be skipped -->
    <!-- The restoring is handled by modem if it is true-->
    <bool translatable="false" name="skip_restoring_network_selection">false</bool>

    <!-- Maximum number of database connections opened and managed by framework layer
         to handle queries on each database when using Write-Ahead Logging. -->
    <integer name="db_connection_pool_size">4</integer>

    <!-- The default journal mode to use use when Write-Ahead Logging is not active.
         Choices are: OFF, DELETE, TRUNCATE, PERSIST and MEMORY.
         PERSIST may improve performance by reducing how often journal blocks are
         reallocated (compared to truncation) resulting in better data block locality
         and less churn of the storage media.

         The PERSIST mode results in data persisting in the journal beyond the life of
         a transaction, so it interacts poorly with SECURE_DELETE. -->
    <string name="db_default_journal_mode" translatable="false">TRUNCATE</string>

    <!-- Maximum size of the persistent journal file in bytes.
         If the journal file grows to be larger than this amount then SQLite will
         truncate it after committing the transaction. -->
    <integer name="db_journal_size_limit">524288</integer>

    <!-- When opening a database with WAL enabled and if the wal file already exists and larger
         than this size in bytes, we'll truncate it. -->
    <integer name="db_wal_truncate_size">1048576</integer>

    <!-- The database synchronization mode when using the default journal mode.
         FULL is safest and preserves durability at the cost of extra fsyncs.
         NORMAL also preserves durability in non-WAL modes and uses checksums to ensure
         integrity although there is a small chance that an error might go unnoticed.
         Choices are: FULL, NORMAL, OFF. -->
    <string name="db_default_sync_mode" translatable="false">FULL</string>

    <!-- The database synchronization mode when using Write-Ahead Logging.
         From https://www.sqlite.org/pragma.html#pragma_synchronous:
         WAL mode is safe from corruption with synchronous=NORMAL, and probably DELETE mode is safe
         too on modern filesystems. WAL mode is always consistent with synchronous=NORMAL, but WAL
         mode does lose durability. A transaction committed in WAL mode with
         synchronous=NORMAL might roll back following a power loss or system crash.
         Transactions are durable across application crashes regardless of the synchronous setting
         or journal mode. The synchronous=NORMAL setting is a good choice for most applications
         running in WAL mode.
         Choices are: FULL, NORMAL, OFF. -->
    <string name="db_wal_sync_mode" translatable="false">NORMAL</string>

    <!-- The Write-Ahead Log auto-checkpoint interval in database pages (typically 1 to 4KB).
         The log is checkpointed automatically whenever it exceeds this many pages.
         When a database is reopened, its journal mode is set back to the default
         journal mode, which may cause a checkpoint operation to occur.  Checkpoints
         can also happen at other times when transactions are committed.
         The bigger the WAL file, the longer a checkpoint operation takes, so we try
         to keep the WAL file relatively small to avoid long delays.
         The size of the WAL file is also constrained by 'db_journal_size_limit'. -->
    <integer name="db_wal_autocheckpoint">100</integer>

    <!-- The number of milliseconds that SQLite connection is allowed to be idle before it
         is closed and removed from the pool -->
    <integer name="db_default_idle_connection_timeout">30000</integer>

    <!-- Max space (in MB) allocated to DownloadManager to store the downloaded
         files if they are to be stored in DownloadManager's data dir,
         which typically is /data/data/com.android.providers.downloads/files -->
    <integer name="config_downloadDataDirSize">200</integer>

    <!-- Max number of downloads allowed to proceed concurrently -->
    <integer name="config_MaxConcurrentDownloadsAllowed">5</integer>

    <!-- When the free space available in DownloadManager's data dir falls
         below the percentage value specified by this param, DownloadManager
         starts removing files to try to make percentage of available
         free space above this threshold value. -->
    <integer name="config_downloadDataDirLowSpaceThreshold">10</integer>

    <!-- The URL that should be sent in an x-wap-profile header with an HTTP request,
         as defined in the Open Mobile Alliance User Agent Profile specification
         OMA-TS-UAProf-V2_0-20060206-A Section 8.1.1.1. If the URL contains a '%s'
         format string then that substring will be replaced with the value of
         Build.MODEL. The format string shall not be escaped. -->
    <string name="config_useragentprofile_url" translatable="false"></string>

    <!-- When a database query is executed, the results returned are paginated
         in pages of size (in KB) indicated by this value -->
    <integer name="config_cursorWindowSize">2048</integer>

    <!-- Sets whether menu shortcuts should be displayed on panel menus when
         a keyboard is present. -->
    <bool name="config_showMenuShortcutsWhenKeyboardPresent">false</bool>

    <!-- Do not translate. Defines the slots is Two Digit Number for dialing normally not USSD -->
    <string-array name="config_twoDigitNumberPattern" translatable="false">
    </string-array>

    <!-- If this value is true, Sms encoded as octet is decoded by utf8 decoder.
         If false, decoded by Latin decoder. -->
    <bool name="config_sms_utf8_support">false</bool>

    <!-- If this value is true, The mms content-disposition field is supported correctly.
         If false, Content-disposition fragments are ignored -->
    <bool name="config_mms_content_disposition_support">true</bool>

    <!-- MMS user agent string -->
    <string name="config_mms_user_agent" translatable="false"></string>

    <!-- MMS user agent prolfile url -->
    <string name="config_mms_user_agent_profile_url" translatable="false"></string>

    <!-- National Language Identifier codes for the following two config items.
         (from 3GPP TS 23.038 V9.1.1 Table 6.2.1.2.4.1):
          0  - reserved
          1  - Turkish
          2  - Spanish (single shift table only)
          3  - Portuguese
          4  - Bengali
          5  - Gujarati
          6  - Hindi
          7  - Kannada
          8  - Malayalam
          9  - Oriya
         10  - Punjabi
         11  - Tamil
         12  - Telugu
         13  - Urdu
         14+ - reserved -->

    <!-- National language single shift tables to enable for SMS encoding.
         Decoding is always enabled. 3GPP TS 23.038 states that this feature
         should not be enabled until a formal request is issued by the relevant
         national regulatory body. Array elements are codes from the table above.
         Example 1: devices sold in Turkey must include table 1 to conform with
           By-Law Number 27230. (http://www.btk.gov.tr/eng/pdf/2009/BY-LAW_SMS.pdf)
         Example 2: devices sold in India should include tables 4 through 13
           to enable use of the new Release 9 tables for Indic languages. -->
    <integer-array name="config_sms_enabled_single_shift_tables"></integer-array>

    <!-- National language locking shift tables to enable for SMS encoding.
         Decoding is always enabled. 3GPP TS 23.038 states that this feature
         should not be enabled until a formal request is issued by the relevant
         national regulatory body. Array elements are codes from the table above.
         Example 1: devices sold in Turkey must include table 1 after the
           Turkish Telecommunication Authority requires locking shift encoding
           to be enabled (est. July 2012). (http://www.btk.gov.tr/eng/pdf/2009/BY-LAW_SMS.pdf)
           See also: http://www.mobitech.com.tr/tr/ersanozturkblog_en/index.php?entry=entry090223-160014
         Example 2: devices sold in India should include tables 4 through 13
         to enable use of the new Release 9 tables for Indic languages. -->
    <integer-array name="config_sms_enabled_locking_shift_tables"></integer-array>

    <!-- Set to true if the RSSI should always display CDMA signal strength even on EVDO -->
    <bool name="config_alwaysUseCdmaRssi">false</bool>


    <!-- If this value is true, duplicate Source/Destination port fields
         in WDP header of some carriers OMADM wap push are supported.
         ex: MSGTYPE-TotalSegments-CurrentSegment
             -SourcePortDestPort-SourcePortDestPort-OMADM PDU
         If false, not supported. -->
    <bool name="config_duplicate_port_omadm_wappush">false</bool>

    <!-- Maximum numerical value that will be shown in a status bar
         notification icon or in the notification itself. Will be replaced
         with @string/status_bar_notification_info_overflow when shown in the
         UI. -->
    <integer name="status_bar_notification_info_maxnum">999</integer>

    <!-- Path to an ISO image to be shared with via USB mass storage.
         This is intended to allow packaging drivers or tools for installation on a PC. -->
    <string translatable="false" name="config_isoImagePath"></string>

    <!-- Whether the system enables per-display focus. If the system has the input method for each
         display, this value should be true. -->
    <bool name="config_perDisplayFocusEnabled">false</bool>

    <!-- Whether a software navigation bar should be shown. NOTE: in the future this may be
         autodetected from the Configuration. -->
    <bool name="config_showNavigationBar">false</bool>

    <!-- Whether action menu items should be displayed in ALLCAPS or not.
         Defaults to true. If this is not appropriate for specific locales
         it should be disabled in that locale's resources. -->
    <bool name="config_actionMenuItemAllCaps">true</bool>

    <!-- Remote server that can provide NTP responses. -->
    <string translatable="false" name="config_ntpServer">time.android.com</string>
    <!-- Normal polling frequency in milliseconds -->
    <integer name="config_ntpPollingInterval">86400000</integer>
    <!-- Try-again polling interval in milliseconds, in case the network request failed -->
    <integer name="config_ntpPollingIntervalShorter">60000</integer>
    <!-- Number of times to try again with the shorter interval, before backing
         off until the normal polling interval. A value < 0 indicates infinite. -->
    <integer name="config_ntpRetry">3</integer>
    <!-- If the time difference is greater than this threshold in milliseconds,
         then update the time. -->
    <integer name="config_ntpThreshold">5000</integer>
    <!-- Timeout to wait for NTP server response in milliseconds. -->
    <integer name="config_ntpTimeout">5000</integer>

    <!-- Default network policy warning threshold, in megabytes. -->
    <integer name="config_networkPolicyDefaultWarning">2048</integer>

    <!-- Set and Unsets WiMAX -->
    <bool name="config_wimaxEnabled">false</bool>
    <!-- Location of the wimax framwork jar location -->
    <string name="config_wimaxServiceJarLocation" translatable="false"></string>
    <!-- Location of the wimax native library locaiton -->
    <string name="config_wimaxNativeLibLocation" translatable="false"></string>
    <!-- Name of the wimax manager class -->
    <string name="config_wimaxManagerClassname" translatable="false"></string>
    <!-- Name of the wimax service class -->
    <string name="config_wimaxServiceClassname" translatable="false"></string>
    <!-- Name of the wimax state tracker clas -->
    <string name="config_wimaxStateTrackerClassname" translatable="false"></string>

    <!-- Specifies whether the dreams feature should be supported.
         When true, the system will allow the user to configure dreams (screensavers)
         to launch when a user activity timeout occurs or the system is told to nap.
         When false, the dreams feature will be disabled (this does not affect dozing).

         Consider setting this resource to false or disabling dreams by default when a
         doze component is specified below since dreaming will supercede dozing and
         will prevent the system from entering a low power state until the dream ends. -->
    <bool name="config_dreamsSupported">true</bool>

    <!-- If supported, are dreams enabled? (by default) -->
    <bool name="config_dreamsEnabledByDefault">true</bool>
    <!-- If supported and enabled, are dreams activated when docked? (by default) -->
    <bool name="config_dreamsActivatedOnDockByDefault">true</bool>
    <!-- If supported and enabled, are dreams activated when asleep and charging? (by default) -->
    <bool name="config_dreamsActivatedOnSleepByDefault">false</bool>
    <!-- ComponentName of the default dream (Settings.Secure.DEFAULT_SCREENSAVER_COMPONENT) -->
    <string name="config_dreamsDefaultComponent" translatable="false">com.google.android.deskclock/com.android.deskclock.Screensaver</string>

    <!-- Are we allowed to dream while not plugged in? -->
    <bool name="config_dreamsEnabledOnBattery">false</bool>
    <!-- Minimum battery level to allow dreaming when powered.
         Use -1 to disable this safety feature. -->
    <integer name="config_dreamsBatteryLevelMinimumWhenPowered">-1</integer>
    <!-- Minimum battery level to allow dreaming when not powered.
         Use -1 to disable this safety feature. -->
    <integer name="config_dreamsBatteryLevelMinimumWhenNotPowered">15</integer>
    <!-- If the battery level drops by this percentage and the user activity timeout
         has expired, then assume the device is receiving insufficient current to charge
         effectively and terminate the dream.  Use -1 to disable this safety feature.  -->
    <integer name="config_dreamsBatteryLevelDrainCutoff">5</integer>
    <!-- Limit of how long the device can remain unlocked due to attention checking.  -->
    <integer name="config_attentionMaximumExtension">330000</integer> <!-- 5 minutes and 30 sec.-->
    <!-- How long we should wait until we give up on receiving an attention API callback.  -->
    <integer name="config_attentionApiTimeout">2000</integer> <!-- 2 seconds -->

    <!-- ComponentName of a dream to show whenever the system would otherwise have
         gone to sleep.  When the PowerManager is asked to go to sleep, it will instead
         try to start this dream if possible.  The dream should typically call startDozing()
         to put the display into a low power state and allow the application processor
         to be suspended.  When the dream ends, the system will go to sleep as usual.
         Specify the component name or an empty string if none.

         Note that doze dreams are not subject to the same start conditions as ordinary dreams.
         Doze dreams will run whenever the power manager is in a dozing state. -->
    <string name="config_dozeComponent" translatable="false"></string>

    <!-- If true, the doze component is not started until after the screen has been
         turned off and the screen off animation has been performed. -->
    <bool name="config_dozeAfterScreenOffByDefault">false</bool>

    <!-- Doze: should the TYPE_PICK_UP_GESTURE sensor be used as a pulse signal. -->
    <bool name="config_dozePulsePickup">false</bool>

    <!-- Type of the double tap sensor. Empty if double tap is not supported. -->
    <string name="config_dozeDoubleTapSensorType" translatable="false"></string>

    <!-- Type of the tap sensor. Empty if tap is not supported. -->
    <string name="config_dozeTapSensorType" translatable="false"></string>

    <!-- Type of the long press sensor. Empty if long press is not supported. -->
    <string name="config_dozeLongPressSensorType" translatable="false"></string>

    <!-- If the sensor that wakes up the lock screen is available or not. -->
    <bool name="config_dozeWakeLockScreenSensorAvailable">false</bool>
    <integer name="config_dozeWakeLockScreenDebounce">300</integer>

    <!-- Control whether the always on display mode is available. This should only be enabled on
         devices where the display has been tuned to be power efficient in DOZE and/or DOZE_SUSPEND
         states. -->
    <bool name="config_dozeAlwaysOnDisplayAvailable">false</bool>

    <!-- Control whether the always on display mode is enabled by default. This value will be used
         during initialization when the setting is still null. -->
    <bool name="config_dozeAlwaysOnEnabled">true</bool>

    <!-- If AOD can show an ambient version of the wallpaper -->
    <bool name="config_dozeSupportsAodWallpaper">true</bool>

    <!-- Whether the display blanks itself when transitioning from a doze to a non-doze state -->
    <bool name="config_displayBlanksAfterDoze">false</bool>

    <!-- True if the display hardware only has brightness buckets rather than a full range of
         backlight values -->
    <bool name="config_displayBrightnessBucketsInDoze">false</bool>

    <!-- Power Management: Specifies whether to decouple the auto-suspend state of the
         device from the display on/off state.

         When false, autosuspend_disable() will be called before the display is turned on
         and autosuspend_enable() will be called after the display is turned off.
         This mode provides best compatibility for devices using legacy power management
         features such as early suspend / late resume.

         When true, autosuspend_display() and autosuspend_enable() will be called
         independently of whether the display is being turned on or off.  This mode
         enables the power manager to suspend the application processor while the
         display is on.

         This resource should be set to "true" when a doze component has been specified
         to maximize power savings but not all devices support it.

         Refer to autosuspend.h for details.
    -->
    <bool name="config_powerDecoupleAutoSuspendModeFromDisplay">false</bool>

    <!-- Power Management: Specifies whether to decouple the interactive state of the
         device from the display on/off state.

         When false, setInteractive(..., true) will be called before the display is turned on
         and setInteractive(..., false) will be called after the display is turned off.
         This mode provides best compatibility for devices that expect the interactive
         state to be tied to the display state.

         When true, setInteractive(...) will be called independently of whether the display
         is being turned on or off.  This mode enables the power manager to reduce
         clocks and disable the touch controller while the display is on.

         This resource should be set to "true" when a doze component has been specified
         to maximize power savings but not all devices support it.

         Refer to power.h for details.
    -->
    <bool name="config_powerDecoupleInteractiveModeFromDisplay">false</bool>

    <!-- User activity timeout: Minimum screen off timeout in milliseconds.

         Sets a lower bound for the {@link Settings.System#SCREEN_OFF_TIMEOUT} setting
         which determines how soon the device will go to sleep when there is no
         user activity.

         This value must be greater than zero, otherwise the device will immediately
         fall asleep again as soon as it is awoken.
    -->
    <integer name="config_minimumScreenOffTimeout">10000</integer>

    <!-- User activity timeout: Maximum screen dim duration in milliseconds.

         Sets an upper bound for how long the screen will dim before the device goes
         to sleep when there is no user activity.  The dim duration is subtracted from
         the overall screen off timeout to determine the screen dim timeout.
         When the screen dim timeout expires, the screen will dim, shortly thereafter
         the device will go to sleep.

         If the screen off timeout is very short, the dim duration may be reduced
         proportionally.  See config_maximumScreenDimRatio.

         This value may be zero in which case the screen will not dim before the
         device goes to sleep.
    -->
    <integer name="config_maximumScreenDimDuration">7000</integer>

    <!-- User activity timeout: Maximum screen dim duration as a percentage of screen off timeout.

         This resource is similar to config_maximumScreenDimDuration but the maximum
         screen dim duration is defined as a ratio of the overall screen off timeout
         instead of as an absolute value in milliseconds.  This is useful for reducing
         the dim duration when the screen off timeout is very short.

         When computing the screen dim duration, the power manager uses the lesser
         of the effective durations expressed by config_maximumScreenDimDuration and
         config_maximumScreenDimRatio.

         This value must be between 0% and 100%.  If the value is zero, the screen will not
         dim before the device goes to sleep.
    -->
    <fraction name="config_maximumScreenDimRatio">20%</fraction>

    <!-- Minimum size of the scrollbar thumb's touch target. -->
    <dimen name="config_minScrollbarTouchTarget">48dp</dimen>

    <!-- Base "touch slop" value used by ViewConfiguration as a
         movement threshold where scrolling should begin. -->
    <dimen name="config_viewConfigurationTouchSlop">8dp</dimen>

    <!-- Base "hover slop" value used by ViewConfiguration as a
         movement threshold under which hover is considered "stationary". -->
    <dimen name="config_viewConfigurationHoverSlop">4dp</dimen>

    <!-- Minimum velocity to initiate a fling, as measured in dips per second. -->
    <dimen name="config_viewMinFlingVelocity">50dp</dimen>

    <!-- Maximum velocity to initiate a fling, as measured in dips per second. -->
    <dimen name="config_viewMaxFlingVelocity">8000dp</dimen>

    <!-- Amount of time in ms the user needs to press the relevant key to bring up the
         global actions dialog -->
    <integer name="config_globalActionsKeyTimeout">500</integer>

    <!-- Amount of time in ms the user needs to press the relevant keys to trigger the
         screenshot chord -->
    <integer name="config_screenshotChordKeyTimeout">500</integer>

    <!-- Default width of a vertical scrollbar and height of a horizontal scrollbar.
         Takes effect only if the scrollbar drawables have no intrinsic size. -->
    <dimen name="config_scrollbarSize">4dp</dimen>

    <!-- Distance that should be scrolled, per axis value, in response to a horizontal
         {@link MotionEvent#ACTION_SCROLL} event. -->
    <dimen name="config_horizontalScrollFactor">64dp</dimen>

    <!-- Distance that should be scrolled, per axis value, in response to a vertical
         {@link MotionEvent#ACTION_SCROLL} event. -->
    <dimen name="config_verticalScrollFactor">64dp</dimen>

    <!-- Obsolete. Distance that should be scrolled, per axis value, in response to a
         {@link MotionEvent#ACTION_SCROLL} event. -->
    <dimen name="config_scrollFactor">64dp</dimen>

    <!-- Maximum number of grid columns permitted in the ResolverActivity
         used for picking activities to handle an intent. -->
    <integer name="config_maxResolverActivityColumns">3</integer>

    <!-- Array of OEM specific USB mode override config.
         OEM can override a certain USB mode depending on ro.bootmode.
         Specify an array of below items to set override rule.
         [bootmode]:[original USB mode]:[USB mode used]-->
    <integer-array translatable="false" name="config_oemUsbModeOverride">
    </integer-array>

    <!-- Set to true to add links to Cell Broadcast app from Settings and MMS app. -->
    <bool name="config_cellBroadcastAppLinks">false</bool>

    <!-- The default value if the SyncStorageEngine should sync automatically or not -->
    <bool name="config_syncstorageengine_masterSyncAutomatically">true</bool>

    <!--  Maximum number of supported users -->
    <integer name="config_multiuserMaximumUsers">1</integer>

    <!-- Maximum number of users we allow to be running at a time -->
    <integer name="config_multiuserMaxRunningUsers">3</integer>

    <!-- Whether to delay user data locking for background user.
         If false, user switched-out from user switching will still be in running state until
         config_multiuserMaxRunningUsers is reached. Once config_multiuserMaxRunningUsers is
         reached, user will be stopped and user data is locked.
         If true, user switched out from user switching will always be stopped but its user data
         is not locked. Total number of unlocked users will be limited by
         config_multiuserMaxRunningUsers. Once that limit is reached, least recently stopped user
         will be locked. -->
    <bool name="config_multiuserDelayUserDataLocking">false</bool>

    <!-- Whether UI for multi user should be shown -->
    <bool name="config_enableMultiUserUI">false</bool>

    <!-- Whether the new Auto Selection Network UI should be shown -->
    <bool name="config_enableNewAutoSelectNetworkUI">false</bool>

    <!-- If true, then we do not ask user for permission for apps to connect to USB devices.
         Do not set this to true for production devices. Doing so will cause you to fail CTS. -->
    <bool name="config_disableUsbPermissionDialogs">false</bool>

    <!-- Activity to handle Usb Device connection in USB Host side. Keeping it to null value will
         lead into handling it inside system using Intent resolution. Non-null contents will have
         format of package-name/ActivityClassName. -->
    <string name="config_UsbDeviceConnectionHandling_component" translatable="false">@null</string>

    <!-- Minimum span needed to begin a touch scaling gesture.
         If the span is equal to or greater than this size, a scaling gesture
         will begin, where supported. (See android.view.ScaleGestureDetector)

         This also takes into account the size of any active touch points.
         Devices with screens that deviate too far from their assigned density
         bucket should consider tuning this value in a device-specific overlay.
         For best results, care should be taken such that this value remains
         larger than the minimum reported touchMajor/touchMinor values
         reported by the hardware. -->
    <dimen name="config_minScalingSpan">27mm</dimen>

    <!-- Minimum accepted value for touchMajor while scaling. This may be tuned
         per-device in overlays. -->
    <dimen name="config_minScalingTouchMajor">48dp</dimen>

    <!-- Safe headphone volume index. When music stream volume is below this index
    the SPL on headphone output is compliant to EN 60950 requirements for portable music
    players. -->
    <integer name="config_safe_media_volume_index">10</integer>

    <!-- Safe USB headset gain. This value is used to ensure that the SPL on the USB
    headset output is compliant to EN 60950 requirements for portable music players. -->
    <integer name="config_safe_media_volume_usb_mB">-3700</integer>

    <!-- Configure mobile network MTU. The standard default is set here but each carrier
         may have a specific value set in an overlay config.xml file. -->
    <integer name="config_mobile_mtu">1500</integer>

    <!-- Configure mobile tcp buffer sizes in the form:
         rat-name:rmem_min,rmem_def,rmem_max,wmem_min,wmem_def,wmem_max
         If no value is found for the rat-name in use, the system default will be applied.
    -->
    <string-array name="config_mobile_tcp_buffers">
    </string-array>

    <!-- Configure ethernet tcp buffersizes in the form:
         rmem_min,rmem_def,rmem_max,wmem_min,wmem_def,wmem_max -->
    <string name="config_ethernet_tcp_buffers" translatable="false">524288,1048576,3145728,524288,1048576,2097152</string>

    <!-- Configure wifi tcp buffersizes in the form:
         rmem_min,rmem_def,rmem_max,wmem_min,wmem_def,wmem_max -->
    <string name="config_wifi_tcp_buffers" translatable="false">524288,1048576,2097152,262144,524288,1048576</string>

    <!-- Whether WiFi display is supported by this device.
         There are many prerequisites for this feature to work correctly.
         Here are a few of them:
         * The WiFi radio must support WiFi P2P.
         * The WiFi radio must support concurrent connections to the WiFi display and
           to an access point.
         * The Audio Server audio_policy_configuration.xml file must specify a rule for
           the "r_submix" remote submix module.  This module is used to record and stream system
           audio output to the WiFi display encoder in the media server.
         * The remote submix module "audio.r_submix.default" must be installed on the device.
         * The device must be provisioned with HDCP keys (for protected content).
    -->
    <bool name="config_enableWifiDisplay">false</bool>

    <!-- When true, local displays that do not contain any of their own content will automatically
         mirror the content of the default display. -->
    <bool name="config_localDisplaysMirrorContent">true</bool>

    <!-- Controls if local secondary displays should be private or not. Value specified in the array
         represents physical port address of each display and display in this list will be marked
         as private. {@see android.view.Display#FLAG_PRIVATE} -->
    <integer-array translatable="false" name="config_localPrivateDisplayPorts"></integer-array>

    <!-- The default mode for the default display. One of the following values (See Display.java):
             0 - COLOR_MODE_DEFAULT
             7 - COLOR_MODE_SRGB
    -->
    <integer name="config_defaultDisplayDefaultColorMode">0</integer>

    <!-- When true use the linux /dev/input/event subsystem to detect the switch changes
         on the headphone/microphone jack. When false use the older uevent framework. -->
    <bool name="config_useDevInputEventForAudioJack">false</bool>

    <!-- Whether safe headphone volume is enabled or not (country specific). -->
    <bool name="config_safe_media_volume_enabled">true</bool>

    <!-- Whether safe headphone volume warning dialog is disabled on Vol+ (operator specific). -->
    <bool name="config_safe_media_disable_on_volume_up">true</bool>

    <!-- Set to true if the wifi display supports compositing content stored
         in gralloc protected buffers.  For this to be true, there must exist
         a protected hardware path for surface flinger to composite and send
         protected buffers to the wifi display video encoder.

         If this flag is false, we advise applications not to use protected
         buffers (if possible) when presenting content to a wifi display because
         the content may be blanked.

         This flag controls whether the {@link Display#FLAG_SUPPORTS_PROTECTED_BUFFERS}
         flag is set for wifi displays.
    -->
    <bool name="config_wifiDisplaySupportsProtectedBuffers">false</bool>

    <!-- Whether camera shutter sound is forced or not  (country specific). -->
    <bool name="config_camera_sound_forced">false</bool>

    <!-- Set to true if we need to not prefer an APN.
         This is being added to enable a simple scenario of pre-paid
         provisioning on some carriers, working around a bug (7305641)
         where if the preferred is used we don't try the others. -->
    <bool name="config_dontPreferApn">false</bool>

    <!-- Set to true if after a provisioning apn the radio should be restarted -->
    <bool name="config_restartRadioAfterProvisioning">false</bool>

    <!-- Boolean indicating if RADIO POWER OFF is required on receiving SIM REFRESH with RESET.
         This will be handled by modem if it is false. -->
    <bool name="config_requireRadioPowerOffOnSimRefreshReset">false</bool>

    <!-- Vibrator pattern to be used as the default for notifications
         that specify DEFAULT_VIBRATE.
     -->
    <integer-array name="config_defaultNotificationVibePattern">
        <item>0</item>
        <item>350</item>
        <item>250</item>
        <item>350</item>
    </integer-array>

    <!-- Vibrator pattern to be used as the default for notifications
         that do not specify vibration but vibrate anyway because the device
         is in vibrate mode.
     -->
    <integer-array name="config_notificationFallbackVibePattern">
        <item>0</item>
        <item>100</item>
        <item>150</item>
        <item>100</item>
    </integer-array>

    <!-- Flag indicating if the speed up audio on mt call code should be executed -->
    <bool name="config_speed_up_audio_on_mt_calls">false</bool>

    <!-- Class name of the framework account picker activity.
         Can be customized for other product types -->
    <string name="config_chooseAccountActivity" translatable="false"
            >android/android.accounts.ChooseAccountActivity</string>
    <!-- Class name of the account type and account picker activity.
         Can be customized for other product types -->
    <string name="config_chooseTypeAndAccountActivity" translatable="false"
            >android/android.accounts.ChooseTypeAndAccountActivity</string>
    <!-- Name of the activity that will handle requests to the system to choose an activity for
         the purposes of resolving an intent. -->
    <string name="config_chooserActivity" translatable="false"
            >com.android.systemui/com.android.systemui.chooser.ChooserActivity</string>
    <!-- Component name of a custom ResolverActivity (Intent resolver) to be used instead of
         the default framework version. If left empty, then the framework version will be used.
         Example: com.google.android.myapp/.resolver.MyResolverActivity  -->
    <string name="config_customResolverActivity" translatable="false"></string>

    <!-- Name of the activity or service that prompts the user to reject, accept, or whitelist
         an adb host's public key, when an unwhitelisted host connects to the local adbd.
         Can be customized for other product types -->
    <string name="config_customAdbPublicKeyConfirmationComponent"
            >com.android.systemui/com.android.systemui.usb.UsbDebuggingActivity</string>

    <!-- Name of the activity that prompts the secondary user to acknowledge she/he needs to
         switch to the primary user to enable USB debugging.
         Can be customized for other product types -->
    <string name="config_customAdbPublicKeyConfirmationSecondaryUserComponent"
            >com.android.systemui/com.android.systemui.usb.UsbDebuggingSecondaryUserActivity</string>

    <!-- Name of the dialog that is used to request the user's consent to VPN connection -->
    <string name="config_customVpnConfirmDialogComponent" translatable="false"
            >com.android.vpndialogs/com.android.vpndialogs.ConfirmDialog</string>

    <!-- Name of the dialog that is used to inform the user that always-on VPN is disconnected -->
    <string name="config_customVpnAlwaysOnDisconnectedDialogComponent" translatable="false"
            >com.android.vpndialogs/com.android.vpndialogs.AlwaysOnDisconnectedDialog</string>

    <!-- Name of the dialog that is used to install the carrier app when the SIM is inserted -->
    <string name="config_carrierAppInstallDialogComponent" translatable="false"
            >com.android.simappdialog/com.android.simappdialog.InstallCarrierAppActivity</string>

    <!-- Apps that are authorized to access shared accounts, overridden by product overlays -->
    <string name="config_appsAuthorizedForSharedAccounts" translatable="false">;com.android.settings;</string>

    <!-- Flag indicating that the media framework should not allow changes or mute on any
         stream or master volumes. -->
    <bool name="config_useFixedVolume">false</bool>

    <!-- The list of IMEs which should be disabled until used.
         This function suppresses update notifications for these pre-installed apps.
         We need to set this configuration carefully that they should not have functionarities
         other than "IME" or "Spell Checker". In InputMethodManagerService,
         the listed IMEs are disabled until used when all of the following conditions are met.
         1. Not selected as an enabled IME in the Settings
         2. Not selected as a spell checker in the Settings
         3. Installed
         4. A pre-installed IME
         5. Not enabled
         And the disabled_until_used state for an IME is released by InputMethodManagerService
         when the IME is selected as an enabled IME. -->
    <string-array name="config_disabledUntilUsedPreinstalledImes" translatable="false">
        <item>com.android.inputmethod.latin</item>
    </string-array>

    <!-- The list of classes that should be added to the notification ranking pipeline.
     See {@link com.android.server.notification.NotificationSignalExtractor}
      If you add a new extractor to this list make sure to update
      NotificationManagerService.handleRankingSort()-->
    <string-array name="config_notificationSignalExtractors">
        <!-- many of the following extractors depend on the notification channel, so this
        extractor must come first -->
        <item>com.android.server.notification.NotificationChannelExtractor</item>
        <item>com.android.server.notification.NotificationAdjustmentExtractor</item>
        <item>com.android.server.notification.BubbleExtractor</item>
        <!-- depends on AdjustmentExtractor-->
        <item>com.android.server.notification.ValidateNotificationPeople</item>
        <item>com.android.server.notification.PriorityExtractor</item>
        <!-- depends on PriorityExtractor -->
        <item>com.android.server.notification.ZenModeExtractor</item>
        <item>com.android.server.notification.ImportanceExtractor</item>
        <!-- depends on ImportanceExtractor-->
        <item>com.android.server.notification.NotificationIntrusivenessExtractor</item>
        <item>com.android.server.notification.VisibilityExtractor</item>
        <!-- Depends on ZenModeExtractor -->
        <item>com.android.server.notification.BadgeExtractor</item>
        <item>com.android.server.notification.CriticalNotificationExtractor</item>

    </string-array>

    <!-- Default Gravity setting for the system Toast view. Equivalent to: Gravity.CENTER_HORIZONTAL | Gravity.BOTTOM -->
    <integer name="config_toastDefaultGravity">0x00000051</integer>

    <!-- set to false if we need to show user confirmation
         when alpha identifier is not provided by the UICC -->
    <bool name="config_stkNoAlphaUsrCnf">true</bool>

    <!-- Threshold (in ms) under which a screen off / screen on will be considered a reset of the
         immersive mode confirmation prompt.-->
    <integer name="config_immersive_mode_confirmation_panic">5000</integer>

    <!-- For some operators, PDU has garbages. To fix it, need to use valid index -->
    <integer name="config_valid_wappush_index">-1</integer>

    <!-- call barring MMI code from TS 22.030 Annex B -->
    <string-array translatable="false" name="config_callBarringMMI">
        <item>33</item>
        <item>331</item>
        <item>332</item>
        <item>35</item>
        <item>351</item>
        <item>330</item>
        <item>333</item>
        <item>353</item>
    </string-array>

    <!-- Override the default detection behavior for the framework method
         android.view.ViewConfiguration#hasPermanentMenuKey().
         Valid settings are:
         0 - No change. Use the default autodetection behavior.
         1 - The device DOES have a permanent menu key; ignore autodetection.
         2 - The device DOES NOT have a permanent menu key; ignore autodetection. -->
    <integer name="config_overrideHasPermanentMenuKey">0</integer>

    <!-- Override the DPad detection behavior for configuration purposes -->
    <bool name="config_hasPermanentDpad">false</bool>

    <!-- default window inset isRound property -->
    <bool name="config_windowIsRound">false</bool>

    <!-- Override this value if the device has a chin, i.e. area that is not actual part of the
         screen but you would like to be treated as a real display. The value is the height of the
         chin. -->
    <integer name="config_windowOutsetBottom">0</integer>

    <!-- Package name for default network scorer app; overridden by product overlays. -->
    <string name="config_defaultNetworkScorerPackageName"></string>

    <!-- Feature flag to enable memory efficient task snapshots that are used in recents optimized
         for low memory devices and replace the app transition starting window with the splash
         screen. -->
    <bool name="config_lowRamTaskSnapshotsAndRecents">false</bool>

    <!-- The amount to scale fullscreen snapshots for Overview and snapshot starting windows. -->
    <item name="config_fullTaskSnapshotScale" format="float" type="dimen">1.0</item>

    <!-- Determines whether recent tasks are provided to the user. Default device has recents
         property. If this is false, then the following recents config flags are ignored. -->
    <bool name="config_hasRecents">true</bool>

    <!-- Component name for the activity that will be presenting the Recents UI, which will receive special permissions for API related
          to fetching and presenting recent tasks. The default configuration uses Launcehr3QuickStep as default launcher and points to
          the corresponding recents component. When using a different default launcher, change this appropriately or use the default
          systemui implementation: com.android.systemui/.recents.RecentsActivity -->
    <string name="config_recentsComponentName" translatable="false">com.android.launcher3/com.android.quickstep.RecentsActivity</string>

    <!-- The minimum number of visible recent tasks to be presented to the user through the
         SystemUI. Can be -1 if there is no minimum limit. -->
    <integer name="config_minNumVisibleRecentTasks_grid">-1</integer>

    <!-- The maximum number of visible recent tasks to be presented to the user through the
         SystemUI. Can be -1 if there is no maximum limit. -->
    <integer name="config_maxNumVisibleRecentTasks_grid">9</integer>

    <!-- The minimum number of visible recent tasks to be presented to the user through the
         SystemUI. Can be -1 if there is no minimum limit. -->
    <integer name="config_minNumVisibleRecentTasks_lowRam">-1</integer>

    <!-- The maximum number of visible recent tasks to be presented to the user through the
         SystemUI. Can be -1 if there is no maximum limit. -->
    <integer name="config_maxNumVisibleRecentTasks_lowRam">9</integer>

    <!-- The minimum number of visible recent tasks to be presented to the user through the
         SystemUI. Can be -1 if there is no minimum limit. -->
    <integer name="config_minNumVisibleRecentTasks">5</integer>

    <!-- The maximum number of visible recent tasks to be presented to the user through the
         SystemUI. Can be -1 if there is no maximum limit. -->
    <integer name="config_maxNumVisibleRecentTasks">-1</integer>

    <!-- The duration in which a recent task is considered in session and should be visible. -->
    <integer name="config_activeTaskDurationHours">6</integer>

    <!-- default window ShowCircularMask property -->
    <bool name="config_windowShowCircularMask">false</bool>

    <!-- default value for whether circular emulators (ro.emulator.circular)
         should show a display overlay on the screen -->
    <bool name="config_windowEnableCircularEmulatorDisplayOverlay">false</bool>

    <!-- Defines the default set of global actions. Actions may still be disabled or hidden based
         on the current state of the device.
         Each item must be one of the following strings:
         "power" = Power off
         "settings" = An action to launch settings
         "airplane" = Airplane mode toggle
         "bugreport" = Take bug report, if available
         "silent" = silent mode
         "users" = list of users
         "restart" = restart device
         "emergency" = Launch emergency dialer
         "lockdown" = Lock down device until the user authenticates
         "logout" =  Logout the current user
         -->
    <string-array translatable="false" name="config_globalActionsList">
        <item>power</item>
        <item>restart</item>
        <item>lockdown</item>
        <item>logout</item>
        <item>bugreport</item>
        <item>screenshot</item>
        <item>emergency</item>
    </string-array>

    <!-- Number of milliseconds to hold a wake lock to ensure that drawing is fully
         flushed to the display while dozing.  This value needs to be large enough
         to account for processing and rendering time plus a frame or two of latency
         in the display pipeline plus some slack just to be sure. -->
    <integer name="config_drawLockTimeoutMillis">120</integer>

    <!-- An array of device capabilities defined by GSMA SGP.22 v2.0.
         The first item is the capability name that the device supports. The second item is the
         major version. The minor and revision versions are default to 0s.
         The device capabilities and their definition in the spec are:
             gsm : gsmSupportedRelease
             utran : utranSupportedRelease
             cdma1x : cdma2000onexSupportedRelease
             hrpd : cdma2000hrpdSupportedRelease
             ehrpd : cdma2000ehrpdSupportedRelease
             eutran : eutranSupportedRelease
             nfc : contactlessSupportedRelease
             crl : rspCrlSupportedVersion
    -->
    <string-array translatable="false" name="config_telephonyEuiccDeviceCapabilities">
        <!-- Example:
        <item>"gsm,11"</item>
        <item>"utran,11"</item>
        <item>"cdma1x,1"</item>
        <item>"hrpd,3"</item>
        <item>"ehrpd,12"</item>
        <item>"eutran,11"</item>
        <item>"nfc,1"</item>
        <item>"crl,1"</item>
        -->
    </string-array>

    <!-- default telephony hardware configuration for this platform.
    -->
    <!-- this string array should be overridden by the device to present a list
         telephony hardware resource.  this is used by the telephony device controller
         (TDC) to offer the basic capabilities of the hardware to the telephony
         framework
    -->
    <!-- an array of "[hardware type],[hardware-uuid],[state],[[hardware-type specific]]"
         with, [[hardware-type specific]] in:
            - "[[ril-model],[rat],[max-active-voice],[max-active-data],[max-active-standby]]"
              for 'modem' hardware
            - "[[associated-modem-uuid]]"
              for 'sim' hardware.
         refer to HardwareConfig in com.android.internal.telephony for specific details/values
         those elements can carry.
    -->
    <string-array translatable="false" name="config_telephonyHardware">
        <!-- modem -->
        <item>0,modem,0,0,0,1,1,1</item>
        <!-- sim -->
        <item>1,sim,0,modem</item>
    </string-array>

    <!-- This string array can be overriden to add an additional DRM support for WebView EME. -->
    <!-- Array of "[keySystemName],[UuidOfMediaDrm]" -->
    <string-array name="config_keySystemUuidMapping" translatable="false">
        <!-- Example:
        <item>"x-com.microsoft.playready,9A04F079-9840-4286-AB92-E65BE0885F95"</item>
        -->
    </string-array>

    <!-- Flag indicating which package name can access the persistent data partition -->
    <string name="config_persistentDataPackageName" translatable="false"></string>

    <!-- Flag indicating which package name can access DeviceConfig table -->
    <string name="config_deviceConfiguratorPackageName" translatable="false"></string>

    <!-- Flag indicating apps will skip sending hold request before merge. In this case
        IMS service implementation will do both.i.e.hold followed by merge. -->
    <bool name="skipHoldBeforeMerge">true</bool>

    <!-- Flag indicating whether the IMS service can be turned off. If false then
        the service will not be turned-off completely (the ImsManager.turnOffIms() will
        be disabled) but individual Features can be disabled using ImsConfig.setFeatureValue() -->
    <bool name="imsServiceAllowTurnOff">true</bool>

    <!-- Flag specifying whether VoLTE is available on device -->
    <bool name="config_device_volte_available">false</bool>

    <!-- Flag specifying whether VoLTE should be available for carrier: independent of
         carrier provisioning. If false: hard disabled. If true: then depends on carrier
         provisioning, availability etc -->
    <bool name="config_carrier_volte_available">false</bool>

    <!-- Flag specifying whether VoLTE TTY is supported -->
    <bool name="config_carrier_volte_tty_supported">true</bool>

    <!-- Flag specifying whether VT is available on device -->
    <bool name="config_device_vt_available">false</bool>

    <!-- Flag specifying whether the device will use the "allow_hold_in_ims_call" carrier config
         option.  When false, the device will support holding of IMS calls, regardless of the
         carrier config setting. -->
    <bool name="config_device_respects_hold_carrier_config">true</bool>

    <!-- Flag specifying whether VT should be available for carrier: independent of
         carrier provisioning. If false: hard disabled. If true: then depends on carrier
         provisioning, availability etc -->
    <bool name="config_carrier_vt_available">false</bool>

    <!-- Flag specifying whether WFC over IMS is available on device -->
        <bool name="config_device_wfc_ims_available">false</bool>

    <!-- Flag specifying whether WFC over IMS should be available for carrier: independent of
         carrier provisioning. If false: hard disabled. If true: then depends on carrier
         provisioning, availability etc -->
    <bool name="config_carrier_wfc_ims_available">false</bool>

    <!-- Whether to use voip audio mode for ims call -->
    <bool name="config_use_voip_mode_for_ims">false</bool>

    <!-- ImsService package name to bind to by default. If none is specified in an overlay, an
         empty string is passed in -->
    <string name="config_ims_package"/>

    <!-- String array containing numbers that shouldn't be logged. Country-specific. -->
    <string-array name="unloggable_phone_numbers" />

    <!-- Flag specifying whether or not IMS will use the dynamic ImsResolver -->
    <bool name="config_dynamic_bind_ims">false</bool>

    <!-- Cellular data service package name to bind to by default. If none is specified in an overlay, an
         empty string is passed in -->
    <string name="config_wwan_data_service_package" translatable="false">com.android.phone</string>

    <!-- IWLAN data service package name to bind to by default. If none is specified in an overlay, an
         empty string is passed in -->
    <string name="config_wlan_data_service_package" translatable="false"></string>

    <!-- Cellular data service class name to bind to by default. If none is specified in an overlay, an
         empty string is passed in -->
    <string name="config_wwan_data_service_class" translatable="false"></string>

    <!-- IWLAN data service class name to bind to by default. If none is specified in an overlay, an
         empty string is passed in -->
    <string name="config_wlan_data_service_class" translatable="false"></string>

    <bool name="config_networkSamplingWakesDevice">true</bool>

    <!--From SmsMessage-->
    <!--Support decoding the user data payload as pack GSM 8-bit (a GSM alphabet
        string that's stored in 8-bit unpacked format) characters.-->
    <bool translatable="false" name="config_sms_decode_gsm_8bit_data">false</bool>

    <!-- If EMS is not supported, framework breaks down EMS into single segment SMS
         and adds page info " x/y". This config is used to set which carrier doesn't
         support EMS and whether page info should be added at the beginning or the end.
         We use tag 'prefix' for position beginning and 'suffix' for position end.
         And use gid to distinguish different carriers which using same mcc and mnc.
         Examples: <item>simOperatorNumber;position;gid(optional)</item>>
    -->
    <string-array translatable="false" name="no_ems_support_sim_operators">
        <!-- VZW -->
        <item>20404;suffix;BAE0000000000000</item>
    </string-array>

    <bool name="config_auto_attach_data_on_creation">true</bool>

    <!-- Sprint need a 70 ms delay for 3way call -->
    <integer name="config_cdma_3waycall_flash_delay">0</integer>

    <!-- If there is no preload VM number in the sim card, carriers such as
         Verizon require to load a default vm number from the configurantion.
         Define config_default_vm_number for this purpose. And there are two
         optional formats for this configuration as below:
         (1)<item>voicemail number</item>
         (2)<item>voicemail number;gid</item>
         The logic to pick up the correct voicemail number:
         (1) If the config_default_vm_number array has no gid special item, the last one will be
         picked
         (2) If the config_default_vm_number array has gid special item and  it matches the current
         sim's gid, it will be picked.
         (3) If the config_default_vm_number array has gid special item but it doesn't match the
         current sim's gid, the last one without gid will be picked -->
    <string-array translatable="false" name="config_default_vm_number" />

    <!--SIM does not save, but the voice mail number to be changed. -->
    <bool name="editable_voicemailnumber">false</bool>

    <!-- service number convert map in roaming network. -->
    <!-- [dialstring],[replacement][,optional gid] -->
    <string-array translatable="false" name="dial_string_replace">
    </string-array>

    <!-- Flag indicating whether radio is to be restarted on the error of
         PDP_FAIL_REGULAR_DEACTIVATION/0x24 -->
    <bool name="config_restart_radio_on_pdp_fail_regular_deactivation">false</bool>

    <!-- networks that don't want data deactivate when shutdown the phone
         note this is dependent on the operator of the network we're on,
         not operator on the SIM -->
    <string-array translatable="false" name="networks_not_clear_data">
        <item>71203</item>
        <item>71606</item>
        <item>71610</item>
        <item>732101</item>
    </string-array>

    <!-- Config determines whether to update phone object when voice registration
         state changes. Voice radio tech change will always trigger an update of
         phone object irrespective of this config -->
    <bool name="config_switch_phone_on_voice_reg_state_change">true</bool>

    <bool name="config_sms_force_7bit_encoding">false</bool>

    <!-- Number of physical SIM slots on the device. This includes both eSIM and pSIM slots, and
         is not necessarily the same as the number of phones/logical modems supported by the device.
         For example, a multi-sim device can have 2 phones/logical modems, but 3 physical slots,
         or a single SIM device can have 1 phones/logical modems, but 2 physical slots (one eSIM
         and one pSIM) -->
    <integer name="config_num_physical_slots">1</integer>

    <!--Thresholds for LTE dbm in status bar-->
    <integer-array translatable="false" name="config_lteDbmThresholds">
        <item>-140</item>    <!-- SIGNAL_STRENGTH_NONE_OR_UNKNOWN -->
        <item>-128</item>    <!-- SIGNAL_STRENGTH_POOR -->
        <item>-118</item>    <!-- SIGNAL_STRENGTH_MODERATE -->
        <item>-108</item>    <!-- SIGNAL_STRENGTH_GOOD -->
        <item>-98</item>     <!-- SIGNAL_STRENGTH_GREAT -->
        <item>-44</item>
    </integer-array>

    <!-- Enabled built-in zen mode condition providers -->
    <string-array translatable="false" name="config_system_condition_providers">
        <item>countdown</item>
        <item>schedule</item>
        <item>event</item>
    </string-array>

    <!-- Priority repeat caller threshold, in minutes -->
    <integer name="config_zen_repeat_callers_threshold">15</integer>

    <!-- Flags enabling default window features. See Window.java -->
    <bool name="config_defaultWindowFeatureOptionsPanel">true</bool>
    <bool name="config_defaultWindowFeatureContextMenu">true</bool>

    <!-- If true, the transition for a RemoteViews is read from a resource instead of using the
         default scale-up transition. -->
    <bool name="config_overrideRemoteViewsActivityTransition">false</bool>

    <!-- The maximum bitmap size that can be written to a MediaMetadata object. This value
         is the max width/height allowed in dips.-->
    <dimen name="config_mediaMetadataBitmapMaxSize">320dp</dimen>

    <string translatable="false" name="prohibit_manual_network_selection_in_gobal_mode">false</string>

    <!-- An array of CDMA roaming indicators which means international roaming -->
    <integer-array translatable="false" name="config_cdma_international_roaming_indicators" />

    <!-- flag to indicate if EF LI/EF PL should be used for system language -->
    <bool name="config_use_sim_language_file">false</bool>

    <!-- Use ERI text for network name on CDMA LTE -->
    <bool name="config_LTE_eri_for_network_name">true</bool>

    <!-- Whether to start in touch mode -->
    <bool name="config_defaultInTouchMode">true</bool>

    <!-- Time adjustment, in milliseconds, applied to the default double tap threshold
         used for gesture detection by the screen magnifier. -->
    <integer name="config_screen_magnification_multi_tap_adjustment">-50</integer>

    <!-- Scale factor threshold used by the screen magnifier to determine when to switch from
         panning to scaling the magnification viewport. -->
    <item name="config_screen_magnification_scaling_threshold" format="float" type="dimen">0.3</item>

    <!-- If true, the display will be shifted around in ambient mode. -->
    <bool name="config_enableBurnInProtection">false</bool>

    <!-- Specifies the maximum burn-in offset displacement from the center. If -1, no maximum value
         will be used. -->
    <integer name="config_burnInProtectionMaxRadius">-1</integer>

    <!-- Specifies the minimum burn-in offset horizontally. -->
    <integer name="config_burnInProtectionMinHorizontalOffset">0</integer>

    <!-- Specifies the maximum burn-in offset horizontally. -->
    <integer name="config_burnInProtectionMaxHorizontalOffset">0</integer>

    <!-- Specifies the minimum burn-in offset vertically. -->
    <integer name="config_burnInProtectionMinVerticalOffset">0</integer>

    <!-- Specifies the maximum burn-in offset vertically. -->
    <integer name="config_burnInProtectionMaxVerticalOffset">0</integer>

    <!-- Keyguard component -->
    <string name="config_keyguardComponent" translatable="false">com.android.systemui/com.android.systemui.keyguard.KeyguardService</string>

    <!-- Limit for the number of face templates per user -->
    <integer name="config_faceMaxTemplatesPerUser">1</integer>

    <!-- For performance and storage reasons, limit the number of fingerprints per user -->
    <integer name="config_fingerprintMaxTemplatesPerUser">5</integer>

    <!-- Specify if the fingerprint hardware support gestures-->
    <bool name="config_fingerprintSupportsGestures">false</bool>

    <!-- This config is used to force VoiceInteractionService to start on certain low ram devices.
         It declares the package name of VoiceInteractionService that should be started. -->
    <string translatable="false" name="config_forceVoiceInteractionServicePackage"></string>

    <!-- This config is ued to determine whether animations are allowed in low power mode. -->
    <bool name="config_allowAnimationsInLowPowerMode">false</bool>

    <!-- Whether device supports double tap to wake -->
    <bool name="config_supportDoubleTapWake">false</bool>

    <!-- The RadioAccessFamilies supported by the device.
         Empty is viewed as "all".  Only used on devices which
         don't support RIL_REQUEST_GET_RADIO_CAPABILITY
         format is UMTS|LTE|... -->
    <string translatable="false" name="config_radio_access_family"></string>

    <!-- Whether the main built-in display is round. This will affect
         Configuration.screenLayout's SCREENLAYOUT_ROUND_MASK flags for Configurations on the
         main built-in display. Change this in device-specific overlays.
         Defaults to the older, deprecated config_windowIsRound already used in
         some existing device-specific resource overlays. -->
    <bool name="config_mainBuiltInDisplayIsRound">@bool/config_windowIsRound</bool>

    <!-- The bounding path of the cutout region of the main built-in display.
         Must either be empty if there is no cutout region, or a string that is parsable by
         {@link android.util.PathParser}.

         The path is assumed to be specified in display coordinates with pixel units and in
         the display's native orientation, with the origin of the coordinate system at the
         center top of the display.

         To facilitate writing device-independent emulation overlays, the marker `@dp` can be
         appended after the path string to interpret coordinates in dp instead of px units.
         Note that a physical cutout should be configured in pixels for the best results.

         Example for a 10px x 10px square top-center cutout:
                <string ...>M -5,0 L -5,10 L 5,10 L 5,0 Z</string>
         Example for a 10dp x 10dp square top-center cutout:
                <string ...>M -5,0 L -5,10 L 5,10 L 5,0 Z @dp</string>

         @see https://www.w3.org/TR/SVG/paths.html#PathData
         -->
    <string translatable="false" name="config_mainBuiltInDisplayCutout"></string>

    <!-- Like config_mainBuiltInDisplayCutout, but this path is used to report the
         one single bounding rect per device edge to the app via
         {@link DisplayCutout#getBoundingRect}. Note that this path should try to match the visual
         appearance of the cutout as much as possible, and may be smaller than
         config_mainBuiltInDisplayCutout
         -->
    <string translatable="false" name="config_mainBuiltInDisplayCutoutRectApproximation">@string/config_mainBuiltInDisplayCutout</string>

    <!-- Whether the display cutout region of the main built-in display should be forced to
         black in software (to avoid aliasing or emulate a cutout that is not physically existent).
         -->
    <bool name="config_fillMainBuiltInDisplayCutout">false</bool>

    <!-- If true, and there is a cutout on the main built in display, the cutout will be masked
         by shrinking the display such that it does not overlap the cutout area. -->
    <bool name="config_maskMainBuiltInDisplayCutout">false</bool>

    <!-- Ultrasound support for Mic/speaker path -->
    <!-- Whether the default microphone audio source supports near-ultrasound frequencies
         (range of 18 - 21 kHz). -->
    <bool name="config_supportMicNearUltrasound">true</bool>
    <!-- Whether the default speaker audio output path supports near-ultrasound frequencies
         (range of 18 - 21 kHz). -->
    <bool name="config_supportSpeakerNearUltrasound">true</bool>

    <!-- Whether the Unprocessed audio source supports the required frequency range and level -->
    <bool name="config_supportAudioSourceUnprocessed">false</bool>

    <!-- Flag indicating device support for EAP SIM, AKA, AKA' -->
    <bool name="config_eap_sim_based_auth_supported">true</bool>

    <!-- How long history of previous vibrations should be kept for the dumpsys. -->
    <integer name="config_previousVibrationsDumpLimit">50</integer>

    <!-- The default vibration strength, must be between 1 and 255 inclusive. -->
    <integer name="config_defaultVibrationAmplitude">255</integer>

    <!-- If the device should still vibrate even in low power mode, for certain priority vibrations
     (e.g. accessibility, alarms). This is mainly for Wear devices that don't have speakers. -->
    <bool name="config_allowPriorityVibrationsInLowPowerMode">false</bool>

    <!-- Number of retries Cell Data should attempt for a given error code before
         restarting the modem.
         Error codes not listed will not lead to modem restarts.
         Array of "code#,retry#"  -->
    <string-array name="config_cell_retries_per_error_code">
    </string-array>

    <!-- Set initial MaxRetry value for operators -->
    <integer name="config_mdc_initial_max_retry">1</integer>

    <!-- The OEM specified sensor type for the gesture to launch the camera app. -->
    <integer name="config_cameraLaunchGestureSensorType">-1</integer>
    <!-- The OEM specified sensor string type for the gesture to launch camera app, this value
         must match the value of config_cameraLaunchGestureSensorType in OEM's HAL -->
    <string translatable="false" name="config_cameraLaunchGestureSensorStringType"></string>

    <!-- Allow the gesture to double tap the power button twice to start the camera while the device
         is non-interactive. -->
    <bool name="config_cameraDoubleTapPowerGestureEnabled">true</bool>

    <!-- Allow the gesture power + volume up to change the ringer mode while the device
         is interactive. -->
    <bool name="config_volumeHushGestureEnabled">true</bool>

    <!-- Name of the component to handle network policy notifications. If present,
         disables NetworkPolicyManagerService's presentation of data-usage notifications. -->
    <string translatable="false" name="config_networkPolicyNotificationComponent"></string>

    <!-- The BT name of the keyboard packaged with the device. If this is defined, SystemUI will
         automatically try to pair with it when the device exits tablet mode. -->
    <string translatable="false" name="config_packagedKeyboardName"></string>

    <!-- The device supports freeform window management. Windows have title bars and can be moved
         and resized. If you set this to true, you also need to add
         PackageManager.FEATURE_FREEFORM_WINDOW_MANAGEMENT feature to your device specification.
         The duplication is necessary, because this information is used before the features are
         available to the system.-->
    <bool name="config_freeformWindowManagement">false</bool>

    <!-- If set, this will force all windows to draw the status bar background, including the apps
         that have not requested doing so (via the WindowManager.FLAG_DRAWS_SYSTEM_BAR_BACKGROUNDS
         flag). -->
    <bool name="config_forceWindowDrawsStatusBarBackground">true</bool>

    <!-- Controls the opacity of the navigation bar depending on the visibility of the
         various workspace stacks.
         0 - Nav bar is always opaque when either the freeform stack or docked stack is visible.
         1 - Nav bar is always translucent when the freeform stack is visible, otherwise always
             opaque.
         2 - Nav bar is never forced opaque.
         -->
    <integer name="config_navBarOpacityMode">0</integer>

    <!-- Controls the navigation bar interaction mode:
         0: 3 button mode (back, home, overview buttons)
         1: 2 button mode (back, home buttons + swipe up for overview)
         2: gestures only for back, home and overview -->
    <integer name="config_navBarInteractionMode">0</integer>

    <!-- Controls whether the nav bar can move from the bottom to the side in landscape.
         Only applies if the device display is not square. -->
    <bool name="config_navBarCanMove">true</bool>

    <!-- Controls whether the navigation bar lets through taps. -->
    <bool name="config_navBarTapThrough">false</bool>

    <!-- Controls whether the side edge gestures can always trigger the transient nav bar to
         show. -->
    <bool name="config_navBarAlwaysShowOnSideEdgeGesture">false</bool>

    <!-- Controls the size of the back gesture inset. -->
    <dimen name="config_backGestureInset">0dp</dimen>

    <!-- Controls whether the navbar needs a scrim with
         {@link Window#setEnsuringNavigationBarContrastWhenTransparent}. -->
    <bool name="config_navBarNeedsScrim">true</bool>

    <!-- Controls whether seamless rotation should be allowed even though the navbar can move
         (which normally prevents seamless rotation). -->
    <bool name="config_allowSeamlessRotationDespiteNavBarMoving">false</bool>

    <!-- Controls whether hints for gestural navigation are shown when the device is setup.
         This should only be set when the device has gestural navigation enabled by default. -->
    <bool name="config_showGesturalNavigationHints">false</bool>

    <!-- Default insets [LEFT/RIGHTxTOP/BOTTOM] from the screen edge for picture-in-picture windows.
         These values are in DPs and will be converted to pixel sizes internally. -->
    <string translatable="false" name="config_defaultPictureInPictureScreenEdgeInsets">16x16</string>

    <!-- The percentage of the screen width to use for the default width or height of
         picture-in-picture windows. Regardless of the percent set here, calculated size will never
         be smaller than @dimen/default_minimal_size_pip_resizable_task. -->
    <item name="config_pictureInPictureDefaultSizePercent" format="float" type="dimen">0.23</item>

    <!-- The default aspect ratio for picture-in-picture windows. -->
    <item name="config_pictureInPictureDefaultAspectRatio" format="float" type="dimen">1.777778</item>

    <!-- This is the limit for the max and min aspect ratio (1 / this value) at which the min size
         will be used instead of an adaptive size based loosely on area. -->
    <item name="config_pictureInPictureAspectRatioLimitForMinSize" format="float" type="dimen">1.777778</item>

    <!-- The default gravity for the picture-in-picture window.
         Currently, this maps to Gravity.BOTTOM | Gravity.RIGHT -->
    <integer name="config_defaultPictureInPictureGravity">0x55</integer>

    <!-- The minimum aspect ratio (width/height) that is supported for picture-in-picture.  Any
         ratio smaller than this is considered too tall and thin to be usable. Currently, this
         is the inverse of the max landscape aspect ratio (1:2.39), but this is an extremely
         skinny aspect ratio that is not expected to be widely used. -->
    <item name="config_pictureInPictureMinAspectRatio" format="float" type="dimen">0.41841004184</item>

    <!-- The maximum aspect ratio (width/height) that is supported for picture-in-picture. Any
         ratio larger than this is considered to wide and short to be usable. Currently 2.39:1. -->
    <item name="config_pictureInPictureMaxAspectRatio" format="float" type="dimen">2.39</item>

    <!-- The snap mode to use for picture-in-picture. These values correspond to constants defined
         in PipSnapAlgorithm and should not be changed independently.
             0 - Snap to the four corners
             1 - Snap to the four corners and the mid-points on the long edge in each orientation
             2 - Snap anywhere along the edge of the screen
             3 - Snap anywhere along the edge of the screen and magnet to corners
             4 - Snap to the long edges in each orientation and magnet to corners
    -->
    <integer name="config_pictureInPictureSnapMode">4</integer>

    <!-- Controls the snap mode for the docked stack divider
             0 - 3 snap targets: left/top has 16:9 ratio, 1:1, and right/bottom has 16:9 ratio
             1 - 3 snap targets: fixed ratio, 1:1, (1 - fixed ratio)
             2 - 1 snap target: 1:1
    -->
    <integer name="config_dockedStackDividerSnapMode">0</integer>

    <!-- The maximum aspect ratio (longerSide/shorterSide) that is treated as close-to-square. The
         orientation requests from apps would be ignored if the display is close-to-square. -->
    <item name="config_closeToSquareDisplayMaxAspectRatio" format="float" type="dimen">1.333</item>

    <!-- List of comma separated package names for which we the system will not show crash, ANR,
         etc. dialogs. -->
    <string translatable="false" name="config_appsNotReportingCrashes"></string>

    <!-- Inactivity threshold (in milliseconds) used in JobScheduler. JobScheduler will consider
         the device to be "idle" after being inactive for this long. -->
    <integer name="config_jobSchedulerInactivityIdleThreshold">4260000</integer>
    <!-- The alarm window (in milliseconds) that JobScheduler uses to enter the idle state -->
    <integer name="config_jobSchedulerIdleWindowSlop">300000</integer>

    <!-- If true, all guest users created on the device will be ephemeral. -->
    <bool name="config_guestUserEphemeral">false</bool>

    <!-- Enforce strong auth on boot. Setting this to false represents a security risk and should
         not be ordinarily done. The only case in which this might be permissible is in a car head
         unit where there are hardware mechanisms to protect the device (physical keys) and not
         much in the way of user data.
    -->
    <bool name="config_strongAuthRequiredOnBoot">true</bool>

    <!-- Wallpaper cropper package. Used as the default cropper if the active launcher doesn't
         handle wallpaper cropping.
    -->
    <string name="config_wallpaperCropperPackage" translatable="false">com.android.wallpapercropper</string>

    <!-- True if the device supports at least one form of multi-window.
         E.g. freeform, split-screen, picture-in-picture. -->
    <bool name="config_supportsMultiWindow">true</bool>

    <!-- True if the device supports split screen as a form of multi-window. -->
    <bool name="config_supportsSplitScreenMultiWindow">true</bool>

    <!-- True if the device supports running activities on secondary displays. -->
    <bool name="config_supportsMultiDisplay">true</bool>

    <!-- True if the device has no home screen. That is a launcher activity
         where the user can launch other applications from.  -->
    <bool name="config_noHomeScreen">false</bool>

    <!-- True if the device supports system decorations on secondary displays. -->
    <bool name="config_supportsSystemDecorsOnSecondaryDisplays">true</bool>

    <!-- True if the device supports insecure lock screen. -->
    <bool name="config_supportsInsecureLockScreen">true</bool>

    <!-- True if the device requires AppWidgetService even if it does not have
         the PackageManager.FEATURE_APP_WIDGETS feature -->
    <bool name="config_enableAppWidgetService">false</bool>

    <!-- True if the device supports Sustained Performance Mode-->
    <bool name="config_sustainedPerformanceModeSupported">false</bool>

    <!-- File used to enable the double touch gesture.
         TODO: move to input HAL once ready. -->
    <string name="config_doubleTouchGestureEnableFile"></string>

    <!-- Package of the unbundled tv remote service which can connect to tv
         remote provider -->
    <string name="config_tvRemoteServicePackage" translatable="false"></string>

    <!-- True if the device supports persisting security logs across reboots.
         This requires the device's kernel to have pstore and pmsg enabled,
         and DRAM to be powered and refreshed through all stages of reboot. -->
    <bool name="config_supportPreRebootSecurityLogs">false</bool>

    <!-- Default files to pin via Pinner Service -->
    <string-array translatable="false" name="config_defaultPinnerServiceFiles">
    </string-array>

    <!-- True if camera app should be pinned via Pinner Service -->
    <bool name="config_pinnerCameraApp">false</bool>

    <!-- True if home app should be pinned via Pinner Service -->
    <bool name="config_pinnerHomeApp">false</bool>

    <!-- List of files pinned by the Pinner Service with the apex boot image b/119800099 -->
    <string-array translatable="false" name="config_apexBootImagePinnerServiceFiles">
    </string-array>

    <!-- Number of days preloaded file cache should be preserved on a device before it can be
         deleted -->
    <integer name="config_keepPreloadsMinDays">7</integer>

    <!-- Flag indicating whether round icons should be parsed from the application manifest. -->
    <bool name="config_useRoundIcon">false</bool>

    <!-- Flag indicating whether the assist disclosure can be disabled using
         ASSIST_DISCLOSURE_ENABLED. -->
    <bool name="config_allowDisablingAssistDisclosure">true</bool>

    <!-- True if the device supports system navigation keys. -->
    <bool name="config_supportSystemNavigationKeys">false</bool>

    <!-- emergency call number for the emergency affordance -->
    <string name="config_emergency_call_number" translatable="false">112</string>

    <!-- Do not translate. Mcc codes whose existence trigger the presence of emergency
         affordances-->
    <integer-array name="config_emergency_mcc_codes" translatable="false">
        <item>404</item>
        <item>405</item>
    </integer-array>

    <!-- Package name for the device provisioning package. -->
    <string name="config_deviceProvisioningPackage"></string>

    <!-- Colon separated list of package names that should be granted DND access -->
    <string name="config_defaultDndAccessPackages" translatable="false">com.android.camera2</string>

    <!-- User restrictions set when the first user is created.
         Note: Also update appropriate overlay files. -->
    <string-array translatable="false" name="config_defaultFirstUserRestrictions">
    </string-array>

    <!-- Specifies whether certain permissions should be individually controlled. -->
    <bool name="config_permissionsIndividuallyControlled">false</bool>

    <!-- Specifies whether the user has to give consent to manage wireless (wifi + bluetooth). -->
    <bool name="config_wirelessConsentRequired">false</bool>

    <!-- Default value for android:focusableInTouchMode for some framework scrolling containers.
         ListView/GridView are notably absent since this is their default anyway.
         Set to true for watch devices. -->
    <bool name="config_focusScrollContainersInTouchMode">false</bool>

    <string name="config_networkOverLimitComponent" translatable="false">com.android.systemui/com.android.systemui.net.NetworkOverLimitActivity</string>
    <string name="config_dataUsageSummaryComponent" translatable="false">com.android.settings/com.android.settings.Settings$DataUsageSummaryActivity</string>

    <!-- Flag specifying whether user-switch operations have custom UI. When false, user-switch
         UI is handled by ActivityManagerService -->
    <bool name="config_customUserSwitchUi">false</bool>

    <!-- A array of regex to treat a SMS as VVM SMS if the message body matches.
         Each item represents an entry, which consists of two parts:
         a comma (,) separated list of MCCMNC the regex applies to, followed by a semicolon (;), and
         then the regex itself. -->
    <string-array translatable="false" name="config_vvmSmsFilterRegexes">
        <!-- Verizon requires any SMS that starts with //VZWVVM to be treated as a VVM SMS-->
        <item>310004,310010,310012,310013,310590,310890,310910,311110,311270,311271,311272,311273,311274,311275,311276,311277,311278,311279,311280,311281,311282,311283,311284,311285,311286,311287,311288,311289,311390,311480,311481,311482,311483,311484,311485,311486,311487,311488,311489;^//VZWVVM.*</item>
    </string-array>

    <!-- This config is holding calling number conversion map - expected to convert to emergency
         number. Formats for this config as below:
         <item>[dialstring1],[dialstring2],[dialstring3]:[replacement]</item>

         E.g. for Taiwan Type Approval, 110 and 119 should be converted to 112.
         <item>110,119:112</item>
    -->
    <string-array translatable="false" name="config_convert_to_emergency_number_map" />

    <!-- An array of packages for which notifications cannot be blocked.
         Should only be used for core device functionality that must not be
         rendered inoperative for safety reasons, like the phone dialer and
         SMS handler. -->
    <string-array translatable="false" name="config_nonBlockableNotificationPackages">
        <item>com.android.dialer</item>
        <item>com.android.messaging</item>
    </string-array>

    <!-- An array of packages that can make sound on the ringer stream in priority-only DND
     mode -->
    <string-array translatable="false" name="config_priorityOnlyDndExemptPackages">
        <item>com.android.dialer</item>
    </string-array>

    <!-- An array of packages which can listen for notifications on low ram devices. -->
    <string-array translatable="false" name="config_allowedManagedServicesOnLowRamDevices" />

    <!-- The default value for transition animation scale found in developer settings.
         1.0 corresponds to 1x animator scale, 0 means that there will be no transition
         animations. Note that this is only a default and will be overridden by a
         user-set value if toggled by settings so the "Transition animation scale" setting
         should also be hidden if intended to be permanent. -->
    <item name="config_appTransitionAnimationDurationScaleDefault" format="float" type="dimen">1.0</item>

    <!-- Flag indicates that whether non-system apps can be installed on internal storage. -->
    <bool name="config_allow3rdPartyAppOnInternal">true</bool>

    <!-- Package names of the default cell broadcast receivers -->
    <string-array name="config_defaultCellBroadcastReceiverPkgs" translatable="false">
        <item>com.android.cellbroadcastreceiver</item>
    </string-array>

    <!-- Specifies the path that is used by AdaptiveIconDrawable class to crop launcher icons. -->
    <string name="config_icon_mask" translatable="false">"M50,0L92,0C96.42,0 100,4.58 100 8L100,92C100, 96.42 96.42 100 92 100L8 100C4.58, 100 0 96.42 0 92L0 8 C 0 4.42 4.42 0 8 0L50 0Z"</string>

    <!-- The component name, flattened to a string, for the default accessibility service to be
         enabled by the accessibility shortcut. This service must be trusted, as it can be activated
         without explicit consent of the user. If no accessibility service with the specified name
         exists on the device, the accessibility shortcut will be disabled by default. -->
    <string name="config_defaultAccessibilityService" translatable="false"></string>

    <!-- Flag indicates that whether escrow token API is enabled for TrustAgent -->
    <!-- Warning: This API can be dangerous when not implemented properly. In particular,
         escrow token must NOT be retrievable from device storage. In other words, either
         escrow token is not stored on device or its ciphertext is stored on device while
         the decryption key is not. Before enabling this feature, please ensure you've read
         and followed the pertinent sections of the escrow tokens section of the CDD <link>-->
    <!-- TODO(b/35230407) complete the link field -->
    <bool name="config_allowEscrowTokenForTrustAgent">false</bool>

    <!-- A flattened ComponentName which corresponds to the only trust agent that should be enabled
         by default. If the default value is used, or set to an empty string, the restriction will
         not be applied. -->
    <string name="config_defaultTrustAgent" translatable="false"></string>

    <!-- Colon separated list of package names that should be granted Notification Listener access -->
    <string name="config_defaultListenerAccessPackages" translatable="false"></string>

    <!-- Maximum size, specified in pixels, to restrain the display space width to. Height and
         density will be scaled accordingly to maintain aspect ratio. A value of 0 indicates no
         constraint will be enforced. -->
    <integer name="config_maxUiWidth">0</integer>

    <!-- Whether the device supports quick settings and its associated APIs -->
    <bool name="config_quickSettingsSupported">true</bool>

    <!-- The component name, flattened to a string, for the default autofill service
         to  enabled for an user. This service must be trusted, as it can be activated
         without explicit consent of the user. If no autofill service with the
          specified name exists on the device, autofill will be disabled by default.
    -->
    <string name="config_defaultAutofillService" translatable="false"></string>

    <!-- The package name for the default system textclassifier service.
         This service must be trusted, as it can be activated without explicit consent of the user.
         Example: "com.android.textclassifier"
         If no textclassifier service with the specified name exists on the device (or if this is
         set to empty string), a default textclassifier will be loaded in the calling app's process.
         See android.view.textclassifier.TextClassificationManager.
    -->
    <string name="config_defaultTextClassifierPackage" translatable="false"></string>

    <!-- The package name for the default wellbeing app.
         This package must be trusted, as it has the permissions to control other applications
         on the device.
         Example: "com.android.wellbeing"
     -->
    <string name="config_defaultWellbeingPackage" translatable="false"></string>

    <!-- The component name for the default system attention service.
         This service must be trusted, as it can be activated without explicit consent of the user.
         See android.attention.AttentionManagerService.
    -->
    <string name="config_defaultAttentionService" translatable="false"></string>

    <!-- The component name for the system-wide captions service.
         This service must be trusted, as it controls part of the UI of the volume bar.
         Example: "com.android.captions/.SystemCaptionsService"
    -->
    <string name="config_defaultSystemCaptionsService" translatable="false"></string>

    <!-- The component name for the system-wide captions manager service.
         This service must be trusted, as the system binds to it and keeps it running.
         Example: "com.android.captions/.SystemCaptionsManagerService"
    -->
    <string name="config_defaultSystemCaptionsManagerService" translatable="false"></string>

    <!-- The package name for the incident report approver app.
        This app is usually PermissionController or an app that replaces it.  When
        a bugreport or incident report with EXPLICT-level sharing flags is going to be
        shared, this app will be sent the PENDING_INCIDENT_REPORTS_CHANGED broadcast.
    -->
    <string name="config_incidentReportApproverPackage" translatable="false">com.android.permissioncontroller</string>

    <!-- The package name for the system's content capture service.
         This service must be trusted, as it can be activated without explicit consent of the user.
         If no service with the specified name exists on the device, content capture will be
         disabled.
         Example: "com.android.contentcapture/.ContentcaptureService"
    -->
    <string name="config_defaultContentCaptureService" translatable="false"></string>

    <!-- The package name for the system's augmented autofill service.
         This service must be trusted, as it can be activated without explicit consent of the user.
         If no service with the specified name exists on the device, augmented autofill wil be
         disabled.
         Example: "com.android.augmentedautofill/.AugmentedAutofillService"
    -->
    <string name="config_defaultAugmentedAutofillService" translatable="false"></string>

    <!-- The package name for the system's app prediction service.
         This service must be trusted, as it can be activated without explicit consent of the user.
         Example: "com.android.intelligence/.AppPredictionService"
    -->
    <string name="config_defaultAppPredictionService" translatable="false"></string>

    <!-- The package name for the system's content suggestions service.
         Provides suggestions for text and image selection regions in snapshots of apps and should
         be able to classify the type of entities in those selections.

         This service must be trusted, as it can be activated without explicit consent of the user.
         If no service with the specified name exists on the device, content suggestions wil be
         disabled.
         Example: "com.android.contentsuggestions/.ContentSuggestionsService"
    -->
    <string name="config_defaultContentSuggestionsService" translatable="false"></string>

    <!-- Whether the device uses the default focus highlight when focus state isn't specified. -->
    <bool name="config_useDefaultFocusHighlight">true</bool>

    <!-- Flag indicating that the entire notification header can be clicked to expand the
         notification. If false, then the expand icon has to be clicked in order for the expand
         to occur. The expand button will have increased touch boundaries to accomodate this. -->
    <bool name="config_notificationHeaderClickableForExpand">false</bool>

    <!-- Default data warning level in mb -->
    <integer name="default_data_warning_level_mb">2048</integer>

    <!-- When true, indicates that the vendor's IMS implementation requires a workaround when
     sending a request to enable or disable the camera while the video session is also
     paused. -->
    <bool name="config_useVideoPauseWorkaround">false</bool>

    <!-- Whether to send a custom package name with the PSD.-->
    <bool name="config_sendPackageName">false</bool>

    <!-- Name for the set of keys associating package names -->
    <string name="config_helpPackageNameKey" translatable="false"></string>

    <!-- Name for the set of values of package names -->
    <string name="config_helpPackageNameValue" translatable="false"></string>

    <!-- Intent key for the package name keys -->
    <string name="config_helpIntentExtraKey" translatable="false"></string>

    <!-- Intent key for package name values -->
    <string name="config_helpIntentNameKey" translatable="false"></string>

    <!-- Intent key for the package name keys -->
    <string name="config_feedbackIntentExtraKey" translatable="false"></string>

    <!-- Intent key for package name values -->
    <string name="config_feedbackIntentNameKey" translatable="false"></string>

    <!-- The apps that need to be hidden when they are disabled -->
    <string-array name="config_hideWhenDisabled_packageNames"></string-array>

    <!-- Additional non-platform defined global settings exposed to Instant Apps -->
    <string-array name="config_allowedGlobalInstantAppSettings"></string-array>

    <!-- Additional non-platform defined system settings exposed to Instant Apps -->
    <string-array name="config_allowedSystemInstantAppSettings"></string-array>

    <!-- Additional non-platform defined secure settings exposed to Instant Apps -->
    <string-array name="config_allowedSecureInstantAppSettings"></string-array>

    <!-- Handle volume keys directly in Window Manager without passing them to the foreground app -->
    <bool name="config_handleVolumeKeysInWindowManager">false</bool>

    <!-- Volume level of in-call notification tone playback [0..1] -->
    <item name="config_inCallNotificationVolume" format="float" type="dimen">.10</item>

    <!-- URI for in call notification sound -->
    <string translatable="false" name="config_inCallNotificationSound">/product/media/audio/ui/InCallNotification.ogg</string>

    <!-- Default number of notifications from the same app before they are automatically grouped by the OS -->
    <integer translatable="false" name="config_autoGroupAtCount">4</integer>

    <!-- The OEM specified sensor type for the lift trigger to launch the camera app. -->
    <integer name="config_cameraLiftTriggerSensorType">-1</integer>
    <!-- The OEM specified sensor string type for the gesture to launch camera app, this value
        must match the value of config_cameraLiftTriggerSensorType in OEM's HAL -->
    <string translatable="false" name="config_cameraLiftTriggerSensorStringType"></string>

    <!-- Default number of days to retain for the automatic storage manager. -->
    <integer translatable="false" name="config_storageManagerDaystoRetainDefault">90</integer>

    <!-- Name of a font family to use for headlines. If empty, falls back to platform default -->
    <string name="config_headlineFontFamily" translatable="false"></string>
    <!-- Allows setting custom fontFeatureSettings on specific text. -->
    <string name="config_headlineFontFeatureSettings" translatable="false"></string>

    <!-- An array of packages that need to be treated as type system in battery settings -->
    <string-array translatable="false" name="config_batteryPackageTypeSystem">
        <item>com.android.providers.calendar</item>
        <item>com.android.providers.media</item>
        <item>com.android.systemui</item>
    </string-array>

    <!-- An array of packages that need to be treated as type service in battery settings -->
    <string-array translatable="false" name="config_batteryPackageTypeService"/>

    <!-- Flag indicating whether or not to enable night mode detection. -->
    <bool name="config_enableNightMode">true</bool>

    <!-- Flag indicating that the actions buttons for a notification should be tinted with by the
         color supplied by the Notification.Builder if present. -->
    <bool name="config_tintNotificationActionButtons">true</bool>

    <!-- Show area update info settings in CellBroadcastReceiver and information in SIM status in Settings app -->
    <bool name="config_showAreaUpdateInfoSettings">false</bool>

    <!-- Enable the RingtonePickerActivity in 'com.android.providers.media'. -->
    <bool name="config_defaultRingtonePickerEnabled">true</bool>

    <!-- Allow SystemUI to show the shutdown dialog -->
    <bool name="config_showSysuiShutdown">true</bool>

    <!-- The stable device width and height in pixels. If these aren't set to a positive number
         then the device will use the width and height of the default display the first time it's
         booted.  -->
    <integer name="config_stableDeviceDisplayWidth">-1</integer>
    <integer name="config_stableDeviceDisplayHeight">-1</integer>

    <!-- Decide whether to display 'No service' on status bar instead of 'Emergency calls only'
         when SIM is unready. -->
    <bool name="config_display_no_service_when_sim_unready">false</bool>

    <!-- Class names of device specific services inheriting com.android.server.SystemService. The
         classes are instantiated in the order of the array. -->
    <string-array translatable="false" name="config_deviceSpecificSystemServices"></string-array>

    <!-- Class name of the device specific implementation to replace the DevicePolicyManagerService
         or empty if the default should be used. -->
    <string translatable="false" name="config_deviceSpecificDevicePolicyManagerService"></string>

    <!-- Class name of the device specific implementation to replace the AudioService
         or empty if the default should be used. -->
    <string translatable="false" name="config_deviceSpecificAudioService"></string>

    <!-- Component name of media projection permission dialog -->
    <string name="config_mediaProjectionPermissionDialogComponent" translatable="false">com.android.systemui/com.android.systemui.media.MediaProjectionPermissionActivity</string>

    <!-- Corner radius of system dialogs -->
    <dimen name="config_dialogCornerRadius">2dp</dimen>
    <!-- Corner radius of system buttons -->
    <dimen name="config_buttonCornerRadius">@dimen/control_corner_material</dimen>
    <!-- Corner radius for bottom sheet system dialogs -->
    <dimen name="config_bottomDialogCornerRadius">@dimen/config_dialogCornerRadius</dimen>
    <!-- Corner radius of system progress bars -->
    <dimen name="config_progressBarCornerRadius">@dimen/progress_bar_corner_material</dimen>
    <!-- Controls whether system buttons use all caps for text -->
    <bool name="config_buttonTextAllCaps">true</bool>
    <!-- Name of the font family used for system surfaces where the font should use medium weight -->
    <string name="config_headlineFontFamilyMedium" translateable="false">@string/font_family_button_material</string>
    <!-- Name of a font family to use for body text. -->
    <string name="config_bodyFontFamily" translatable="false">sans-serif</string>
    <!-- Name of a font family to use for medium body text. -->
    <string name="config_bodyFontFamilyMedium" translatable="false">sans-serif-medium</string>

    <!-- Size of icon shown beside a preference locked by admin -->
    <dimen name="config_restrictedIconSize">@dimen/restricted_icon_size_material</dimen>

    <string translatable="false" name="config_batterySaverDeviceSpecificConfig"></string>

    <!-- Component name that should be granted Notification Assistant access -->
    <string name="config_defaultAssistantAccessComponent" translatable="false">android.ext.services/android.ext.services.notification.Assistant</string>

    <bool name="config_supportBluetoothPersistedState">true</bool>

    <bool name="config_keepRestrictedProfilesInBackground">true</bool>

    <!-- Cellular network service package name to bind to by default. -->
    <string name="config_wwan_network_service_package" translatable="false">com.android.phone</string>

    <!-- Cellular network service class name to bind to by default.-->
    <string name="config_wwan_network_service_class" translatable="false"></string>

    <!-- IWLAN network service package name to bind to by default. If none is specified in an overlay, an
         empty string is passed in -->
    <string name="config_wlan_network_service_package" translatable="false"></string>

    <!-- IWLAN network service class name to bind to by default. If none is specified in an overlay, an
         empty string is passed in -->
    <string name="config_wlan_network_service_class" translatable="false"></string>
    <!-- Telephony qualified networks service package name to bind to by default. -->
    <string name="config_qualified_networks_service_package" translatable="false"></string>

    <!-- Telephony qualified networks service class name to bind to by default. -->
    <string name="config_qualified_networks_service_class" translatable="false"></string>
    <!-- Wear devices: Controls the radios affected by Activity Mode. -->
    <string-array name="config_wearActivityModeRadios">
        <item>"wifi"</item>
    </string-array>

    <!-- Default hyphenation frequency setting (0=NONE, 1=NORMAL, 2=FULL). -->
    <item name="config_preferredHyphenationFrequency" format="integer" type="dimen">0</item>

    <!-- Package name for ManagedProvisioning which is responsible for provisioning work profiles. -->
    <string name="config_managed_provisioning_package" translatable="false">com.android.managedprovisioning</string>

    <!-- Whether or not swipe up gesture's opt-in setting is available on this device -->
    <bool name="config_swipe_up_gesture_setting_available">false</bool>

    <!-- Applications which are disabled unless matching a particular sku -->
    <string-array name="config_disableApksUnlessMatchedSku_apk_list" translatable="false" />
    <string-array name="config_disableApkUnlessMatchedSku_skus_list" translatable="false" />

    <!-- Whether or not we should show the option to show battery percentage -->
    <bool name="config_battery_percentage_setting_available">true</bool>

    <!-- Whether or not battery saver should be "sticky" when manually enabled. -->
    <bool name="config_batterySaverStickyBehaviourDisabled">false</bool>

    <!-- Config flag to track default disable threshold for Dynamic power savings enabled battery saver. -->
    <integer name="config_dynamicPowerSavingsDefaultDisableThreshold">80</integer>

    <!-- Model of potentially misprovisioned devices. If none is specified in an overlay, an
         empty string is passed in. -->
    <string name="config_misprovisionedDeviceModel" translatable="false"></string>

    <!-- Brand value for attestation of misprovisioned device. -->
    <string name="config_misprovisionedBrandValue" translatable="false"></string>

    <!-- Pre-scale volume at volume step 1 for Absolute Volume -->
    <fraction name="config_prescaleAbsoluteVolume_index1">50%</fraction>

    <!-- Pre-scale volume at volume step 2 for Absolute Volume -->
    <fraction name="config_prescaleAbsoluteVolume_index2">70%</fraction>

    <!-- Pre-scale volume at volume step 3 for Absolute Volume -->
    <fraction name="config_prescaleAbsoluteVolume_index3">85%</fraction>

    <!-- Whether or not the "SMS app service" feature is enabled -->
    <bool name="config_useSmsAppService">true</bool>

    <!-- Class name for the InputEvent compatibility processor override.
         Empty string means use the default compatibility processor
         (android.view.InputEventCompatProcessor). -->
    <string name="config_inputEventCompatProcessorOverrideClassName" translatable="false"></string>

    <!-- Component name for the default module metadata provider on this device -->
    <string name="config_defaultModuleMetadataProvider" translatable="false">com.android.modulemetadata</string>

    <!-- This is the default launcher component to use on secondary displays that support system
         decorations.
         This launcher activity must support multiple instances and have corresponding launch mode
         set in AndroidManifest.
         {@see android.view.Display#FLAG_SHOULD_SHOW_SYSTEM_DECORATIONS} -->
    <string name="config_secondaryHomeComponent" translatable="false">com.android.launcher3/com.android.launcher3.SecondaryDisplayLauncher</string>

    <!-- Force secondary home launcher specified in config_secondaryHomeComponent always. If this is
         not set, secondary home launcher can be replaced by user. -->
    <bool name ="config_useSystemProvidedLauncherForSecondary">false</bool>

    <!-- If device supports corner radius on windows.
         This should be turned off on low-end devices to improve animation performance. -->
    <bool name="config_supportsRoundedCornersOnWindows">true</bool>

    <!-- If the sensor that skips media is available or not. -->
    <bool name="config_skipSensorAvailable">false</bool>

    <!-- If the sensor that silences alerts is available or not. -->
    <bool name="config_silenceSensorAvailable">false</bool>

    <!-- Enable Zram writeback feature to allow unused pages in zram be written to flash. -->
    <bool name="config_zramWriteback">false</bool>

    <!-- Whether cbrs is supported on the device or not -->
    <bool translatable="false" name="config_cbrs_supported">false</bool>

    <!-- Whether or not aware is enabled by default -->
    <bool name="config_awareSettingAvailable">false</bool>

    <!-- Display White-Balance -->

    <!-- See AmbientSensor.AmbientBrightnessSensor.
         The ambient brightness sensor rate (in milliseconds). Must be positive. -->
    <integer name="config_displayWhiteBalanceBrightnessSensorRate">250</integer>

    <!-- See AmbientFilter.
         How long ambient brightness changes are kept and taken into consideration
         (in milliseconds). Must be positive. -->
    <integer name="config_displayWhiteBalanceBrightnessFilterHorizon">10000</integer>

    <!-- See AmbientFilter.WeightedMovingAverageAmbientFilter.
         Recent changes are prioritised by integrating their duration over y = x + intercept
         (the higher it is, the less prioritised recent changes are). Must be a non-negative
         number, or NaN to avoid this implementation. -->
    <item name="config_displayWhiteBalanceBrightnessFilterIntercept" format="float" type="dimen">10.0</item>

    <!-- See AmbientSensor.AmbientColorTemperatureSensor.
         The ambient color temperature sensor name. -->
    <string name="config_displayWhiteBalanceColorTemperatureSensorName">com.google.sensor.color</string>

    <!-- See AmbientSensor.AmbientColorTemperatureSensor.
         The ambient color temperature sensor rate (in milliseconds). Must be positive. -->
    <integer name="config_displayWhiteBalanceColorTemperatureSensorRate">250</integer>

    <!-- See AmbientFilter.
         How long ambient color temperature changes are kept and taken into consideration
         (in milliseconds). Must be positive. -->
    <integer name="config_displayWhiteBalanceColorTemperatureFilterHorizon">10000</integer>

    <!-- See AmbientFilter.WeightedMovingAverageAmbientFilter.
         Recent changes are prioritised by integrating their duration over y = x + intercept
         (the higher it is, the less prioritised recent changes are). Must be a non-negative
         number, or NaN to avoid this implementation. -->
    <item name="config_displayWhiteBalanceColorTemperatureFilterIntercept" format="float"
            type="dimen">10.0</item>

    <!-- See DisplayWhiteBalanceThrottler.
         The debounce time (in milliseconds) for increasing the screen color temperature, throttled
         if time > lastTime + debounce. Must be non-negative. -->
    <integer name="config_displayWhiteBalanceIncreaseDebounce">5000</integer>

    <!-- See DisplayWhiteBalanceThrottler.
         The debounce time (in milliseconds) for decreasing the screen color tempearture, throttled
         if time < lastTime - debounce. Must be non-negative. -->
    <integer name="config_displayWhiteBalanceDecreaseDebounce">5000</integer>

    <!-- See DisplayWhiteBalanceThrottler.
         The ambient color temperature values used to determine the threshold as the corresponding
         value in config_displayWhiteBalance{Increase,Decrease}Threholds. Must be non-empty, the
         same length as config_displayWhiteBalance{Increase,Decrease}Thresholds, and contain
         non-negative, strictly increasing numbers.

         For example, if:

         - baseThresolds = [0, 100, 1000];
         - increaseThresholds = [0.1, 0.15, 0.2];
         - decreaseThresholds = [0.1, 0.05, 0.0];

         Then, given the ambient color temperature INCREASED from X to Y (so X < Y):
         - If 0 <= Y < 100, we require Y > (1 + 0.1) * X = 1.1X;
         - If 100 <= Y < 1000, we require Y > (1 + 0.15) * X = 1.15X;
         - If 1000 <= Y, we require Y > (1 + 0.2) * X = 1.2X.

         Or, if the ambient color temperature DECREASED from X to Y (so X > Y):
         - If 0 <= Y < 100, we require Y < (1 - 0.1) * X = 0.9X;
         - If 100 <= Y < 1000, we require Y < (1 - 0.05) * X = 0.95X;
         - If 1000 <= Y, we require Y < (1 - 0) * X = X.

         NOTE: the numbers in this example are made up, and don't represent how actual base,
               increase or decrease thresholds would look like. -->
    <array name="config_displayWhiteBalanceBaseThresholds">
        <item>0.0</item>
    </array>

    <!-- See DisplayWhiteBalanceThrottler.
         The increase threshold values, throttled if value < value * (1 + threshold). Must be
         non-empty, the same length as config_displayWhiteBalanceBaseThresholds, and contain
         non-negative numbers. -->
    <array name="config_displayWhiteBalanceIncreaseThresholds">
        <item>0.1</item>
    </array>

    <!-- See DisplayWhiteBalanceThrottler.
         The decrease threshold values, throttled if value > value * (1 - threshold). Must be
         non-empty, the same length as config_displayWhiteBalanceBaseThresholds, and contain
         non-negative numbers. -->
    <array name="config_displayWhiteBalanceDecreaseThresholds">
        <item>0.1</item>
    </array>

    <!-- See DisplayWhiteBalanceController.
         A float array containing a list of ambient brightnesses, in Lux. This array,
         together with config_displayWhiteBalanceLowLightAmbientBiases, is used to generate a
         lookup table used in DisplayWhiteBalanceController. This lookup table is used to map
         ambient brightness readings to a bias, where the bias is used to linearly interpolate
         between ambient color temperature and
         config_displayWhiteBalanceLowLightAmbientColorTemperature.
         This table is optional. If used, this array must,
         1) Contain at least two entries
         2) Be the same length as config_displayWhiteBalanceLowLightAmbientBiases. -->
    <array name ="config_displayWhiteBalanceLowLightAmbientBrightnesses">
        <item>10.0</item>
        <item>10.0</item>
    </array>

    <!-- See DisplayWhiteBalanceController.
         An array containing a list of biases. See
         config_displayWhiteBalanceLowLightAmbientBrightnesses for additional details.
         This array must be in the range of [0.0, 1.0]. -->
    <array name ="config_displayWhiteBalanceLowLightAmbientBiases">
        <item>0.0</item>
        <item>1.0</item>
    </array>

    <!-- See DisplayWhiteBalanceController.
         The ambient color temperature (in cct) to which we fall back when the ambient brightness
         drops beneath a certain threshold. -->
    <item name="config_displayWhiteBalanceLowLightAmbientColorTemperature" format="float" type="dimen">6500.0</item>

    <!-- See DisplayWhiteBalanceController.
         A float array containing a list of ambient color temperatures, in Kelvin. This array,
         together with config_displayWhiteBalanceDisplayColorTemperatures, is used to generate a
         lookup table used in DisplayWhiteBalanceController. This lookup table is used to map
         ambient color temperature readings to a target color temperature for the display.
         This table is optional. If used, this array must,
         1) Contain at least two entries
         2) Be the same length as config_displayWhiteBalanceDisplayColorTemperatures. -->
    <array name="config_displayWhiteBalanceAmbientColorTemperatures">
    </array>

    <!-- See DisplayWhiteBalanceController.
         An array containing a list of display color temperatures, in Kelvin. See
         config_displayWhiteBalanceAmbientColorTemperatures for additional details.
         The same restrictions apply to this array. -->
    <array name="config_displayWhiteBalanceDisplayColorTemperatures">
    </array>

    <!-- All of the paths defined for the batterymeter are defined on a 12x20 canvas, and must
     be parsable by android.utill.PathParser -->
    <string name="config_batterymeterPerimeterPath" translatable="false">
		M3.5,2 v0 H1.33 C0.6,2 0,2.6 0,3.33 V13v5.67 C0,19.4 0.6,20 1.33,20 h9.33 C11.4,20 12,19.4 12,18.67 V13V3.33 C12,2.6 11.4,2 10.67,2 H8.5 V0 H3.5 z M2,18v-7V4h8v9v5H2L2,18z
    </string>
    <string name="config_batterymeterErrorPerimeterPath" translatable="false">@string/config_batterymeterPerimeterPath</string>
    <string name="config_batterymeterFillMask" translatable="false">
        M2,18 v-14 h8 v14 z
    </string>
    <string name="config_batterymeterBoltPath" translatable="false">
        M5,17.5 V12 H3 L7,4.5 V10 h2 L5,17.5 z
    </string>
    <string name="config_batterymeterPowersavePath" translatable="false">
        M9,10l-2,0l0,-2l-2,0l0,2l-2,0l0,2l2,0l0,2l2,0l0,-2l2,0z
    </string>

    <!-- A dual tone battery meter draws the perimeter path twice - once to define the shape
     and a second time clipped to the fill level to indicate charge -->
    <bool name="config_batterymeterDualTone">false</bool>

    <!-- The default peak refresh rate for a given device. Change this value if you want to allow
         for higher refresh rates to be automatically used out of the box -->
    <integer name="config_defaultPeakRefreshRate">60</integer>

    <!-- The default brightness threshold that allows to switch to higher refresh rate -->
    <integer name="config_brightnessThresholdOfPeakRefreshRate">-1</integer>

    <!-- The type of the light sensor to be used by the display framework for things like
         auto-brightness. If unset, then it just gets the default sensor of type TYPE_LIGHT. -->
    <string name="config_displayLightSensorType" translatable="false" />

    <!-- Whether or not to enable automatic heap dumps for the system server on debuggable builds. -->
    <bool name="config_debugEnableAutomaticSystemServerHeapDumps">false</bool>

    <!-- Trigger a heap dump if the system server pss usage exceeds this threshold. 400 MB -->
    <integer name="config_debugSystemServerPssThresholdBytes">419430400</integer>

    <!-- See DropBoxManagerService.
         The minimum period in milliseconds between broadcasts for entries with low priority
         dropbox tags. -->
    <integer name="config_dropboxLowPriorityBroadcastRateLimitPeriod">2000</integer>

    <!-- See DropBoxManagerService.
         An array of dropbox entry tags to marked as low priority. Low priority broadcasts will be
         rated limited to a period defined by config_dropboxLowPriorityBroadcastRateLimitPeriod
         (high frequency broadcasts for the tag will be dropped) -->
    <string-array name="config_dropboxLowPriorityTags" translatable="false">
        <item>data_app_strictmode</item>
        <item>data_app_wtf</item>
        <item>keymaster</item>
        <item>netstats</item>
        <item>system_app_strictmode</item>
        <item>system_app_wtf</item>
        <item>system_server_strictmode</item>
        <item>system_server_wtf</item>
    </string-array>

    <!-- Which binder services to include in incident reports containing restricted images. -->
    <string-array name="config_restrictedImagesServices" translatable="false"/>

    <!-- Messages that should not be shown to the user during face auth enrollment. This should be
         used to hide messages that may be too chatty or messages that the user can't do much about.
         Entries are defined in android.hardware.biometrics.face@1.0 types.hal -->
    <integer-array name="config_face_acquire_enroll_ignorelist" translatable="false" >
    </integer-array>
    <!-- Same as the above, but are defined by vendorCodes -->
    <integer-array name="config_face_acquire_vendor_enroll_ignorelist" translatable="false" >
    </integer-array>

    <!-- Messages that should not be shown to the user during face authentication, on keyguard.
         This includes both lockscreen and bouncer. This should be used to hide messages that may be
         too chatty or messages that the user can't do much about. Entries are defined in
         android.hardware.biometrics.face@1.0 types.hal -->
    <integer-array name="config_face_acquire_keyguard_ignorelist" translatable="false" >
    </integer-array>
    <!-- Same as the above, but are defined by vendorCodes -->
    <integer-array name="config_face_acquire_vendor_keyguard_ignorelist" translatable="false" >
    </integer-array>

    <!-- Messages that should not be shown to the user during face authentication, on
     BiometricPrompt. This should be used to hide messages that may be too chatty or messages that
     the user can't do much about. Entries are defined in
     android.hardware.biometrics.face@1.0 types.hal -->
    <integer-array name="config_face_acquire_biometricprompt_ignorelist" translatable="false" >
    </integer-array>
    <!-- Same as the above, but are defined by vendorCodes -->
    <integer-array name="config_face_acquire_vendor_biometricprompt_ignorelist" translatable="false" >
    </integer-array>

    <!-- If face auth sends the user directly to home/last open app, or stays on keyguard -->
    <bool name="config_faceAuthDismissesKeyguard">true</bool>

    <!-- The component name for the default profile supervisor, which can be set as a profile owner
    even after user setup is complete. The defined component should be used for supervision purposes
    only. The component must be part of a system app. -->
    <string name="config_defaultSupervisionProfileOwnerComponent" translatable="false"></string>

    <!-- Whether to artificially interpret all signal strengths as
         one bar higher than they actually are -->
    <bool name="config_inflateSignalStrength">false</bool>

<<<<<<< HEAD
    <!-- The package name for the vendor implementation of ACTION_FACTORY_RESET. For some vendors,
    the default implementation of ACTION_FACTORY_RESET does not work, so it is needed to re-route
    this intent to this package. This is being used in MasterClearReceiver.java. -->
    <string name="config_factoryResetPackage" translatable="false"></string>
=======
    <!-- Sharesheet: define a max number of targets per application for new shortcuts-based direct share introduced in Q -->
    <integer name="config_maxShortcutTargetsPerApp">3</integer>
>>>>>>> 9c9b26fb
</resources><|MERGE_RESOLUTION|>--- conflicted
+++ resolved
@@ -4172,13 +4172,11 @@
          one bar higher than they actually are -->
     <bool name="config_inflateSignalStrength">false</bool>
 
-<<<<<<< HEAD
+    <!-- Sharesheet: define a max number of targets per application for new shortcuts-based direct share introduced in Q -->
+    <integer name="config_maxShortcutTargetsPerApp">3</integer>
+
     <!-- The package name for the vendor implementation of ACTION_FACTORY_RESET. For some vendors,
     the default implementation of ACTION_FACTORY_RESET does not work, so it is needed to re-route
     this intent to this package. This is being used in MasterClearReceiver.java. -->
     <string name="config_factoryResetPackage" translatable="false"></string>
-=======
-    <!-- Sharesheet: define a max number of targets per application for new shortcuts-based direct share introduced in Q -->
-    <integer name="config_maxShortcutTargetsPerApp">3</integer>
->>>>>>> 9c9b26fb
 </resources>