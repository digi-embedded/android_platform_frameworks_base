--- conflicted
+++ resolved
@@ -566,21 +566,6 @@
     <string name="permdesc_access_notification_policy" msgid="3296832375218749580">"Mengizinkan aplikasi membaca dan menulis konfigurasi status Jangan Ganggu."</string>
     <string name="policylab_limitPassword" msgid="4497420728857585791">"Setel aturan sandi"</string>
     <string name="policydesc_limitPassword" msgid="2502021457917874968">"Mengontrol panjang dan karakter yang diizinkan dalam sandi dan PIN kunci layar."</string>
-<<<<<<< HEAD
-    <string name="policylab_watchLogin" msgid="5091404125971980158">"Pantau upaya pembukaan kunci layar"</string>
-    <string name="policydesc_watchLogin" product="tablet" msgid="3215729294215070072">"Memantau berapa kali sandi yang dimasukkan salah saat ingin membuka kunci layar, dan mengunci tablet atau menghapus semua data tablet jika terjadi terlalu banyak kesalahan memasukkan sandi."</string>
-    <string name="policydesc_watchLogin" product="TV" msgid="2707817988309890256">"Memantau berapa kali sandi yang dimasukkan salah saat ingin membuka kunci layar, dan mengunci TV atau menghapus semua data TV jika terjadi terlalu banyak kesalahan memasukkan sandi."</string>
-    <string name="policydesc_watchLogin" product="default" msgid="5712323091846761073">"Memantau berapa kali sandi yang dimasukkan salah saat ingin membuka kunci layar, dan mengunci ponsel atau menghapus semua data ponsel jika terjadi terlalu banyak kesalahan memasukkan sandi."</string>
-    <string name="policydesc_watchLogin_secondaryUser" product="tablet" msgid="4280246270601044505">"Memantau berapa kali sandi yang dimasukkan salah saat ingin membuka kunci layar, dan mengunci tablet atau menghapus semua data pengguna ini jika terjadi terlalu banyak kesalahan memasukkan sandi."</string>
-    <string name="policydesc_watchLogin_secondaryUser" product="TV" msgid="3484832653564483250">"Memantau berapa kali sandi yang dimasukkan salah saat ingin membuka kunci layar, dan mengunci TV atau menghapus semua data pengguna ini jika terjadi terlalu banyak kesalahan memasukkan sandi."</string>
-    <string name="policydesc_watchLogin_secondaryUser" product="default" msgid="2185480427217127147">"Memantau berapa kali sandi yang dimasukkan salah saat ingin membuka kunci layar, dan mengunci ponsel atau menghapus semua data pengguna ini jika terjadi terlalu banyak kesalahan memasukkan sandi."</string>
-    <string name="policylab_resetPassword" msgid="4934707632423915395">"Mengubah kunci layar"</string>
-    <string name="policydesc_resetPassword" msgid="1278323891710619128">"Mengubah kunci layar."</string>
-    <string name="policylab_forceLock" msgid="2274085384704248431">"Mengunci layar"</string>
-    <string name="policydesc_forceLock" msgid="1141797588403827138">"Mengontrol cara dan kapan layar mengunci."</string>
-    <string name="policylab_wipeData" msgid="3910545446758639713">"Menghapus semua data"</string>
-    <string name="policydesc_wipeData" product="tablet" msgid="4306184096067756876">"Menghapus data tablet tanpa peringatan dengan mereset ke setelan pabrik."</string>
-=======
     <string name="policylab_watchLogin" msgid="5091404125971980158">"Memantau upaya pembukaan kunci layar"</string>
     <string name="policydesc_watchLogin" product="tablet" msgid="3215729294215070072">"Memantau jumlah sandi yang salah ketik saat membuka kunci layar, dan mengunci tablet atau menghapus semua data tablet jika sandi yang salah ketik terlalu banyak."</string>
     <string name="policydesc_watchLogin" product="TV" msgid="2707817988309890256">"Memantau banyaknya sandi salah yang diketikkan saat membuka kunci layar, dan mengunci TV atau menghapus semua data TV jika terlalu banyak sandi salah diketikkan."</string>
@@ -594,7 +579,6 @@
     <string name="policydesc_forceLock" msgid="1141797588403827138">"Kontrol cara dan kapan layar mengunci."</string>
     <string name="policylab_wipeData" msgid="3910545446758639713">"Hapus semua data"</string>
     <string name="policydesc_wipeData" product="tablet" msgid="4306184096067756876">"Hapus data tablet tanpa peringatan dengan menyetel ulang data pabrik."</string>
->>>>>>> d8314407
     <string name="policydesc_wipeData" product="tv" msgid="5816221315214527028">"Menghapus data TV tanpa peringatan dengan mengembalikan ke setelan pabrik."</string>
     <string name="policydesc_wipeData" product="default" msgid="5096895604574188391">"Hapus data ponsel tanpa peringatan dengan menyetel ulang data pabrik."</string>
     <string name="policylab_wipeData_secondaryUser" msgid="8362863289455531813">"Menghapus data pengguna"</string>
@@ -603,13 +587,13 @@
     <string name="policydesc_wipeData_secondaryUser" product="default" msgid="6787904546711590238">"Menghapus data pengguna ini di ponsel ini tanpa peringatan."</string>
     <string name="policylab_setGlobalProxy" msgid="2784828293747791446">"Setel proxy global perangkat"</string>
     <string name="policydesc_setGlobalProxy" msgid="8459859731153370499">"Menyetel proxy global perangkat yang akan digunakan jika kebijakan diaktifkan. Hanya pemilik perangkat yang dapat menyetel proxy global."</string>
-    <string name="policylab_expirePassword" msgid="5610055012328825874">"Setel akhir masa berlaku sandi kunci layar"</string>
+    <string name="policylab_expirePassword" msgid="5610055012328825874">"Menyetel berakhirnya sandi kunci layar"</string>
     <string name="policydesc_expirePassword" msgid="5367525762204416046">"Mengubah seberapa sering sandi, PIN, atau pola kunci layar harus diubah."</string>
     <string name="policylab_encryptedStorage" msgid="8901326199909132915">"Setel enkripsi penyimpanan"</string>
     <string name="policydesc_encryptedStorage" msgid="2637732115325316992">"Mengharuskan data apl yang disimpan untuk dienkripsi."</string>
     <string name="policylab_disableCamera" msgid="6395301023152297826">"Nonaktifkan kamera"</string>
     <string name="policydesc_disableCamera" msgid="2306349042834754597">"Mencegah penggunaan semua kamera perangkat."</string>
-    <string name="policylab_disableKeyguardFeatures" msgid="8552277871075367771">"Nonaktifkan beberapa fitur kunci layar"</string>
+    <string name="policylab_disableKeyguardFeatures" msgid="8552277871075367771">"Menonaktifkan beberapa fitur kunci layar"</string>
     <string name="policydesc_disableKeyguardFeatures" msgid="2044755691354158439">"Mencegah penggunaan beberapa fitur kunci layar."</string>
   <string-array name="phoneTypes">
     <item msgid="8901098336658710359">"Rumah"</item>
@@ -762,7 +746,7 @@
     <string name="lockscreen_transport_stop_description" msgid="5907083260651210034">"Berhenti"</string>
     <string name="lockscreen_transport_rew_description" msgid="6944412838651990410">"Putar Ulang"</string>
     <string name="lockscreen_transport_ffw_description" msgid="42987149870928985">"Maju cepat"</string>
-    <string name="emergency_calls_only" msgid="6733978304386365407">"Panggilan darurat saja"</string>
+    <string name="emergency_calls_only" msgid="6733978304386365407">"Telepon urgen saja"</string>
     <string name="lockscreen_network_locked_message" msgid="143389224986028501">"Jaringan terkunci"</string>
     <string name="lockscreen_sim_puk_locked_message" msgid="7441797339976230">"Kartu SIM terkunci PUK."</string>
     <string name="lockscreen_sim_puk_locked_instructions" msgid="8127916255245181063">"Lihatlah Panduan Pengguna atau hubungi Layanan Pelanggan."</string>
