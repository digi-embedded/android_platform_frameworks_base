/*
 * Copyright (C) 2011 The Android Open Source Project
 *
 * Licensed under the Apache License, Version 2.0 (the "License");
 * you may not use this file except in compliance with the License.
 * You may obtain a copy of the License at
 *
 *      http://www.apache.org/licenses/LICENSE-2.0
 *
 * Unless required by applicable law or agreed to in writing, software
 * distributed under the License is distributed on an "AS IS" BASIS,
 * WITHOUT WARRANTIES OR CONDITIONS OF ANY KIND, either express or implied.
 * See the License for the specific language governing permissions and
 * limitations under the License.
 */

#define LOG_TAG "TextLayoutCache"

#include <utils/JenkinsHash.h>

#include "TextLayoutCache.h"
#include "TextLayout.h"
#include "SkTypeface_android.h"
#include "HarfBuzzNGFaceSkia.h"
#include <unicode/unistr.h>
#include <unicode/uchar.h>
#include <hb-icu.h>

namespace android {

//--------------------------------------------------------------------------------------------------

ANDROID_SINGLETON_STATIC_INSTANCE(TextLayoutEngine);

//--------------------------------------------------------------------------------------------------

TextLayoutCache::TextLayoutCache(TextLayoutShaper* shaper) :
        mShaper(shaper),
        mCache(LruCache<TextLayoutCacheKey, sp<TextLayoutValue> >::kUnlimitedCapacity),
        mSize(0), mMaxSize(MB(DEFAULT_TEXT_LAYOUT_CACHE_SIZE_IN_MB)),
        mCacheHitCount(0), mNanosecondsSaved(0) {
    init();
}

TextLayoutCache::~TextLayoutCache() {
    mCache.clear();
}

void TextLayoutCache::init() {
    mCache.setOnEntryRemovedListener(this);

    mDebugLevel = readRtlDebugLevel();
    mDebugEnabled = mDebugLevel & kRtlDebugCaches;
    ALOGD("Using debug level = %d - Debug Enabled = %d", mDebugLevel, mDebugEnabled);

    mCacheStartTime = systemTime(SYSTEM_TIME_MONOTONIC);

    if (mDebugEnabled) {
        ALOGD("Initialization is done - Start time = %lld", mCacheStartTime);
    }

    mInitialized = true;
}

/**
 *  Callbacks
 */
void TextLayoutCache::operator()(TextLayoutCacheKey& text, sp<TextLayoutValue>& desc) {
    size_t totalSizeToDelete = text.getSize() + desc->getSize();
    mSize -= totalSizeToDelete;
    if (mDebugEnabled) {
        ALOGD("Cache value %p deleted, size = %d", desc.get(), totalSizeToDelete);
    }
}

/*
 * Cache clearing
 */
void TextLayoutCache::purgeCaches() {
    AutoMutex _l(mLock);
    mCache.clear();
    mShaper->purgeCaches();
}

/*
 * Caching
 */
sp<TextLayoutValue> TextLayoutCache::getValue(const SkPaint* paint,
            const jchar* text, jint start, jint count, jint contextCount, jint dirFlags) {
    AutoMutex _l(mLock);
    nsecs_t startTime = 0;
    if (mDebugEnabled) {
        startTime = systemTime(SYSTEM_TIME_MONOTONIC);
    }

    // Create the key
    TextLayoutCacheKey key(paint, text, start, count, contextCount, dirFlags);

    // Get value from cache if possible
    sp<TextLayoutValue> value = mCache.get(key);

    // Value not found for the key, we need to add a new value in the cache
    if (value == NULL) {
        if (mDebugEnabled) {
            startTime = systemTime(SYSTEM_TIME_MONOTONIC);
        }

        value = new TextLayoutValue(contextCount);

        // Compute advances and store them
        mShaper->computeValues(value.get(), paint,
                reinterpret_cast<const UChar*>(key.getText()), start, count,
                size_t(contextCount), int(dirFlags));

        if (mDebugEnabled) {
            value->setElapsedTime(systemTime(SYSTEM_TIME_MONOTONIC) - startTime);
        }

        // Don't bother to add in the cache if the entry is too big
        size_t size = key.getSize() + value->getSize();
        if (size <= mMaxSize) {
            // Cleanup to make some room if needed
            if (mSize + size > mMaxSize) {
                if (mDebugEnabled) {
                    ALOGD("Need to clean some entries for making some room for a new entry");
                }
                while (mSize + size > mMaxSize) {
                    // This will call the callback
                    bool removedOne = mCache.removeOldest();
                    LOG_ALWAYS_FATAL_IF(!removedOne, "The cache is non-empty but we "
                            "failed to remove the oldest entry.  "
                            "mSize = %u, size = %u, mMaxSize = %u, mCache.size() = %u",
                            mSize, size, mMaxSize, mCache.size());
                }
            }

            // Update current cache size
            mSize += size;

            bool putOne = mCache.put(key, value);
            LOG_ALWAYS_FATAL_IF(!putOne, "Failed to put an entry into the cache.  "
                    "This indicates that the cache already has an entry with the "
                    "same key but it should not since we checked earlier!"
                    " - start = %d, count = %d, contextCount = %d - Text = '%s'",
                    start, count, contextCount, String8(key.getText() + start, count).string());

            if (mDebugEnabled) {
                nsecs_t totalTime = systemTime(SYSTEM_TIME_MONOTONIC) - startTime;
                ALOGD("CACHE MISS: Added entry %p "
                        "with start = %d, count = %d, contextCount = %d, "
                        "entry size %d bytes, remaining space %d bytes"
                        " - Compute time %0.6f ms - Put time %0.6f ms - Text = '%s'",
                        value.get(), start, count, contextCount, size, mMaxSize - mSize,
                        value->getElapsedTime() * 0.000001f,
                        (totalTime - value->getElapsedTime()) * 0.000001f,
                        String8(key.getText() + start, count).string());
            }
        } else {
            if (mDebugEnabled) {
                ALOGD("CACHE MISS: Calculated but not storing entry because it is too big "
                        "with start = %d, count = %d, contextCount = %d, "
                        "entry size %d bytes, remaining space %d bytes"
                        " - Compute time %0.6f ms - Text = '%s'",
                        start, count, contextCount, size, mMaxSize - mSize,
                        value->getElapsedTime() * 0.000001f,
                        String8(key.getText() + start, count).string());
            }
        }
    } else {
        // This is a cache hit, just log timestamp and user infos
        if (mDebugEnabled) {
            nsecs_t elapsedTimeThruCacheGet = systemTime(SYSTEM_TIME_MONOTONIC) - startTime;
            mNanosecondsSaved += (value->getElapsedTime() - elapsedTimeThruCacheGet);
            ++mCacheHitCount;

            if (value->getElapsedTime() > 0) {
                float deltaPercent = 100 * ((value->getElapsedTime() - elapsedTimeThruCacheGet)
                        / ((float)value->getElapsedTime()));
                ALOGD("CACHE HIT #%d with start = %d, count = %d, contextCount = %d"
                        "- Compute time %0.6f ms - "
                        "Cache get time %0.6f ms - Gain in percent: %2.2f - Text = '%s'",
                        mCacheHitCount, start, count, contextCount,
                        value->getElapsedTime() * 0.000001f,
                        elapsedTimeThruCacheGet * 0.000001f,
                        deltaPercent,
                        String8(key.getText() + start, count).string());
            }
            if (mCacheHitCount % DEFAULT_DUMP_STATS_CACHE_HIT_INTERVAL == 0) {
                dumpCacheStats();
            }
        }
    }
    return value;
}

void TextLayoutCache::dumpCacheStats() {
    float remainingPercent = 100 * ((mMaxSize - mSize) / ((float)mMaxSize));
    float timeRunningInSec = (systemTime(SYSTEM_TIME_MONOTONIC) - mCacheStartTime) / 1000000000;

    size_t cacheSize = mCache.size();

    ALOGD("------------------------------------------------");
    ALOGD("Cache stats");
    ALOGD("------------------------------------------------");
    ALOGD("pid       : %d", getpid());
    ALOGD("running   : %.0f seconds", timeRunningInSec);
    ALOGD("entries   : %d", cacheSize);
    ALOGD("max size  : %d bytes", mMaxSize);
    ALOGD("used      : %d bytes according to mSize", mSize);
    ALOGD("remaining : %d bytes or %2.2f percent", mMaxSize - mSize, remainingPercent);
    ALOGD("hits      : %d", mCacheHitCount);
    ALOGD("saved     : %0.6f ms", mNanosecondsSaved * 0.000001f);
    ALOGD("------------------------------------------------");
}

/**
 * TextLayoutCacheKey
 */
TextLayoutCacheKey::TextLayoutCacheKey(): start(0), count(0), contextCount(0),
        dirFlags(0), typeface(NULL), textSize(0), textSkewX(0), textScaleX(0), flags(0),
        hinting(SkPaint::kNo_Hinting), variant(SkPaint::kDefault_Variant), language()  {
}

TextLayoutCacheKey::TextLayoutCacheKey(const SkPaint* paint, const UChar* text,
        size_t start, size_t count, size_t contextCount, int dirFlags) :
            start(start), count(count), contextCount(contextCount),
            dirFlags(dirFlags) {
    textCopy.setTo(text, contextCount);
    typeface = paint->getTypeface();
    textSize = paint->getTextSize();
    textSkewX = paint->getTextSkewX();
    textScaleX = paint->getTextScaleX();
    flags = paint->getFlags();
    hinting = paint->getHinting();
    variant = paint->getFontVariant();
    language = paint->getLanguage();
}

TextLayoutCacheKey::TextLayoutCacheKey(const TextLayoutCacheKey& other) :
        textCopy(other.textCopy),
        start(other.start),
        count(other.count),
        contextCount(other.contextCount),
        dirFlags(other.dirFlags),
        typeface(other.typeface),
        textSize(other.textSize),
        textSkewX(other.textSkewX),
        textScaleX(other.textScaleX),
        flags(other.flags),
        hinting(other.hinting),
        variant(other.variant),
        language(other.language) {
}

int TextLayoutCacheKey::compare(const TextLayoutCacheKey& lhs, const TextLayoutCacheKey& rhs) {
    int deltaInt = lhs.start - rhs.start;
    if (deltaInt != 0) return (deltaInt);

    deltaInt = lhs.count - rhs.count;
    if (deltaInt != 0) return (deltaInt);

    deltaInt = lhs.contextCount - rhs.contextCount;
    if (deltaInt != 0) return (deltaInt);

    if (lhs.typeface < rhs.typeface) return -1;
    if (lhs.typeface > rhs.typeface) return +1;

    if (lhs.textSize < rhs.textSize) return -1;
    if (lhs.textSize > rhs.textSize) return +1;

    if (lhs.textSkewX < rhs.textSkewX) return -1;
    if (lhs.textSkewX > rhs.textSkewX) return +1;

    if (lhs.textScaleX < rhs.textScaleX) return -1;
    if (lhs.textScaleX > rhs.textScaleX) return +1;

    deltaInt = lhs.flags - rhs.flags;
    if (deltaInt != 0) return (deltaInt);

    deltaInt = lhs.hinting - rhs.hinting;
    if (deltaInt != 0) return (deltaInt);

    deltaInt = lhs.dirFlags - rhs.dirFlags;
    if (deltaInt) return (deltaInt);

    deltaInt = lhs.variant - rhs.variant;
    if (deltaInt) return (deltaInt);

    if (lhs.language < rhs.language) return -1;
    if (lhs.language > rhs.language) return +1;

    return memcmp(lhs.getText(), rhs.getText(), lhs.contextCount * sizeof(UChar));
}

size_t TextLayoutCacheKey::getSize() const {
    return sizeof(TextLayoutCacheKey) + sizeof(UChar) * contextCount;
}

hash_t TextLayoutCacheKey::hash() const {
    uint32_t hash = JenkinsHashMix(0, start);
    hash = JenkinsHashMix(hash, count);
    /* contextCount not needed because it's included in text, below */
    hash = JenkinsHashMix(hash, hash_type(typeface));
    hash = JenkinsHashMix(hash, hash_type(textSize));
    hash = JenkinsHashMix(hash, hash_type(textSkewX));
    hash = JenkinsHashMix(hash, hash_type(textScaleX));
    hash = JenkinsHashMix(hash, flags);
    hash = JenkinsHashMix(hash, hinting);
    hash = JenkinsHashMix(hash, variant);
    // Note: leaving out language is not problematic, as equality comparisons
    // are still valid - the only bad thing that could happen is collisions.
    hash = JenkinsHashMixShorts(hash, getText(), contextCount);
    return JenkinsHashWhiten(hash);
}

/**
 * TextLayoutCacheValue
 */
TextLayoutValue::TextLayoutValue(size_t contextCount) :
        mTotalAdvance(0), mElapsedTime(0) {
    // Give a hint for advances and glyphs vectors size
    mAdvances.setCapacity(contextCount);
    mGlyphs.setCapacity(contextCount);
    mPos.setCapacity(contextCount * 2);
}

size_t TextLayoutValue::getSize() const {
    return sizeof(TextLayoutValue) + sizeof(jfloat) * mAdvances.capacity() +
            sizeof(jchar) * mGlyphs.capacity() + sizeof(jfloat) * mPos.capacity();
}

void TextLayoutValue::setElapsedTime(uint32_t time) {
    mElapsedTime = time;
}

uint32_t TextLayoutValue::getElapsedTime() {
    return mElapsedTime;
}

TextLayoutShaper::TextLayoutShaper() {
    mBuffer = hb_buffer_create();
}

TextLayoutShaper::~TextLayoutShaper() {
    hb_buffer_destroy(mBuffer);
}

void TextLayoutShaper::computeValues(TextLayoutValue* value, const SkPaint* paint, const UChar* chars,
        size_t start, size_t count, size_t contextCount, int dirFlags) {

    computeValues(paint, chars, start, count, contextCount, dirFlags,
            &value->mAdvances, &value->mTotalAdvance, &value->mGlyphs, &value->mPos);
#if DEBUG_ADVANCES
    ALOGD("Advances - start = %d, count = %d, contextCount = %d, totalAdvance = %f", start, count,
            contextCount, value->mTotalAdvance);
#endif
}

void TextLayoutShaper::computeValues(const SkPaint* paint, const UChar* chars,
        size_t start, size_t count, size_t contextCount, int dirFlags,
        Vector<jfloat>* const outAdvances, jfloat* outTotalAdvance,
        Vector<jchar>* const outGlyphs, Vector<jfloat>* const outPos) {
        *outTotalAdvance = 0;
        if (!count) {
            return;
        }

        UBiDiLevel bidiReq = 0;
        bool forceLTR = false;
        bool forceRTL = false;

        switch (dirFlags & kBidi_Mask) {
            case kBidi_LTR: bidiReq = 0; break; // no ICU constant, canonical LTR level
            case kBidi_RTL: bidiReq = 1; break; // no ICU constant, canonical RTL level
            case kBidi_Default_LTR: bidiReq = UBIDI_DEFAULT_LTR; break;
            case kBidi_Default_RTL: bidiReq = UBIDI_DEFAULT_RTL; break;
            case kBidi_Force_LTR: forceLTR = true; break; // every char is LTR
            case kBidi_Force_RTL: forceRTL = true; break; // every char is RTL
        }

        bool useSingleRun = false;
        bool isRTL = forceRTL;
        if (forceLTR || forceRTL) {
            useSingleRun = true;
        } else {
            UBiDi* bidi = ubidi_open();
            if (bidi) {
                UErrorCode status = U_ZERO_ERROR;
#if DEBUG_GLYPHS
                ALOGD("******** ComputeValues -- start");
                ALOGD("      -- string = '%s'", String8(chars + start, count).string());
                ALOGD("      -- start = %d", start);
                ALOGD("      -- count = %d", count);
                ALOGD("      -- contextCount = %d", contextCount);
                ALOGD("      -- bidiReq = %d", bidiReq);
#endif
                ubidi_setPara(bidi, chars, contextCount, bidiReq, NULL, &status);
                if (U_SUCCESS(status)) {
                    int paraDir = ubidi_getParaLevel(bidi) & kDirection_Mask; // 0 if ltr, 1 if rtl
                    ssize_t rc = ubidi_countRuns(bidi, &status);
#if DEBUG_GLYPHS
                    ALOGD("      -- dirFlags = %d", dirFlags);
                    ALOGD("      -- paraDir = %d", paraDir);
                    ALOGD("      -- run-count = %d", int(rc));
#endif
                    if (U_SUCCESS(status) && rc == 1) {
                        // Normal case: one run, status is ok
                        isRTL = (paraDir == 1);
                        useSingleRun = true;
                    } else if (!U_SUCCESS(status) || rc < 1) {
                        ALOGW("Need to force to single run -- string = '%s',"
                                " status = %d, rc = %d",
                                String8(chars + start, count).string(), status, int(rc));
                        isRTL = (paraDir == 1);
                        useSingleRun = true;
                    } else {
                        int32_t end = start + count;
                        for (size_t i = 0; i < size_t(rc); ++i) {
                            int32_t startRun = -1;
                            int32_t lengthRun = -1;
                            UBiDiDirection runDir = ubidi_getVisualRun(bidi, i, &startRun, &lengthRun);

                            if (startRun == -1 || lengthRun == -1) {
                                // Something went wrong when getting the visual run, need to clear
                                // already computed data before doing a single run pass
                                ALOGW("Visual run is not valid");
                                outGlyphs->clear();
                                outAdvances->clear();
                                outPos->clear();
                                *outTotalAdvance = 0;
                                isRTL = (paraDir == 1);
                                useSingleRun = true;
                                break;
                            }

                            if (startRun >= end) {
                                continue;
                            }
                            int32_t endRun = startRun + lengthRun;
                            if (endRun <= int32_t(start)) {
                                continue;
                            }
                            if (startRun < int32_t(start)) {
                                startRun = int32_t(start);
                            }
                            if (endRun > end) {
                                endRun = end;
                            }

                            lengthRun = endRun - startRun;
                            isRTL = (runDir == UBIDI_RTL);
#if DEBUG_GLYPHS
                            ALOGD("Processing Bidi Run = %d -- run-start = %d, run-len = %d, isRTL = %d",
                                    i, startRun, lengthRun, isRTL);
#endif
                            computeRunValues(paint, chars, startRun, lengthRun, contextCount, isRTL,
                                    outAdvances, outTotalAdvance, outGlyphs, outPos);

                        }
                    }
                } else {
                    ALOGW("Cannot set Para");
                    useSingleRun = true;
                    isRTL = (bidiReq = 1) || (bidiReq = UBIDI_DEFAULT_RTL);
                }
                ubidi_close(bidi);
            } else {
                ALOGW("Cannot ubidi_open()");
                useSingleRun = true;
                isRTL = (bidiReq = 1) || (bidiReq = UBIDI_DEFAULT_RTL);
            }
        }

        // Default single run case
        if (useSingleRun){
#if DEBUG_GLYPHS
            ALOGD("Using a SINGLE BiDi Run "
                    "-- run-start = %d, run-len = %d, isRTL = %d", start, count, isRTL);
#endif
            computeRunValues(paint, chars, start, count, contextCount, isRTL,
                    outAdvances, outTotalAdvance, outGlyphs, outPos);
        }

#if DEBUG_GLYPHS
        ALOGD("      -- Total returned glyphs-count = %d", outGlyphs->size());
        ALOGD("******** ComputeValues -- end");
#endif
}

#define HB_IsHighSurrogate(ucs) \
    (((ucs) & 0xfc00) == 0xd800)

#define HB_IsLowSurrogate(ucs) \
    (((ucs) & 0xfc00) == 0xdc00)

#ifndef HB_SurrogateToUcs4
#define HB_SurrogateToUcs4_(high, low) \
    (((hb_codepoint_t)(high))<<10) + (low) - 0x35fdc00;
#endif

#define HB_InvalidCodePoint ~0u

hb_codepoint_t
utf16_to_code_point(const uint16_t *chars, size_t len, ssize_t *iter) {
  const uint16_t v = chars[(*iter)++];
  if (HB_IsHighSurrogate(v)) {
    // surrogate pair
    if (size_t(*iter) >= len) {
      // the surrogate is incomplete.
      return HB_InvalidCodePoint;
    }
    const uint16_t v2 = chars[(*iter)++];
    if (!HB_IsLowSurrogate(v2)) {
      // invalidate surrogate pair.
      (*iter)--;
      return HB_InvalidCodePoint;
    }

    return HB_SurrogateToUcs4(v, v2);
  }

  if (HB_IsLowSurrogate(v)) {
    // this isn't a valid code point
    return HB_InvalidCodePoint;
  }

  return v;
}

hb_codepoint_t
utf16_to_code_point_prev(const uint16_t *chars, size_t len, ssize_t *iter) {
  const uint16_t v = chars[(*iter)--];
  if (HB_IsLowSurrogate(v)) {
    // surrogate pair
    if (*iter < 0) {
      // the surrogate is incomplete.
      return HB_InvalidCodePoint;
    }
    const uint16_t v2 = chars[(*iter)--];
    if (!HB_IsHighSurrogate(v2)) {
      // invalidate surrogate pair.
      (*iter)++;
      return HB_InvalidCodePoint;
    }

    return HB_SurrogateToUcs4(v2, v);
  }

  if (HB_IsHighSurrogate(v)) {
    // this isn't a valid code point
    return HB_InvalidCodePoint;
  }

  return v;
}

struct ScriptRun {
    hb_script_t script;
    size_t pos;
    size_t length;
};

hb_script_t code_point_to_script(hb_codepoint_t codepoint) {
    static hb_unicode_funcs_t* u;
    if (!u) {
        u = hb_icu_get_unicode_funcs();
    }
    return hb_unicode_script(u, codepoint);
}

bool
hb_utf16_script_run_next(ScriptRun* run, const uint16_t *chars, size_t len, ssize_t *iter) {
  if (size_t(*iter) == len)
    return false;

  run->pos = *iter;
  const uint32_t init_cp = utf16_to_code_point(chars, len, iter);
  const hb_script_t init_script = code_point_to_script(init_cp);
  hb_script_t current_script = init_script;
  run->script = init_script;

  for (;;) {
    if (size_t(*iter) == len)
      break;
    const ssize_t prev_iter = *iter;
    const uint32_t cp = utf16_to_code_point(chars, len, iter);
    const hb_script_t script = code_point_to_script(cp);

    if (script != current_script) {
        /* BEGIN android-changed
           The condition was not correct by doing "a == b == constant"
           END android-changed */
      if (current_script == HB_SCRIPT_INHERITED && init_script == HB_SCRIPT_INHERITED) {
        // If we started off as inherited, we take whatever we can find.
        run->script = script;
        current_script = script;
        continue;
      } else if (script == HB_SCRIPT_INHERITED) {
        continue;
      } else {
        *iter = prev_iter;
        break;
      }
    }
  }

  if (run->script == HB_SCRIPT_INHERITED)
    run->script = HB_SCRIPT_COMMON;

  run->length = *iter - run->pos;
  return true;
}

bool
hb_utf16_script_run_prev(ScriptRun* run, const uint16_t *chars, size_t len, ssize_t *iter) {
  if (*iter == -1)
    return false;

  const size_t ending_index = *iter;
  const uint32_t init_cp = utf16_to_code_point_prev(chars, len, iter);
  const hb_script_t init_script = code_point_to_script(init_cp);
  hb_script_t current_script = init_script;
  run->script = init_script;
  size_t break_iter = *iter;

  for (;;) {
    if (*iter < 0)
      break;
    const uint32_t cp = utf16_to_code_point_prev(chars, len, iter);
    const hb_script_t script = code_point_to_script(cp);

    if (script != current_script) {
      if (current_script == HB_SCRIPT_INHERITED && init_script == HB_SCRIPT_INHERITED) {
        // If we started off as inherited, we take whatever we can find.
        run->script = script;
        current_script = script;
        // In cases of script1 + inherited + script2, always group the inherited
        // with script1.
        break_iter = *iter;
        continue;
      } else if (script == HB_SCRIPT_INHERITED) {
        continue;
      } else {
        *iter = break_iter;
        break;
      }
    } else {
        break_iter = *iter;
    }
  }

  if (run->script == HB_SCRIPT_INHERITED)
    run->script = HB_SCRIPT_COMMON;

  run->pos = *iter + 1;
  run->length = ending_index - *iter;
  return true;
}


static void logGlyphs(hb_buffer_t* buffer) {
    unsigned int numGlyphs;
    hb_glyph_info_t* info = hb_buffer_get_glyph_infos(buffer, &numGlyphs);
    hb_glyph_position_t* positions = hb_buffer_get_glyph_positions(buffer, NULL);
    ALOGD("         -- glyphs count=%d", numGlyphs);
    for (size_t i = 0; i < numGlyphs; i++) {
        ALOGD("         -- glyph[%d] = %d, cluster = %u, advance = %0.2f, offset.x = %0.2f, offset.y = %0.2f", i,
                info[i].codepoint,
                info[i].cluster,
                HBFixedToFloat(positions[i].x_advance),
                HBFixedToFloat(positions[i].x_offset),
                HBFixedToFloat(positions[i].y_offset));
    }
}

void TextLayoutShaper::computeRunValues(const SkPaint* paint, const UChar* contextChars,
        size_t start, size_t count, size_t contextCount, bool isRTL,
        Vector<jfloat>* const outAdvances, jfloat* outTotalAdvance,
        Vector<jchar>* const outGlyphs, Vector<jfloat>* const outPos) {
    if (!count) {
        // We cannot shape an empty run.
        return;
    }

    // To be filled in later
    for (size_t i = 0; i < count; i++) {
        outAdvances->add(0);
    }

    // Set the string properties
    const UChar* chars = contextChars + start;

    // Define shaping paint properties
    mShapingPaint.setTextSize(paint->getTextSize());
    float skewX = paint->getTextSkewX();
    mShapingPaint.setTextSkewX(skewX);
    mShapingPaint.setTextScaleX(paint->getTextScaleX());
    mShapingPaint.setFlags(paint->getFlags());
    mShapingPaint.setHinting(paint->getHinting());
    mShapingPaint.setFontVariant(paint->getFontVariant());
    mShapingPaint.setLanguage(paint->getLanguage());

    // Split the BiDi run into Script runs. Harfbuzz will populate the pos, length and script
    // into the shaperItem
    ssize_t indexFontRun = isRTL ? count - 1 : 0;
    jfloat totalAdvance = *outTotalAdvance;
    ScriptRun run;  // relative to chars
    while ((isRTL) ?
            hb_utf16_script_run_prev(&run, chars, count, &indexFontRun):
            hb_utf16_script_run_next(&run, chars, count, &indexFontRun)) {

#if DEBUG_GLYPHS
        ALOGD("-------- Start of Script Run --------");
        ALOGD("Shaping Script Run with");
        ALOGD("         -- isRTL = %d", isRTL);
        ALOGD("         -- HB script = %c%c%c%c", HB_UNTAG(run.script));
        ALOGD("         -- run.pos = %d", int(run.pos));
        ALOGD("         -- run.length = %d", int(run.length));
        ALOGD("         -- run = '%s'", String8(chars + run.pos, run.length).string());
        ALOGD("         -- string = '%s'", String8(chars, count).string());
#endif

        hb_buffer_reset(mBuffer);
        // Note: if we want to set unicode functions, etc., this is the place.
        
        hb_buffer_set_direction(mBuffer, isRTL ? HB_DIRECTION_RTL : HB_DIRECTION_LTR);
        hb_buffer_set_script(mBuffer, run.script);
        // Should set language here (for bug 7004056)
        hb_buffer_add_utf16(mBuffer, contextChars, contextCount, start + run.pos, run.length);

        // Initialize Harfbuzz Shaper and get the base glyph count for offsetting the glyphIDs
        // and shape the Font run
        size_t glyphBaseCount = shapeFontRun(paint);
        unsigned int numGlyphs;
        hb_glyph_info_t* info = hb_buffer_get_glyph_infos(mBuffer, &numGlyphs);
        hb_glyph_position_t* positions = hb_buffer_get_glyph_positions(mBuffer, NULL);

#if DEBUG_GLYPHS
        ALOGD("Got from Harfbuzz");
        ALOGD("         -- glyphBaseCount = %d", glyphBaseCount);
        ALOGD("         -- num_glyph = %d", numGlyphs);
        ALOGD("         -- isDevKernText = %d", paint->isDevKernText());
        ALOGD("         -- initial totalAdvance = %f", totalAdvance);

        logGlyphs(mBuffer);
#endif

        for (size_t i = 0; i < numGlyphs; i++) {
            size_t cluster = info[i].cluster - start;
            float xAdvance = HBFixedToFloat(positions[i].x_advance);
            outAdvances->replaceAt(outAdvances->itemAt(cluster) + xAdvance, cluster);
            outGlyphs->add(info[i].codepoint + glyphBaseCount);
            float xo = HBFixedToFloat(positions[i].x_offset);
            float yo = -HBFixedToFloat(positions[i].y_offset);
            outPos->add(totalAdvance + xo + yo * skewX);
            outPos->add(yo);
            totalAdvance += xAdvance;
        }
    }

    *outTotalAdvance = totalAdvance;

#if DEBUG_GLYPHS
    ALOGD("         -- final totalAdvance = %f", totalAdvance);
    ALOGD("-------- End of Script Run --------");
#endif
}

/**
 * Return the first typeface in the logical change, starting with this typeface,
 * that contains the specified unichar, or NULL if none is found.
 */
SkTypeface* TextLayoutShaper::typefaceForScript(const SkPaint* paint, SkTypeface* typeface,
        hb_script_t script) {
    SkTypeface::Style currentStyle = SkTypeface::kNormal;
    if (typeface) {
        currentStyle = typeface->style();
    }
    typeface = SkCreateTypefaceForScriptNG(script, currentStyle);
#if DEBUG_GLYPHS
    ALOGD("Using Harfbuzz Script %c%c%c%c, Style %d", HB_UNTAG(script), currentStyle);
#endif
    return typeface;
}

bool TextLayoutShaper::isComplexScript(hb_script_t script) {
    switch (script) {
    case HB_SCRIPT_COMMON:
    case HB_SCRIPT_GREEK:
    case HB_SCRIPT_CYRILLIC:
    case HB_SCRIPT_HANGUL:
    case HB_SCRIPT_INHERITED:
    case HB_SCRIPT_HAN:
    case HB_SCRIPT_KATAKANA:
    case HB_SCRIPT_HIRAGANA:
        return false;
    default:
        return true;
    }
}

size_t TextLayoutShaper::shapeFontRun(const SkPaint* paint) {
    // Update Harfbuzz Shaper

    SkTypeface* typeface = paint->getTypeface();

    // Get the glyphs base count for offsetting the glyphIDs returned by Harfbuzz
    // This is needed as the Typeface used for shaping can be not the default one
    // when we are shaping any script that needs to use a fallback Font.
    // If we are a "common" script we dont need to shift
    size_t baseGlyphCount = 0;
    hb_codepoint_t firstUnichar = 0;
    if (isComplexScript(hb_buffer_get_script(mBuffer))) {
        unsigned int numGlyphs;
        hb_glyph_info_t* info = hb_buffer_get_glyph_infos(mBuffer, &numGlyphs);
        for (size_t i = 0; i < numGlyphs; i++) {
            firstUnichar = info[i].codepoint;
            if (firstUnichar != ' ') {
                break;
            }
        }
        baseGlyphCount = paint->getBaseGlyphCount(firstUnichar);
    }

    SkTypeface* scriptTypeface = NULL;
    if (baseGlyphCount != 0) {
<<<<<<< HEAD
        SkTypeface::Style style = SkTypeface::kNormal;
        if (typeface != NULL) {
            style = typeface->style();
        }
        typeface = typefaceForScript(paint, typeface, hb_buffer_get_script(mBuffer));
        if (!typeface) {
            baseGlyphCount = 0;
            typeface = SkTypeface::CreateFromName(NULL, style);
=======
        scriptTypeface = typefaceForScript(paint, typeface,
            hb_buffer_get_script(mBuffer));
>>>>>>> 7e433f10
#if DEBUG_GLYPHS
        ALOGD("Using Default Typeface for script %c%c%c%c",
            HB_UNTAG(hb_buffer_get_script(mBuffer)));
#endif
    }
    if (scriptTypeface) {
        typeface = scriptTypeface;
    } else {
<<<<<<< HEAD
        if (!typeface) {
            typeface = SkTypeface::CreateFromName(NULL, SkTypeface::kNormal);
=======
        baseGlyphCount = 0;
        if (typeface) {
            SkSafeRef(typeface);
        } else {
            typeface = SkFontHost::CreateTypeface(NULL, NULL, SkTypeface::kNormal);
>>>>>>> 7e433f10
#if DEBUG_GLYPHS
            ALOGD("Using Default Typeface (normal style)");
#endif
        }
    }

    mShapingPaint.setTypeface(typeface);
    hb_face_t* face = referenceCachedHBFace(typeface);

    float sizeY = paint->getTextSize();
    float sizeX = sizeY * paint->getTextScaleX();
    hb_font_t* font = createFont(face, &mShapingPaint, sizeX, sizeY);
    hb_face_destroy(face);

#if DEBUG_GLYPHS
    ALOGD("Run typeface = %p, uniqueID = %d, face = %p",
            typeface, typeface->uniqueID(), face);
#endif
    SkSafeUnref(typeface);

    hb_shape(font, mBuffer, NULL, 0);
    hb_font_destroy(font);

    return baseGlyphCount;
}

hb_face_t* TextLayoutShaper::referenceCachedHBFace(SkTypeface* typeface) {
    SkFontID fontId = typeface->uniqueID();
    ssize_t index = mCachedHBFaces.indexOfKey(fontId);
    if (index >= 0) {
        return hb_face_reference(mCachedHBFaces.valueAt(index));
    }
    // TODO: destroy function
    hb_face_t* face = hb_face_create_for_tables(harfbuzzSkiaReferenceTable, typeface, NULL);
#if DEBUG_GLYPHS
    ALOGD("Created HB_NewFace %p from paint typeface = %p", face, typeface);
#endif
    mCachedHBFaces.add(fontId, face);
    return hb_face_reference(face);
}

void TextLayoutShaper::purgeCaches() {
    size_t cacheSize = mCachedHBFaces.size();
    for (size_t i = 0; i < cacheSize; i++) {
        hb_face_destroy(mCachedHBFaces.valueAt(i));
    }
    mCachedHBFaces.clear();
}

TextLayoutEngine::TextLayoutEngine() {
    mShaper = new TextLayoutShaper();
#if USE_TEXT_LAYOUT_CACHE
    mTextLayoutCache = new TextLayoutCache(mShaper);
#else
    mTextLayoutCache = NULL;
#endif
}

TextLayoutEngine::~TextLayoutEngine() {
    delete mTextLayoutCache;
    delete mShaper;
}

sp<TextLayoutValue> TextLayoutEngine::getValue(const SkPaint* paint, const jchar* text,
        jint start, jint count, jint contextCount, jint dirFlags) {
    sp<TextLayoutValue> value;
#if USE_TEXT_LAYOUT_CACHE
    value = mTextLayoutCache->getValue(paint, text, start, count,
            contextCount, dirFlags);
    if (value == NULL) {
        ALOGE("Cannot get TextLayoutCache value for text = '%s'",
                String8(text + start, count).string());
    }
#else
    value = new TextLayoutValue(count);
    mShaper->computeValues(value.get(), paint,
            reinterpret_cast<const UChar*>(text), start, count, contextCount, dirFlags);
#endif
    return value;
}

void TextLayoutEngine::purgeCaches() {
#if USE_TEXT_LAYOUT_CACHE
    mTextLayoutCache->purgeCaches();
#if DEBUG_GLYPHS
    ALOGD("Purged TextLayoutEngine caches");
#endif
#endif
}


} // namespace android<|MERGE_RESOLUTION|>--- conflicted
+++ resolved
@@ -824,19 +824,8 @@
 
     SkTypeface* scriptTypeface = NULL;
     if (baseGlyphCount != 0) {
-<<<<<<< HEAD
-        SkTypeface::Style style = SkTypeface::kNormal;
-        if (typeface != NULL) {
-            style = typeface->style();
-        }
-        typeface = typefaceForScript(paint, typeface, hb_buffer_get_script(mBuffer));
-        if (!typeface) {
-            baseGlyphCount = 0;
-            typeface = SkTypeface::CreateFromName(NULL, style);
-=======
         scriptTypeface = typefaceForScript(paint, typeface,
             hb_buffer_get_script(mBuffer));
->>>>>>> 7e433f10
 #if DEBUG_GLYPHS
         ALOGD("Using Default Typeface for script %c%c%c%c",
             HB_UNTAG(hb_buffer_get_script(mBuffer)));
@@ -845,16 +834,11 @@
     if (scriptTypeface) {
         typeface = scriptTypeface;
     } else {
-<<<<<<< HEAD
-        if (!typeface) {
-            typeface = SkTypeface::CreateFromName(NULL, SkTypeface::kNormal);
-=======
         baseGlyphCount = 0;
         if (typeface) {
             SkSafeRef(typeface);
         } else {
-            typeface = SkFontHost::CreateTypeface(NULL, NULL, SkTypeface::kNormal);
->>>>>>> 7e433f10
+            typeface = SkTypeface::CreateFromName(NULL, SkTypeface::kNormal);
 #if DEBUG_GLYPHS
             ALOGD("Using Default Typeface (normal style)");
 #endif
