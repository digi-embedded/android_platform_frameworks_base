/*
 * Copyright (C) 2006 The Android Open Source Project
 *
 * Licensed under the Apache License, Version 2.0 (the "License");
 * you may not use this file except in compliance with the License.
 * You may obtain a copy of the License at
 *
 *      http://www.apache.org/licenses/LICENSE-2.0
 *
 * Unless required by applicable law or agreed to in writing, software
 * distributed under the License is distributed on an "AS IS" BASIS,
 * WITHOUT WARRANTIES OR CONDITIONS OF ANY KIND, either express or implied.
 * See the License for the specific language governing permissions and
 * limitations under the License.
 */

package android.view;

import android.animation.LayoutTransition;
import android.content.Context;
import android.content.res.Configuration;
import android.content.res.TypedArray;
import android.graphics.Bitmap;
import android.graphics.Canvas;
import android.graphics.Color;
import android.graphics.Insets;
import android.graphics.Matrix;
import android.graphics.Paint;
import android.graphics.PointF;
import android.graphics.Rect;
import android.graphics.RectF;
import android.graphics.Region;
import android.os.Build;
import android.os.Bundle;
import android.os.Parcelable;
import android.os.SystemClock;
import android.util.AttributeSet;
import android.util.Log;
import android.util.Pools.SynchronizedPool;
import android.util.SparseArray;
import android.view.accessibility.AccessibilityEvent;
import android.view.accessibility.AccessibilityNodeInfo;
import android.view.animation.Animation;
import android.view.animation.AnimationUtils;
import android.view.animation.LayoutAnimationController;
import android.view.animation.Transformation;

import com.android.internal.R;
import com.android.internal.util.Predicate;

import java.util.ArrayList;
import java.util.Collections;
import java.util.HashSet;
import java.util.List;
import java.util.Map;

import static android.os.Build.VERSION_CODES.JELLY_BEAN_MR1;

/**
 * <p>
 * A <code>ViewGroup</code> is a special view that can contain other views
 * (called children.) The view group is the base class for layouts and views
 * containers. This class also defines the
 * {@link android.view.ViewGroup.LayoutParams} class which serves as the base
 * class for layouts parameters.
 * </p>
 *
 * <p>
 * Also see {@link LayoutParams} for layout attributes.
 * </p>
 *
 * <div class="special reference">
 * <h3>Developer Guides</h3>
 * <p>For more information about creating user interface layouts, read the
 * <a href="{@docRoot}guide/topics/ui/declaring-layout.html">XML Layouts</a> developer
 * guide.</p></div>
 *
 * <p>Here is a complete implementation of a custom ViewGroup that implements
 * a simple {@link android.widget.FrameLayout} along with the ability to stack
 * children in left and right gutters.</p>
 *
 * {@sample development/samples/ApiDemos/src/com/example/android/apis/view/CustomLayout.java
 *      Complete}
 *
 * <p>If you are implementing XML layout attributes as shown in the example, this is the
 * corresponding definition for them that would go in <code>res/values/attrs.xml</code>:</p>
 *
 * {@sample development/samples/ApiDemos/res/values/attrs.xml CustomLayout}
 *
 * <p>Finally the layout manager can be used in an XML layout like so:</p>
 *
 * {@sample development/samples/ApiDemos/res/layout/custom_layout.xml Complete}
 *
 * @attr ref android.R.styleable#ViewGroup_clipChildren
 * @attr ref android.R.styleable#ViewGroup_clipToPadding
 * @attr ref android.R.styleable#ViewGroup_layoutAnimation
 * @attr ref android.R.styleable#ViewGroup_animationCache
 * @attr ref android.R.styleable#ViewGroup_persistentDrawingCache
 * @attr ref android.R.styleable#ViewGroup_alwaysDrawnWithCache
 * @attr ref android.R.styleable#ViewGroup_addStatesFromChildren
 * @attr ref android.R.styleable#ViewGroup_descendantFocusability
 * @attr ref android.R.styleable#ViewGroup_animateLayoutChanges
 * @attr ref android.R.styleable#ViewGroup_splitMotionEvents
 * @attr ref android.R.styleable#ViewGroup_layoutMode
 */
public abstract class ViewGroup extends View implements ViewParent, ViewManager {
    private static final String TAG = "ViewGroup";

    private static final boolean DBG = false;
    /** @hide */
    public static boolean DEBUG_DRAW = false;

    /**
     * Views which have been hidden or removed which need to be animated on
     * their way out.
     * This field should be made private, so it is hidden from the SDK.
     * {@hide}
     */
    protected ArrayList<View> mDisappearingChildren;

    /**
     * Listener used to propagate events indicating when children are added
     * and/or removed from a view group.
     * This field should be made private, so it is hidden from the SDK.
     * {@hide}
     */
    protected OnHierarchyChangeListener mOnHierarchyChangeListener;

    // The view contained within this ViewGroup that has or contains focus.
    private View mFocused;

    /**
     * A Transformation used when drawing children, to
     * apply on the child being drawn.
     */
    private Transformation mChildTransformation;

    /**
     * Used to track the current invalidation region.
     */
    RectF mInvalidateRegion;

    /**
     * A Transformation used to calculate a correct
     * invalidation area when the application is autoscaled.
     */
    Transformation mInvalidationTransformation;

    // View currently under an ongoing drag
    private View mCurrentDragView;

    // Metadata about the ongoing drag
    private DragEvent mCurrentDrag;
    private HashSet<View> mDragNotifiedChildren;

    // Does this group have a child that can accept the current drag payload?
    private boolean mChildAcceptsDrag;

    // Used during drag dispatch
    private PointF mLocalPoint;

    // Layout animation
    private LayoutAnimationController mLayoutAnimationController;
    private Animation.AnimationListener mAnimationListener;

    // First touch target in the linked list of touch targets.
    private TouchTarget mFirstTouchTarget;

    // For debugging only.  You can see these in hierarchyviewer.
    @SuppressWarnings({"FieldCanBeLocal", "UnusedDeclaration"})
    @ViewDebug.ExportedProperty(category = "events")
    private long mLastTouchDownTime;
    @ViewDebug.ExportedProperty(category = "events")
    private int mLastTouchDownIndex = -1;
    @SuppressWarnings({"FieldCanBeLocal", "UnusedDeclaration"})
    @ViewDebug.ExportedProperty(category = "events")
    private float mLastTouchDownX;
    @SuppressWarnings({"FieldCanBeLocal", "UnusedDeclaration"})
    @ViewDebug.ExportedProperty(category = "events")
    private float mLastTouchDownY;

    // First hover target in the linked list of hover targets.
    // The hover targets are children which have received ACTION_HOVER_ENTER.
    // They might not have actually handled the hover event, but we will
    // continue sending hover events to them as long as the pointer remains over
    // their bounds and the view group does not intercept hover.
    private HoverTarget mFirstHoverTarget;

    // True if the view group itself received a hover event.
    // It might not have actually handled the hover event.
    private boolean mHoveredSelf;

    /**
     * Internal flags.
     *
     * This field should be made private, so it is hidden from the SDK.
     * {@hide}
     */
    @ViewDebug.ExportedProperty(flagMapping = {
            @ViewDebug.FlagToString(mask = FLAG_CLIP_CHILDREN, equals = FLAG_CLIP_CHILDREN,
                    name = "CLIP_CHILDREN"),
            @ViewDebug.FlagToString(mask = FLAG_CLIP_TO_PADDING, equals = FLAG_CLIP_TO_PADDING,
                    name = "CLIP_TO_PADDING"),
            @ViewDebug.FlagToString(mask = FLAG_PADDING_NOT_NULL, equals = FLAG_PADDING_NOT_NULL,
                    name = "PADDING_NOT_NULL")
    })
    protected int mGroupFlags;

    /**
     * Either {@link #LAYOUT_MODE_CLIP_BOUNDS} or {@link #LAYOUT_MODE_OPTICAL_BOUNDS}.
     */
    private int mLayoutMode = LAYOUT_MODE_UNDEFINED;

    /**
     * NOTE: If you change the flags below make sure to reflect the changes
     *       the DisplayList class
     */
    
    // When set, ViewGroup invalidates only the child's rectangle
    // Set by default
    static final int FLAG_CLIP_CHILDREN = 0x1;

    // When set, ViewGroup excludes the padding area from the invalidate rectangle
    // Set by default
    private static final int FLAG_CLIP_TO_PADDING = 0x2;

    // When set, dispatchDraw() will invoke invalidate(); this is set by drawChild() when
    // a child needs to be invalidated and FLAG_OPTIMIZE_INVALIDATE is set
    static final int FLAG_INVALIDATE_REQUIRED  = 0x4;

    // When set, dispatchDraw() will run the layout animation and unset the flag
    private static final int FLAG_RUN_ANIMATION = 0x8;

    // When set, there is either no layout animation on the ViewGroup or the layout
    // animation is over
    // Set by default
    static final int FLAG_ANIMATION_DONE = 0x10;

    // If set, this ViewGroup has padding; if unset there is no padding and we don't need
    // to clip it, even if FLAG_CLIP_TO_PADDING is set
    private static final int FLAG_PADDING_NOT_NULL = 0x20;

    // When set, this ViewGroup caches its children in a Bitmap before starting a layout animation
    // Set by default
    private static final int FLAG_ANIMATION_CACHE = 0x40;

    // When set, this ViewGroup converts calls to invalidate(Rect) to invalidate() during a
    // layout animation; this avoid clobbering the hierarchy
    // Automatically set when the layout animation starts, depending on the animation's
    // characteristics
    static final int FLAG_OPTIMIZE_INVALIDATE = 0x80;

    // When set, the next call to drawChild() will clear mChildTransformation's matrix
    static final int FLAG_CLEAR_TRANSFORMATION = 0x100;

    // When set, this ViewGroup invokes mAnimationListener.onAnimationEnd() and removes
    // the children's Bitmap caches if necessary
    // This flag is set when the layout animation is over (after FLAG_ANIMATION_DONE is set)
    private static final int FLAG_NOTIFY_ANIMATION_LISTENER = 0x200;

    /**
     * When set, the drawing method will call {@link #getChildDrawingOrder(int, int)}
     * to get the index of the child to draw for that iteration.
     * 
     * @hide
     */
    protected static final int FLAG_USE_CHILD_DRAWING_ORDER = 0x400;

    /**
     * When set, this ViewGroup supports static transformations on children; this causes
     * {@link #getChildStaticTransformation(View, android.view.animation.Transformation)} to be
     * invoked when a child is drawn.
     *
     * Any subclass overriding
     * {@link #getChildStaticTransformation(View, android.view.animation.Transformation)} should
     * set this flags in {@link #mGroupFlags}.
     *
     * {@hide}
     */
    protected static final int FLAG_SUPPORT_STATIC_TRANSFORMATIONS = 0x800;

    // When the previous drawChild() invocation used an alpha value that was lower than
    // 1.0 and set it in mCachePaint
    static final int FLAG_ALPHA_LOWER_THAN_ONE = 0x1000;

    /**
     * When set, this ViewGroup's drawable states also include those
     * of its children.
     */
    private static final int FLAG_ADD_STATES_FROM_CHILDREN = 0x2000;

    /**
     * When set, this ViewGroup tries to always draw its children using their drawing cache.
     */
    static final int FLAG_ALWAYS_DRAWN_WITH_CACHE = 0x4000;

    /**
     * When set, and if FLAG_ALWAYS_DRAWN_WITH_CACHE is not set, this ViewGroup will try to
     * draw its children with their drawing cache.
     */
    static final int FLAG_CHILDREN_DRAWN_WITH_CACHE = 0x8000;

    /**
     * When set, this group will go through its list of children to notify them of
     * any drawable state change.
     */
    private static final int FLAG_NOTIFY_CHILDREN_ON_DRAWABLE_STATE_CHANGE = 0x10000;

    private static final int FLAG_MASK_FOCUSABILITY = 0x60000;

    /**
     * This view will get focus before any of its descendants.
     */
    public static final int FOCUS_BEFORE_DESCENDANTS = 0x20000;

    /**
     * This view will get focus only if none of its descendants want it.
     */
    public static final int FOCUS_AFTER_DESCENDANTS = 0x40000;

    /**
     * This view will block any of its descendants from getting focus, even
     * if they are focusable.
     */
    public static final int FOCUS_BLOCK_DESCENDANTS = 0x60000;

    /**
     * Used to map between enum in attrubutes and flag values.
     */
    private static final int[] DESCENDANT_FOCUSABILITY_FLAGS =
            {FOCUS_BEFORE_DESCENDANTS, FOCUS_AFTER_DESCENDANTS,
                    FOCUS_BLOCK_DESCENDANTS};

    /**
     * When set, this ViewGroup should not intercept touch events.
     * {@hide}
     */
    protected static final int FLAG_DISALLOW_INTERCEPT = 0x80000;

    /**
     * When set, this ViewGroup will split MotionEvents to multiple child Views when appropriate.
     */
    private static final int FLAG_SPLIT_MOTION_EVENTS = 0x200000;

    /**
     * When set, this ViewGroup will not dispatch onAttachedToWindow calls
     * to children when adding new views. This is used to prevent multiple
     * onAttached calls when a ViewGroup adds children in its own onAttached method.
     */
    private static final int FLAG_PREVENT_DISPATCH_ATTACHED_TO_WINDOW = 0x400000;

    /**
     * When true, indicates that a layoutMode has been explicitly set, either with
     * an explicit call to {@link #setLayoutMode(int)} in code or from an XML resource.
     * This distinguishes the situation in which a layout mode was inherited from
     * one of the ViewGroup's ancestors and cached locally.
     */
    private static final int FLAG_LAYOUT_MODE_WAS_EXPLICITLY_SET = 0x800000;

    /**
     * When true, indicates that all 3d composited descendents are contained within this group, and
     * will not be interleaved with other 3d composited content.
     */
    static final int FLAG_ISOLATED_Z_VOLUME = 0x1000000;

    static final int FLAG_IS_TRANSITION_GROUP = 0x2000000;

    static final int FLAG_IS_TRANSITION_GROUP_SET = 0x4000000;

    /**
     * Indicates which types of drawing caches are to be kept in memory.
     * This field should be made private, so it is hidden from the SDK.
     * {@hide}
     */
    protected int mPersistentDrawingCache;

    /**
     * Used to indicate that no drawing cache should be kept in memory.
     */
    public static final int PERSISTENT_NO_CACHE = 0x0;

    /**
     * Used to indicate that the animation drawing cache should be kept in memory.
     */
    public static final int PERSISTENT_ANIMATION_CACHE = 0x1;

    /**
     * Used to indicate that the scrolling drawing cache should be kept in memory.
     */
    public static final int PERSISTENT_SCROLLING_CACHE = 0x2;

    /**
     * Used to indicate that all drawing caches should be kept in memory.
     */
    public static final int PERSISTENT_ALL_CACHES = 0x3;

    // Layout Modes

    private static final int LAYOUT_MODE_UNDEFINED = -1;

    /**
     * This constant is a {@link #setLayoutMode(int) layoutMode}.
     * Clip bounds are the raw values of {@link #getLeft() left}, {@link #getTop() top},
     * {@link #getRight() right} and {@link #getBottom() bottom}.
     */
    public static final int LAYOUT_MODE_CLIP_BOUNDS = 0;

    /**
     * This constant is a {@link #setLayoutMode(int) layoutMode}.
     * Optical bounds describe where a widget appears to be. They sit inside the clip
     * bounds which need to cover a larger area to allow other effects,
     * such as shadows and glows, to be drawn.
     */
    public static final int LAYOUT_MODE_OPTICAL_BOUNDS = 1;

    /** @hide */
    public static int LAYOUT_MODE_DEFAULT = LAYOUT_MODE_CLIP_BOUNDS;

    /**
     * We clip to padding when FLAG_CLIP_TO_PADDING and FLAG_PADDING_NOT_NULL
     * are set at the same time.
     */
    protected static final int CLIP_TO_PADDING_MASK = FLAG_CLIP_TO_PADDING | FLAG_PADDING_NOT_NULL;

    // Index of the child's left position in the mLocation array
    private static final int CHILD_LEFT_INDEX = 0;
    // Index of the child's top position in the mLocation array
    private static final int CHILD_TOP_INDEX = 1;

    // Child views of this ViewGroup
    private View[] mChildren;
    // Number of valid children in the mChildren array, the rest should be null or not
    // considered as children
    private int mChildrenCount;

    // Whether layout calls are currently being suppressed, controlled by calls to
    // suppressLayout()
    boolean mSuppressLayout = false;

    // Whether any layout calls have actually been suppressed while mSuppressLayout
    // has been true. This tracks whether we need to issue a requestLayout() when
    // layout is later re-enabled.
    private boolean mLayoutCalledWhileSuppressed = false;

    private static final int ARRAY_INITIAL_CAPACITY = 12;
    private static final int ARRAY_CAPACITY_INCREMENT = 12;

    private static Paint sDebugPaint;
    private static float[] sDebugLines;

    // Used to draw cached views
    Paint mCachePaint;

    // Used to animate add/remove changes in layout
    private LayoutTransition mTransition;

    // The set of views that are currently being transitioned. This list is used to track views
    // being removed that should not actually be removed from the parent yet because they are
    // being animated.
    private ArrayList<View> mTransitioningViews;

    // List of children changing visibility. This is used to potentially keep rendering
    // views during a transition when they otherwise would have become gone/invisible
    private ArrayList<View> mVisibilityChangingChildren;

    // Indicates how many of this container's child subtrees contain transient state
    @ViewDebug.ExportedProperty(category = "layout")
    private int mChildCountWithTransientState = 0;

    public ViewGroup(Context context) {
        this(context, null);
    }

    public ViewGroup(Context context, AttributeSet attrs) {
<<<<<<< HEAD
        this(context, attrs, 0);
    }

    public ViewGroup(Context context, AttributeSet attrs, int defStyleAttr) {
        this(context, attrs, defStyleAttr, 0);
=======
        super(context, attrs);
        initViewGroup();
        initFromAttributes(context, attrs, 0);
>>>>>>> 1569d61f
    }

    public ViewGroup(Context context, AttributeSet attrs, int defStyleAttr, int defStyleRes) {
        super(context, attrs, defStyleAttr, defStyleRes);
        initViewGroup();
<<<<<<< HEAD
        initFromAttributes(context, attrs, defStyleAttr, defStyleRes);
=======
        initFromAttributes(context, attrs, defStyle);
>>>>>>> 1569d61f
    }

    private boolean debugDraw() {
        return DEBUG_DRAW || mAttachInfo != null && mAttachInfo.mDebugLayout;
    }

    private void initViewGroup() {
        // ViewGroup doesn't draw by default
        if (!debugDraw()) {
            setFlags(WILL_NOT_DRAW, DRAW_MASK);
        }
        mGroupFlags |= FLAG_CLIP_CHILDREN;
        mGroupFlags |= FLAG_CLIP_TO_PADDING;
        mGroupFlags |= FLAG_ANIMATION_DONE;
        mGroupFlags |= FLAG_ANIMATION_CACHE;
        mGroupFlags |= FLAG_ALWAYS_DRAWN_WITH_CACHE;
        mGroupFlags |= FLAG_ISOLATED_Z_VOLUME;

        if (mContext.getApplicationInfo().targetSdkVersion >= Build.VERSION_CODES.HONEYCOMB) {
            mGroupFlags |= FLAG_SPLIT_MOTION_EVENTS;
        }

        setDescendantFocusability(FOCUS_BEFORE_DESCENDANTS);

        mChildren = new View[ARRAY_INITIAL_CAPACITY];
        mChildrenCount = 0;

        mPersistentDrawingCache = PERSISTENT_SCROLLING_CACHE;
    }

<<<<<<< HEAD
    private void initFromAttributes(
            Context context, AttributeSet attrs, int defStyleAttr, int defStyleRes) {
        final TypedArray a = context.obtainStyledAttributes(attrs, R.styleable.ViewGroup);
=======
    private void initFromAttributes(Context context, AttributeSet attrs, int defStyle) {
        TypedArray a = context.obtainStyledAttributes(attrs, R.styleable.ViewGroup, defStyle, 0);
>>>>>>> 1569d61f

        final int N = a.getIndexCount();
        for (int i = 0; i < N; i++) {
            int attr = a.getIndex(i);
            switch (attr) {
                case R.styleable.ViewGroup_clipChildren:
                    setClipChildren(a.getBoolean(attr, true));
                    break;
                case R.styleable.ViewGroup_clipToPadding:
                    setClipToPadding(a.getBoolean(attr, true));
                    break;
                case R.styleable.ViewGroup_isolatedZVolume:
                    setIsolatedZVolume(a.getBoolean(attr, true));
                    break;
                case R.styleable.ViewGroup_animationCache:
                    setAnimationCacheEnabled(a.getBoolean(attr, true));
                    break;
                case R.styleable.ViewGroup_persistentDrawingCache:
                    setPersistentDrawingCache(a.getInt(attr, PERSISTENT_SCROLLING_CACHE));
                    break;
                case R.styleable.ViewGroup_addStatesFromChildren:
                    setAddStatesFromChildren(a.getBoolean(attr, false));
                    break;
                case R.styleable.ViewGroup_alwaysDrawnWithCache:
                    setAlwaysDrawnWithCacheEnabled(a.getBoolean(attr, true));
                    break;
                case R.styleable.ViewGroup_layoutAnimation:
                    int id = a.getResourceId(attr, -1);
                    if (id > 0) {
                        setLayoutAnimation(AnimationUtils.loadLayoutAnimation(mContext, id));
                    }
                    break;
                case R.styleable.ViewGroup_descendantFocusability:
                    setDescendantFocusability(DESCENDANT_FOCUSABILITY_FLAGS[a.getInt(attr, 0)]);
                    break;
                case R.styleable.ViewGroup_splitMotionEvents:
                    setMotionEventSplittingEnabled(a.getBoolean(attr, false));
                    break;
                case R.styleable.ViewGroup_animateLayoutChanges:
                    boolean animateLayoutChanges = a.getBoolean(attr, false);
                    if (animateLayoutChanges) {
                        setLayoutTransition(new LayoutTransition());
                    }
                    break;
                case R.styleable.ViewGroup_layoutMode:
                    setLayoutMode(a.getInt(attr, LAYOUT_MODE_UNDEFINED));
                    break;
                case R.styleable.ViewGroup_transitionGroup:
                    setTransitionGroup(a.getBoolean(attr, false));
                    break;
            }
        }

        a.recycle();
    }

    /**
     * Gets the descendant focusability of this view group.  The descendant
     * focusability defines the relationship between this view group and its
     * descendants when looking for a view to take focus in
     * {@link #requestFocus(int, android.graphics.Rect)}.
     *
     * @return one of {@link #FOCUS_BEFORE_DESCENDANTS}, {@link #FOCUS_AFTER_DESCENDANTS},
     *   {@link #FOCUS_BLOCK_DESCENDANTS}.
     */
    @ViewDebug.ExportedProperty(category = "focus", mapping = {
        @ViewDebug.IntToString(from = FOCUS_BEFORE_DESCENDANTS, to = "FOCUS_BEFORE_DESCENDANTS"),
        @ViewDebug.IntToString(from = FOCUS_AFTER_DESCENDANTS, to = "FOCUS_AFTER_DESCENDANTS"),
        @ViewDebug.IntToString(from = FOCUS_BLOCK_DESCENDANTS, to = "FOCUS_BLOCK_DESCENDANTS")
    })
    public int getDescendantFocusability() {
        return mGroupFlags & FLAG_MASK_FOCUSABILITY;
    }

    /**
     * Set the descendant focusability of this view group. This defines the relationship
     * between this view group and its descendants when looking for a view to
     * take focus in {@link #requestFocus(int, android.graphics.Rect)}.
     *
     * @param focusability one of {@link #FOCUS_BEFORE_DESCENDANTS}, {@link #FOCUS_AFTER_DESCENDANTS},
     *   {@link #FOCUS_BLOCK_DESCENDANTS}.
     */
    public void setDescendantFocusability(int focusability) {
        switch (focusability) {
            case FOCUS_BEFORE_DESCENDANTS:
            case FOCUS_AFTER_DESCENDANTS:
            case FOCUS_BLOCK_DESCENDANTS:
                break;
            default:
                throw new IllegalArgumentException("must be one of FOCUS_BEFORE_DESCENDANTS, "
                        + "FOCUS_AFTER_DESCENDANTS, FOCUS_BLOCK_DESCENDANTS");
        }
        mGroupFlags &= ~FLAG_MASK_FOCUSABILITY;
        mGroupFlags |= (focusability & FLAG_MASK_FOCUSABILITY);
    }

    /**
     * {@inheritDoc}
     */
    @Override
    void handleFocusGainInternal(int direction, Rect previouslyFocusedRect) {
        if (mFocused != null) {
            mFocused.unFocus(this);
            mFocused = null;
        }
        super.handleFocusGainInternal(direction, previouslyFocusedRect);
    }

    /**
     * {@inheritDoc}
     */
    public void requestChildFocus(View child, View focused) {
        if (DBG) {
            System.out.println(this + " requestChildFocus()");
        }
        if (getDescendantFocusability() == FOCUS_BLOCK_DESCENDANTS) {
            return;
        }

        // Unfocus us, if necessary
        super.unFocus(focused);

        // We had a previous notion of who had focus. Clear it.
        if (mFocused != child) {
            if (mFocused != null) {
                mFocused.unFocus(focused);
            }

            mFocused = child;
        }
        if (mParent != null) {
            mParent.requestChildFocus(this, focused);
        }
    }

    /**
     * {@inheritDoc}
     */
    public void focusableViewAvailable(View v) {
        if (mParent != null
                // shortcut: don't report a new focusable view if we block our descendants from
                // getting focus
                && (getDescendantFocusability() != FOCUS_BLOCK_DESCENDANTS)
                // shortcut: don't report a new focusable view if we already are focused
                // (and we don't prefer our descendants)
                //
                // note: knowing that mFocused is non-null is not a good enough reason
                // to break the traversal since in that case we'd actually have to find
                // the focused view and make sure it wasn't FOCUS_AFTER_DESCENDANTS and
                // an ancestor of v; this will get checked for at ViewAncestor
                && !(isFocused() && getDescendantFocusability() != FOCUS_AFTER_DESCENDANTS)) {
            mParent.focusableViewAvailable(v);
        }
    }

    /**
     * {@inheritDoc}
     */
    public boolean showContextMenuForChild(View originalView) {
        return mParent != null && mParent.showContextMenuForChild(originalView);
    }

    /**
     * {@inheritDoc}
     */
    public ActionMode startActionModeForChild(View originalView, ActionMode.Callback callback) {
        return mParent != null ? mParent.startActionModeForChild(originalView, callback) : null;
    }

    /**
     * Find the nearest view in the specified direction that wants to take
     * focus.
     *
     * @param focused The view that currently has focus
     * @param direction One of FOCUS_UP, FOCUS_DOWN, FOCUS_LEFT, and
     *        FOCUS_RIGHT, or 0 for not applicable.
     */
    public View focusSearch(View focused, int direction) {
        if (isRootNamespace()) {
            // root namespace means we should consider ourselves the top of the
            // tree for focus searching; otherwise we could be focus searching
            // into other tabs.  see LocalActivityManager and TabHost for more info
            return FocusFinder.getInstance().findNextFocus(this, focused, direction);
        } else if (mParent != null) {
            return mParent.focusSearch(focused, direction);
        }
        return null;
    }

    /**
     * {@inheritDoc}
     */
    public boolean requestChildRectangleOnScreen(View child, Rect rectangle, boolean immediate) {
        return false;
    }

    /**
     * {@inheritDoc}
     */
    @Override
    public boolean requestSendAccessibilityEvent(View child, AccessibilityEvent event) {
        ViewParent parent = mParent;
        if (parent == null) {
            return false;
        }
        final boolean propagate = onRequestSendAccessibilityEvent(child, event);
        if (!propagate) {
            return false;
        }
        return parent.requestSendAccessibilityEvent(this, event);
    }

    /**
     * Called when a child has requested sending an {@link AccessibilityEvent} and
     * gives an opportunity to its parent to augment the event.
     * <p>
     * If an {@link android.view.View.AccessibilityDelegate} has been specified via calling
     * {@link android.view.View#setAccessibilityDelegate(android.view.View.AccessibilityDelegate)} its
     * {@link android.view.View.AccessibilityDelegate#onRequestSendAccessibilityEvent(ViewGroup, View, AccessibilityEvent)}
     * is responsible for handling this call.
     * </p>
     *
     * @param child The child which requests sending the event.
     * @param event The event to be sent.
     * @return True if the event should be sent.
     *
     * @see #requestSendAccessibilityEvent(View, AccessibilityEvent)
     */
    public boolean onRequestSendAccessibilityEvent(View child, AccessibilityEvent event) {
        if (mAccessibilityDelegate != null) {
            return mAccessibilityDelegate.onRequestSendAccessibilityEvent(this, child, event);
        } else {
            return onRequestSendAccessibilityEventInternal(child, event);
        }
    }

    /**
     * @see #onRequestSendAccessibilityEvent(View, AccessibilityEvent)
     *
     * Note: Called from the default {@link View.AccessibilityDelegate}.
     */
    boolean onRequestSendAccessibilityEventInternal(View child, AccessibilityEvent event) {
        return true;
    }

    /**
     * Called when a child view has changed whether or not it is tracking transient state.
     */
    public void childHasTransientStateChanged(View child, boolean childHasTransientState) {
        final boolean oldHasTransientState = hasTransientState();
        if (childHasTransientState) {
            mChildCountWithTransientState++;
        } else {
            mChildCountWithTransientState--;
        }

        final boolean newHasTransientState = hasTransientState();
        if (mParent != null && oldHasTransientState != newHasTransientState) {
            try {
                mParent.childHasTransientStateChanged(this, newHasTransientState);
            } catch (AbstractMethodError e) {
                Log.e(TAG, mParent.getClass().getSimpleName() +
                        " does not fully implement ViewParent", e);
            }
        }
    }

    @Override
    public boolean hasTransientState() {
        return mChildCountWithTransientState > 0 || super.hasTransientState();
    }

    /**
     * {@inheritDoc}
     */
    @Override
    public boolean dispatchUnhandledMove(View focused, int direction) {
        return mFocused != null &&
                mFocused.dispatchUnhandledMove(focused, direction);
    }

    /**
     * {@inheritDoc}
     */
    public void clearChildFocus(View child) {
        if (DBG) {
            System.out.println(this + " clearChildFocus()");
        }

        mFocused = null;
        if (mParent != null) {
            mParent.clearChildFocus(this);
        }
    }

    /**
     * {@inheritDoc}
     */
    @Override
    public void clearFocus() {
        if (DBG) {
            System.out.println(this + " clearFocus()");
        }
        if (mFocused == null) {
            super.clearFocus();
        } else {
            View focused = mFocused;
            mFocused = null;
            focused.clearFocus();
        }
    }

    /**
     * {@inheritDoc}
     */
    @Override
    void unFocus(View focused) {
        if (DBG) {
            System.out.println(this + " unFocus()");
        }
        if (mFocused == null) {
            super.unFocus(focused);
        } else {
            mFocused.unFocus(focused);
            mFocused = null;
        }
    }

    /**
     * Returns the focused child of this view, if any. The child may have focus
     * or contain focus.
     *
     * @return the focused child or null.
     */
    public View getFocusedChild() {
        return mFocused;
    }

    /**
     * Returns true if this view has or contains focus
     *
     * @return true if this view has or contains focus
     */
    @Override
    public boolean hasFocus() {
        return (mPrivateFlags & PFLAG_FOCUSED) != 0 || mFocused != null;
    }

    /*
     * (non-Javadoc)
     *
     * @see android.view.View#findFocus()
     */
    @Override
    public View findFocus() {
        if (DBG) {
            System.out.println("Find focus in " + this + ": flags="
                    + isFocused() + ", child=" + mFocused);
        }

        if (isFocused()) {
            return this;
        }

        if (mFocused != null) {
            return mFocused.findFocus();
        }
        return null;
    }

    /**
     * {@inheritDoc}
     */
    @Override
    public boolean hasFocusable() {
        if ((mViewFlags & VISIBILITY_MASK) != VISIBLE) {
            return false;
        }

        if (isFocusable()) {
            return true;
        }

        final int descendantFocusability = getDescendantFocusability();
        if (descendantFocusability != FOCUS_BLOCK_DESCENDANTS) {
            final int count = mChildrenCount;
            final View[] children = mChildren;

            for (int i = 0; i < count; i++) {
                final View child = children[i];
                if (child.hasFocusable()) {
                    return true;
                }
            }
        }

        return false;
    }

    /**
     * {@inheritDoc}
     */
    @Override
    public void addFocusables(ArrayList<View> views, int direction, int focusableMode) {
        final int focusableCount = views.size();

        final int descendantFocusability = getDescendantFocusability();

        if (descendantFocusability != FOCUS_BLOCK_DESCENDANTS) {
            final int count = mChildrenCount;
            final View[] children = mChildren;

            for (int i = 0; i < count; i++) {
                final View child = children[i];
                if ((child.mViewFlags & VISIBILITY_MASK) == VISIBLE) {
                    child.addFocusables(views, direction, focusableMode);
                }
            }
        }

        // we add ourselves (if focusable) in all cases except for when we are
        // FOCUS_AFTER_DESCENDANTS and there are some descendants focusable.  this is
        // to avoid the focus search finding layouts when a more precise search
        // among the focusable children would be more interesting.
        if (descendantFocusability != FOCUS_AFTER_DESCENDANTS
                // No focusable descendants
                || (focusableCount == views.size())) {
            super.addFocusables(views, direction, focusableMode);
        }
    }

    @Override
    public void findViewsWithText(ArrayList<View> outViews, CharSequence text, int flags) {
        super.findViewsWithText(outViews, text, flags);
        final int childrenCount = mChildrenCount;
        final View[] children = mChildren;
        for (int i = 0; i < childrenCount; i++) {
            View child = children[i];
            if ((child.mViewFlags & VISIBILITY_MASK) == VISIBLE
                    && (child.mPrivateFlags & PFLAG_IS_ROOT_NAMESPACE) == 0) {
                child.findViewsWithText(outViews, text, flags);
            }
        }
    }

    /** @hide */
    @Override
    public View findViewByAccessibilityIdTraversal(int accessibilityId) {
        View foundView = super.findViewByAccessibilityIdTraversal(accessibilityId);
        if (foundView != null) {
            return foundView;
        }
        final int childrenCount = mChildrenCount;
        final View[] children = mChildren;
        for (int i = 0; i < childrenCount; i++) {
            View child = children[i];
            foundView = child.findViewByAccessibilityIdTraversal(accessibilityId);
            if (foundView != null) {
                return foundView;
            }
        }
        return null;
    }

    /**
     * {@inheritDoc}
     */
    @Override
    public void dispatchWindowFocusChanged(boolean hasFocus) {
        super.dispatchWindowFocusChanged(hasFocus);
        final int count = mChildrenCount;
        final View[] children = mChildren;
        for (int i = 0; i < count; i++) {
            children[i].dispatchWindowFocusChanged(hasFocus);
        }
    }

    /**
     * {@inheritDoc}
     */
    @Override
    public void addTouchables(ArrayList<View> views) {
        super.addTouchables(views);

        final int count = mChildrenCount;
        final View[] children = mChildren;

        for (int i = 0; i < count; i++) {
            final View child = children[i];
            if ((child.mViewFlags & VISIBILITY_MASK) == VISIBLE) {
                child.addTouchables(views);
            }
        }
    }

    /**
     * @hide
     */
    @Override
    public void makeOptionalFitsSystemWindows() {
        super.makeOptionalFitsSystemWindows();
        final int count = mChildrenCount;
        final View[] children = mChildren;
        for (int i = 0; i < count; i++) {
            children[i].makeOptionalFitsSystemWindows();
        }
    }

    /**
     * {@inheritDoc}
     */
    @Override
    public void dispatchDisplayHint(int hint) {
        super.dispatchDisplayHint(hint);
        final int count = mChildrenCount;
        final View[] children = mChildren;
        for (int i = 0; i < count; i++) {
            children[i].dispatchDisplayHint(hint);
        }
    }

    /**
     * Called when a view's visibility has changed. Notify the parent to take any appropriate
     * action.
     *
     * @param child The view whose visibility has changed
     * @param oldVisibility The previous visibility value (GONE, INVISIBLE, or VISIBLE).
     * @param newVisibility The new visibility value (GONE, INVISIBLE, or VISIBLE).
     * @hide
     */
    protected void onChildVisibilityChanged(View child, int oldVisibility, int newVisibility) {
        if (mTransition != null) {
            if (newVisibility == VISIBLE) {
                mTransition.showChild(this, child, oldVisibility);
            } else {
                mTransition.hideChild(this, child, newVisibility);
                if (mTransitioningViews != null && mTransitioningViews.contains(child)) {
                    // Only track this on disappearing views - appearing views are already visible
                    // and don't need special handling during drawChild()
                    if (mVisibilityChangingChildren == null) {
                        mVisibilityChangingChildren = new ArrayList<View>();
                    }
                    mVisibilityChangingChildren.add(child);
                    addDisappearingView(child);
                }
            }
        }

        // in all cases, for drags
        if (mCurrentDrag != null) {
            if (newVisibility == VISIBLE) {
                notifyChildOfDrag(child);
            }
        }
    }

    /**
     * {@inheritDoc}
     */
    @Override
    protected void dispatchVisibilityChanged(View changedView, int visibility) {
        super.dispatchVisibilityChanged(changedView, visibility);
        final int count = mChildrenCount;
        final View[] children = mChildren;
        for (int i = 0; i < count; i++) {
            children[i].dispatchVisibilityChanged(changedView, visibility);
        }
    }

    /**
     * {@inheritDoc}
     */
    @Override
    public void dispatchWindowVisibilityChanged(int visibility) {
        super.dispatchWindowVisibilityChanged(visibility);
        final int count = mChildrenCount;
        final View[] children = mChildren;
        for (int i = 0; i < count; i++) {
            children[i].dispatchWindowVisibilityChanged(visibility);
        }
    }

    /**
     * {@inheritDoc}
     */
    @Override
    public void dispatchConfigurationChanged(Configuration newConfig) {
        super.dispatchConfigurationChanged(newConfig);
        final int count = mChildrenCount;
        final View[] children = mChildren;
        for (int i = 0; i < count; i++) {
            children[i].dispatchConfigurationChanged(newConfig);
        }
    }
    
    /**
     * {@inheritDoc}
     */
    public void recomputeViewAttributes(View child) {
        if (mAttachInfo != null && !mAttachInfo.mRecomputeGlobalAttributes) {
            ViewParent parent = mParent;
            if (parent != null) parent.recomputeViewAttributes(this);
        }
    }

    @Override
    void dispatchCollectViewAttributes(AttachInfo attachInfo, int visibility) {
        if ((visibility & VISIBILITY_MASK) == VISIBLE) {
            super.dispatchCollectViewAttributes(attachInfo, visibility);
            final int count = mChildrenCount;
            final View[] children = mChildren;
            for (int i = 0; i < count; i++) {
                final View child = children[i];
                child.dispatchCollectViewAttributes(attachInfo,
                        visibility | (child.mViewFlags&VISIBILITY_MASK));
            }
        }
    }

    /**
     * {@inheritDoc}
     */
    public void bringChildToFront(View child) {
        int index = indexOfChild(child);
        if (index >= 0) {
            removeFromArray(index);
            addInArray(child, mChildrenCount);
            child.mParent = this;
            requestLayout();
            invalidate();
        }
    }

    private PointF getLocalPoint() {
        if (mLocalPoint == null) mLocalPoint = new PointF();
        return mLocalPoint;
    }

    /**
     * {@inheritDoc}
     */
    // TODO: Write real docs
    @Override
    public boolean dispatchDragEvent(DragEvent event) {
        boolean retval = false;
        final float tx = event.mX;
        final float ty = event.mY;

        ViewRootImpl root = getViewRootImpl();

        // Dispatch down the view hierarchy
        final PointF localPoint = getLocalPoint();

        switch (event.mAction) {
        case DragEvent.ACTION_DRAG_STARTED: {
            // clear state to recalculate which views we drag over
            mCurrentDragView = null;

            // Set up our tracking of drag-started notifications
            mCurrentDrag = DragEvent.obtain(event);
            if (mDragNotifiedChildren == null) {
                mDragNotifiedChildren = new HashSet<View>();
            } else {
                mDragNotifiedChildren.clear();
            }

            // Now dispatch down to our children, caching the responses
            mChildAcceptsDrag = false;
            final int count = mChildrenCount;
            final View[] children = mChildren;
            for (int i = 0; i < count; i++) {
                final View child = children[i];
                child.mPrivateFlags2 &= ~View.DRAG_MASK;
                if (child.getVisibility() == VISIBLE) {
                    final boolean handled = notifyChildOfDrag(children[i]);
                    if (handled) {
                        mChildAcceptsDrag = true;
                    }
                }
            }

            // Return HANDLED if one of our children can accept the drag
            if (mChildAcceptsDrag) {
                retval = true;
            }
        } break;

        case DragEvent.ACTION_DRAG_ENDED: {
            // Release the bookkeeping now that the drag lifecycle has ended
            if (mDragNotifiedChildren != null) {
                for (View child : mDragNotifiedChildren) {
                    // If a child was notified about an ongoing drag, it's told that it's over
                    child.dispatchDragEvent(event);
                    child.mPrivateFlags2 &= ~View.DRAG_MASK;
                    child.refreshDrawableState();
                }

                mDragNotifiedChildren.clear();
                if (mCurrentDrag != null) {
                    mCurrentDrag.recycle();
                    mCurrentDrag = null;
                }
            }

            // We consider drag-ended to have been handled if one of our children
            // had offered to handle the drag.
            if (mChildAcceptsDrag) {
                retval = true;
            }
        } break;

        case DragEvent.ACTION_DRAG_LOCATION: {
            // Find the [possibly new] drag target
            final View target = findFrontmostDroppableChildAt(event.mX, event.mY, localPoint);

            // If we've changed apparent drag target, tell the view root which view
            // we're over now [for purposes of the eventual drag-recipient-changed
            // notifications to the framework] and tell the new target that the drag
            // has entered its bounds.  The root will see setDragFocus() calls all
            // the way down to the final leaf view that is handling the LOCATION event
            // before reporting the new potential recipient to the framework.
            if (mCurrentDragView != target) {
                root.setDragFocus(target);

                final int action = event.mAction;
                // If we've dragged off of a child view, send it the EXITED message
                if (mCurrentDragView != null) {
                    final View view = mCurrentDragView;
                    event.mAction = DragEvent.ACTION_DRAG_EXITED;
                    view.dispatchDragEvent(event);
                    view.mPrivateFlags2 &= ~View.PFLAG2_DRAG_HOVERED;
                    view.refreshDrawableState();
                }
                mCurrentDragView = target;

                // If we've dragged over a new child view, send it the ENTERED message
                if (target != null) {
                    event.mAction = DragEvent.ACTION_DRAG_ENTERED;
                    target.dispatchDragEvent(event);
                    target.mPrivateFlags2 |= View.PFLAG2_DRAG_HOVERED;
                    target.refreshDrawableState();
                }
                event.mAction = action;  // restore the event's original state
            }

            // Dispatch the actual drag location notice, localized into its coordinates
            if (target != null) {
                event.mX = localPoint.x;
                event.mY = localPoint.y;

                retval = target.dispatchDragEvent(event);

                event.mX = tx;
                event.mY = ty;
            }
        } break;

        /* Entered / exited dispatch
         *
         * DRAG_ENTERED is not dispatched downwards from ViewGroup.  The reason for this is
         * that we're about to get the corresponding LOCATION event, which we will use to
         * determine which of our children is the new target; at that point we will
         * push a DRAG_ENTERED down to the new target child [which may itself be a ViewGroup].
         *
         * DRAG_EXITED *is* dispatched all the way down immediately: once we know the
         * drag has left this ViewGroup, we know by definition that every contained subview
         * is also no longer under the drag point.
         */

        case DragEvent.ACTION_DRAG_EXITED: {
            if (mCurrentDragView != null) {
                final View view = mCurrentDragView;
                view.dispatchDragEvent(event);
                view.mPrivateFlags2 &= ~View.PFLAG2_DRAG_HOVERED;
                view.refreshDrawableState();

                mCurrentDragView = null;
            }
        } break;

        case DragEvent.ACTION_DROP: {
            if (ViewDebug.DEBUG_DRAG) Log.d(View.VIEW_LOG_TAG, "Drop event: " + event);
            View target = findFrontmostDroppableChildAt(event.mX, event.mY, localPoint);
            if (target != null) {
                if (ViewDebug.DEBUG_DRAG) Log.d(View.VIEW_LOG_TAG, "   dispatch drop to " + target);
                event.mX = localPoint.x;
                event.mY = localPoint.y;
                retval = target.dispatchDragEvent(event);
                event.mX = tx;
                event.mY = ty;
            } else {
                if (ViewDebug.DEBUG_DRAG) {
                    Log.d(View.VIEW_LOG_TAG, "   not dropped on an accepting view");
                }
            }
        } break;
        }

        // If none of our children could handle the event, try here
        if (!retval) {
            // Call up to the View implementation that dispatches to installed listeners
            retval = super.dispatchDragEvent(event);
        }
        return retval;
    }

    // Find the frontmost child view that lies under the given point, and calculate
    // the position within its own local coordinate system.
    View findFrontmostDroppableChildAt(float x, float y, PointF outLocalPoint) {
        final int count = mChildrenCount;
        final View[] children = mChildren;
        for (int i = count - 1; i >= 0; i--) {
            final View child = children[i];
            if (!child.canAcceptDrag()) {
                continue;
            }

            if (isTransformedTouchPointInView(x, y, child, outLocalPoint)) {
                return child;
            }
        }
        return null;
    }

    boolean notifyChildOfDrag(View child) {
        if (ViewDebug.DEBUG_DRAG) {
            Log.d(View.VIEW_LOG_TAG, "Sending drag-started to view: " + child);
        }

        boolean canAccept = false;
        if (! mDragNotifiedChildren.contains(child)) {
            mDragNotifiedChildren.add(child);
            canAccept = child.dispatchDragEvent(mCurrentDrag);
            if (canAccept && !child.canAcceptDrag()) {
                child.mPrivateFlags2 |= View.PFLAG2_DRAG_CAN_ACCEPT;
                child.refreshDrawableState();
            }
        }
        return canAccept;
    }

    @Override
    public void dispatchWindowSystemUiVisiblityChanged(int visible) {
        super.dispatchWindowSystemUiVisiblityChanged(visible);

        final int count = mChildrenCount;
        final View[] children = mChildren;
        for (int i=0; i <count; i++) {
            final View child = children[i];
            child.dispatchWindowSystemUiVisiblityChanged(visible);
        }
    }

    @Override
    public void dispatchSystemUiVisibilityChanged(int visible) {
        super.dispatchSystemUiVisibilityChanged(visible);

        final int count = mChildrenCount;
        final View[] children = mChildren;
        for (int i=0; i <count; i++) {
            final View child = children[i];
            child.dispatchSystemUiVisibilityChanged(visible);
        }
    }

    @Override
    boolean updateLocalSystemUiVisibility(int localValue, int localChanges) {
        boolean changed = super.updateLocalSystemUiVisibility(localValue, localChanges);

        final int count = mChildrenCount;
        final View[] children = mChildren;
        for (int i=0; i <count; i++) {
            final View child = children[i];
            changed |= child.updateLocalSystemUiVisibility(localValue, localChanges);
        }
        return changed;
    }

    /**
     * {@inheritDoc}
     */
    @Override
    public boolean dispatchKeyEventPreIme(KeyEvent event) {
        if ((mPrivateFlags & (PFLAG_FOCUSED | PFLAG_HAS_BOUNDS))
                == (PFLAG_FOCUSED | PFLAG_HAS_BOUNDS)) {
            return super.dispatchKeyEventPreIme(event);
        } else if (mFocused != null && (mFocused.mPrivateFlags & PFLAG_HAS_BOUNDS)
                == PFLAG_HAS_BOUNDS) {
            return mFocused.dispatchKeyEventPreIme(event);
        }
        return false;
    }

    /**
     * {@inheritDoc}
     */
    @Override
    public boolean dispatchKeyEvent(KeyEvent event) {
        if (mInputEventConsistencyVerifier != null) {
            mInputEventConsistencyVerifier.onKeyEvent(event, 1);
        }

        if ((mPrivateFlags & (PFLAG_FOCUSED | PFLAG_HAS_BOUNDS))
                == (PFLAG_FOCUSED | PFLAG_HAS_BOUNDS)) {
            if (super.dispatchKeyEvent(event)) {
                return true;
            }
        } else if (mFocused != null && (mFocused.mPrivateFlags & PFLAG_HAS_BOUNDS)
                == PFLAG_HAS_BOUNDS) {
            if (mFocused.dispatchKeyEvent(event)) {
                return true;
            }
        }

        if (mInputEventConsistencyVerifier != null) {
            mInputEventConsistencyVerifier.onUnhandledEvent(event, 1);
        }
        return false;
    }

    /**
     * {@inheritDoc}
     */
    @Override
    public boolean dispatchKeyShortcutEvent(KeyEvent event) {
        if ((mPrivateFlags & (PFLAG_FOCUSED | PFLAG_HAS_BOUNDS))
                == (PFLAG_FOCUSED | PFLAG_HAS_BOUNDS)) {
            return super.dispatchKeyShortcutEvent(event);
        } else if (mFocused != null && (mFocused.mPrivateFlags & PFLAG_HAS_BOUNDS)
                == PFLAG_HAS_BOUNDS) {
            return mFocused.dispatchKeyShortcutEvent(event);
        }
        return false;
    }

    /**
     * {@inheritDoc}
     */
    @Override
    public boolean dispatchTrackballEvent(MotionEvent event) {
        if (mInputEventConsistencyVerifier != null) {
            mInputEventConsistencyVerifier.onTrackballEvent(event, 1);
        }

        if ((mPrivateFlags & (PFLAG_FOCUSED | PFLAG_HAS_BOUNDS))
                == (PFLAG_FOCUSED | PFLAG_HAS_BOUNDS)) {
            if (super.dispatchTrackballEvent(event)) {
                return true;
            }
        } else if (mFocused != null && (mFocused.mPrivateFlags & PFLAG_HAS_BOUNDS)
                == PFLAG_HAS_BOUNDS) {
            if (mFocused.dispatchTrackballEvent(event)) {
                return true;
            }
        }

        if (mInputEventConsistencyVerifier != null) {
            mInputEventConsistencyVerifier.onUnhandledEvent(event, 1);
        }
        return false;
    }

    /**
     * {@inheritDoc}
     */
    @SuppressWarnings({"ConstantConditions"})
    @Override
    protected boolean dispatchHoverEvent(MotionEvent event) {
        final int action = event.getAction();

        // First check whether the view group wants to intercept the hover event.
        final boolean interceptHover = onInterceptHoverEvent(event);
        event.setAction(action); // restore action in case it was changed

        MotionEvent eventNoHistory = event;
        boolean handled = false;

        // Send events to the hovered children and build a new list of hover targets until
        // one is found that handles the event.
        HoverTarget firstOldHoverTarget = mFirstHoverTarget;
        mFirstHoverTarget = null;
        if (!interceptHover && action != MotionEvent.ACTION_HOVER_EXIT) {
            final float x = event.getX();
            final float y = event.getY();
            final int childrenCount = mChildrenCount;
            if (childrenCount != 0) {
                final boolean customChildOrder = isChildrenDrawingOrderEnabled();
                final View[] children = mChildren;
                HoverTarget lastHoverTarget = null;
                for (int i = childrenCount - 1; i >= 0; i--) {
                    final int childIndex = customChildOrder
                            ? getChildDrawingOrder(childrenCount, i) : i;
                    final View child = children[childIndex];
                    if (!canViewReceivePointerEvents(child)
                            || !isTransformedTouchPointInView(x, y, child, null)) {
                        continue;
                    }

                    // Obtain a hover target for this child.  Dequeue it from the
                    // old hover target list if the child was previously hovered.
                    HoverTarget hoverTarget = firstOldHoverTarget;
                    final boolean wasHovered;
                    for (HoverTarget predecessor = null; ;) {
                        if (hoverTarget == null) {
                            hoverTarget = HoverTarget.obtain(child);
                            wasHovered = false;
                            break;
                        }

                        if (hoverTarget.child == child) {
                            if (predecessor != null) {
                                predecessor.next = hoverTarget.next;
                            } else {
                                firstOldHoverTarget = hoverTarget.next;
                            }
                            hoverTarget.next = null;
                            wasHovered = true;
                            break;
                        }

                        predecessor = hoverTarget;
                        hoverTarget = hoverTarget.next;
                    }

                    // Enqueue the hover target onto the new hover target list.
                    if (lastHoverTarget != null) {
                        lastHoverTarget.next = hoverTarget;
                    } else {
                        mFirstHoverTarget = hoverTarget;
                    }
                    lastHoverTarget = hoverTarget;

                    // Dispatch the event to the child.
                    if (action == MotionEvent.ACTION_HOVER_ENTER) {
                        if (!wasHovered) {
                            // Send the enter as is.
                            handled |= dispatchTransformedGenericPointerEvent(
                                    event, child); // enter
                        }
                    } else if (action == MotionEvent.ACTION_HOVER_MOVE) {
                        if (!wasHovered) {
                            // Synthesize an enter from a move.
                            eventNoHistory = obtainMotionEventNoHistoryOrSelf(eventNoHistory);
                            eventNoHistory.setAction(MotionEvent.ACTION_HOVER_ENTER);
                            handled |= dispatchTransformedGenericPointerEvent(
                                    eventNoHistory, child); // enter
                            eventNoHistory.setAction(action);

                            handled |= dispatchTransformedGenericPointerEvent(
                                    eventNoHistory, child); // move
                        } else {
                            // Send the move as is.
                            handled |= dispatchTransformedGenericPointerEvent(event, child);
                        }
                    }
                    if (handled) {
                        break;
                    }
                }
            }
        }

        // Send exit events to all previously hovered children that are no longer hovered.
        while (firstOldHoverTarget != null) {
            final View child = firstOldHoverTarget.child;

            // Exit the old hovered child.
            if (action == MotionEvent.ACTION_HOVER_EXIT) {
                // Send the exit as is.
                handled |= dispatchTransformedGenericPointerEvent(
                        event, child); // exit
            } else {
                // Synthesize an exit from a move or enter.
                // Ignore the result because hover focus has moved to a different view.
                if (action == MotionEvent.ACTION_HOVER_MOVE) {
                    dispatchTransformedGenericPointerEvent(
                            event, child); // move
                }
                eventNoHistory = obtainMotionEventNoHistoryOrSelf(eventNoHistory);
                eventNoHistory.setAction(MotionEvent.ACTION_HOVER_EXIT);
                dispatchTransformedGenericPointerEvent(
                        eventNoHistory, child); // exit
                eventNoHistory.setAction(action);
            }

            final HoverTarget nextOldHoverTarget = firstOldHoverTarget.next;
            firstOldHoverTarget.recycle();
            firstOldHoverTarget = nextOldHoverTarget;
        }

        // Send events to the view group itself if no children have handled it.
        boolean newHoveredSelf = !handled;
        if (newHoveredSelf == mHoveredSelf) {
            if (newHoveredSelf) {
                // Send event to the view group as before.
                handled |= super.dispatchHoverEvent(event);
            }
        } else {
            if (mHoveredSelf) {
                // Exit the view group.
                if (action == MotionEvent.ACTION_HOVER_EXIT) {
                    // Send the exit as is.
                    handled |= super.dispatchHoverEvent(event); // exit
                } else {
                    // Synthesize an exit from a move or enter.
                    // Ignore the result because hover focus is moving to a different view.
                    if (action == MotionEvent.ACTION_HOVER_MOVE) {
                        super.dispatchHoverEvent(event); // move
                    }
                    eventNoHistory = obtainMotionEventNoHistoryOrSelf(eventNoHistory);
                    eventNoHistory.setAction(MotionEvent.ACTION_HOVER_EXIT);
                    super.dispatchHoverEvent(eventNoHistory); // exit
                    eventNoHistory.setAction(action);
                }
                mHoveredSelf = false;
            }

            if (newHoveredSelf) {
                // Enter the view group.
                if (action == MotionEvent.ACTION_HOVER_ENTER) {
                    // Send the enter as is.
                    handled |= super.dispatchHoverEvent(event); // enter
                    mHoveredSelf = true;
                } else if (action == MotionEvent.ACTION_HOVER_MOVE) {
                    // Synthesize an enter from a move.
                    eventNoHistory = obtainMotionEventNoHistoryOrSelf(eventNoHistory);
                    eventNoHistory.setAction(MotionEvent.ACTION_HOVER_ENTER);
                    handled |= super.dispatchHoverEvent(eventNoHistory); // enter
                    eventNoHistory.setAction(action);

                    handled |= super.dispatchHoverEvent(eventNoHistory); // move
                    mHoveredSelf = true;
                }
            }
        }

        // Recycle the copy of the event that we made.
        if (eventNoHistory != event) {
            eventNoHistory.recycle();
        }

        // Done.
        return handled;
    }

    private void exitHoverTargets() {
        if (mHoveredSelf || mFirstHoverTarget != null) {
            final long now = SystemClock.uptimeMillis();
            MotionEvent event = MotionEvent.obtain(now, now,
                    MotionEvent.ACTION_HOVER_EXIT, 0.0f, 0.0f, 0);
            event.setSource(InputDevice.SOURCE_TOUCHSCREEN);
            dispatchHoverEvent(event);
            event.recycle();
        }
    }

    private void cancelHoverTarget(View view) {
        HoverTarget predecessor = null;
        HoverTarget target = mFirstHoverTarget;
        while (target != null) {
            final HoverTarget next = target.next;
            if (target.child == view) {
                if (predecessor == null) {
                    mFirstHoverTarget = next;
                } else {
                    predecessor.next = next;
                }
                target.recycle();

                final long now = SystemClock.uptimeMillis();
                MotionEvent event = MotionEvent.obtain(now, now,
                        MotionEvent.ACTION_HOVER_EXIT, 0.0f, 0.0f, 0);
                event.setSource(InputDevice.SOURCE_TOUCHSCREEN);
                view.dispatchHoverEvent(event);
                event.recycle();
                return;
            }
            predecessor = target;
            target = next;
        }
    }

    /** @hide */
    @Override
    protected boolean hasHoveredChild() {
        return mFirstHoverTarget != null;
    }

    @Override
    public void addChildrenForAccessibility(ArrayList<View> childrenForAccessibility) {
        ChildListForAccessibility children = ChildListForAccessibility.obtain(this, true);
        try {
            final int childrenCount = children.getChildCount();
            for (int i = 0; i < childrenCount; i++) {
                View child = children.getChildAt(i);
                if ((child.mViewFlags & VISIBILITY_MASK) == VISIBLE) {
                    if (child.includeForAccessibility()) {
                        childrenForAccessibility.add(child);
                    } else {
                        child.addChildrenForAccessibility(childrenForAccessibility);
                    }
                }
            }
        } finally {
            children.recycle();
        }
    }

    /**
     * Implement this method to intercept hover events before they are handled
     * by child views.
     * <p>
     * This method is called before dispatching a hover event to a child of
     * the view group or to the view group's own {@link #onHoverEvent} to allow
     * the view group a chance to intercept the hover event.
     * This method can also be used to watch all pointer motions that occur within
     * the bounds of the view group even when the pointer is hovering over
     * a child of the view group rather than over the view group itself.
     * </p><p>
     * The view group can prevent its children from receiving hover events by
     * implementing this method and returning <code>true</code> to indicate
     * that it would like to intercept hover events.  The view group must
     * continuously return <code>true</code> from {@link #onInterceptHoverEvent}
     * for as long as it wishes to continue intercepting hover events from
     * its children.
     * </p><p>
     * Interception preserves the invariant that at most one view can be
     * hovered at a time by transferring hover focus from the currently hovered
     * child to the view group or vice-versa as needed.
     * </p><p>
     * If this method returns <code>true</code> and a child is already hovered, then the
     * child view will first receive a hover exit event and then the view group
     * itself will receive a hover enter event in {@link #onHoverEvent}.
     * Likewise, if this method had previously returned <code>true</code> to intercept hover
     * events and instead returns <code>false</code> while the pointer is hovering
     * within the bounds of one of a child, then the view group will first receive a
     * hover exit event in {@link #onHoverEvent} and then the hovered child will
     * receive a hover enter event.
     * </p><p>
     * The default implementation always returns false.
     * </p>
     *
     * @param event The motion event that describes the hover.
     * @return True if the view group would like to intercept the hover event
     * and prevent its children from receiving it.
     */
    public boolean onInterceptHoverEvent(MotionEvent event) {
        return false;
    }

    private static MotionEvent obtainMotionEventNoHistoryOrSelf(MotionEvent event) {
        if (event.getHistorySize() == 0) {
            return event;
        }
        return MotionEvent.obtainNoHistory(event);
    }

    /**
     * {@inheritDoc}
     */
    @Override
    protected boolean dispatchGenericPointerEvent(MotionEvent event) {
        // Send the event to the child under the pointer.
        final int childrenCount = mChildrenCount;
        if (childrenCount != 0) {
            final View[] children = mChildren;
            final float x = event.getX();
            final float y = event.getY();

            final boolean customOrder = isChildrenDrawingOrderEnabled();
            for (int i = childrenCount - 1; i >= 0; i--) {
                final int childIndex = customOrder ? getChildDrawingOrder(childrenCount, i) : i;
                final View child = children[childIndex];
                if (!canViewReceivePointerEvents(child)
                        || !isTransformedTouchPointInView(x, y, child, null)) {
                    continue;
                }

                if (dispatchTransformedGenericPointerEvent(event, child)) {
                    return true;
                }
            }
        }

        // No child handled the event.  Send it to this view group.
        return super.dispatchGenericPointerEvent(event);
    }

    /**
     * {@inheritDoc}
     */
    @Override
    protected boolean dispatchGenericFocusedEvent(MotionEvent event) {
        // Send the event to the focused child or to this view group if it has focus.
        if ((mPrivateFlags & (PFLAG_FOCUSED | PFLAG_HAS_BOUNDS))
                == (PFLAG_FOCUSED | PFLAG_HAS_BOUNDS)) {
            return super.dispatchGenericFocusedEvent(event);
        } else if (mFocused != null && (mFocused.mPrivateFlags & PFLAG_HAS_BOUNDS)
                == PFLAG_HAS_BOUNDS) {
            return mFocused.dispatchGenericMotionEvent(event);
        }
        return false;
    }

    /**
     * Dispatches a generic pointer event to a child, taking into account
     * transformations that apply to the child.
     *
     * @param event The event to send.
     * @param child The view to send the event to.
     * @return {@code true} if the child handled the event.
     */
    private boolean dispatchTransformedGenericPointerEvent(MotionEvent event, View child) {
        final float offsetX = mScrollX - child.mLeft;
        final float offsetY = mScrollY - child.mTop;

        boolean handled;
        if (!child.hasIdentityMatrix()) {
            MotionEvent transformedEvent = MotionEvent.obtain(event);
            transformedEvent.offsetLocation(offsetX, offsetY);
            transformedEvent.transform(child.getInverseMatrix());
            handled = child.dispatchGenericMotionEvent(transformedEvent);
            transformedEvent.recycle();
        } else {
            event.offsetLocation(offsetX, offsetY);
            handled = child.dispatchGenericMotionEvent(event);
            event.offsetLocation(-offsetX, -offsetY);
        }
        return handled;
    }

    /**
     * {@inheritDoc}
     */
    @Override
    public boolean dispatchTouchEvent(MotionEvent ev) {
        if (mInputEventConsistencyVerifier != null) {
            mInputEventConsistencyVerifier.onTouchEvent(ev, 1);
        }

        boolean handled = false;
        if (onFilterTouchEventForSecurity(ev)) {
            final int action = ev.getAction();
            final int actionMasked = action & MotionEvent.ACTION_MASK;

            // Handle an initial down.
            if (actionMasked == MotionEvent.ACTION_DOWN) {
                // Throw away all previous state when starting a new touch gesture.
                // The framework may have dropped the up or cancel event for the previous gesture
                // due to an app switch, ANR, or some other state change.
                cancelAndClearTouchTargets(ev);
                resetTouchState();
            }

            // Check for interception.
            final boolean intercepted;
            if (actionMasked == MotionEvent.ACTION_DOWN
                    || mFirstTouchTarget != null) {
                final boolean disallowIntercept = (mGroupFlags & FLAG_DISALLOW_INTERCEPT) != 0;
                if (!disallowIntercept) {
                    intercepted = onInterceptTouchEvent(ev);
                    ev.setAction(action); // restore action in case it was changed
                } else {
                    intercepted = false;
                }
            } else {
                // There are no touch targets and this action is not an initial down
                // so this view group continues to intercept touches.
                intercepted = true;
            }

            // Check for cancelation.
            final boolean canceled = resetCancelNextUpFlag(this)
                    || actionMasked == MotionEvent.ACTION_CANCEL;

            // Update list of touch targets for pointer down, if needed.
            final boolean split = (mGroupFlags & FLAG_SPLIT_MOTION_EVENTS) != 0;
            TouchTarget newTouchTarget = null;
            boolean alreadyDispatchedToNewTouchTarget = false;
            if (!canceled && !intercepted) {
                if (actionMasked == MotionEvent.ACTION_DOWN
                        || (split && actionMasked == MotionEvent.ACTION_POINTER_DOWN)
                        || actionMasked == MotionEvent.ACTION_HOVER_MOVE) {
                    final int actionIndex = ev.getActionIndex(); // always 0 for down
                    final int idBitsToAssign = split ? 1 << ev.getPointerId(actionIndex)
                            : TouchTarget.ALL_POINTER_IDS;

                    // Clean up earlier touch targets for this pointer id in case they
                    // have become out of sync.
                    removePointersFromTouchTargets(idBitsToAssign);

                    final int childrenCount = mChildrenCount;
                    if (newTouchTarget == null && childrenCount != 0) {
                        final float x = ev.getX(actionIndex);
                        final float y = ev.getY(actionIndex);
                        // Find a child that can receive the event.
                        // Scan children from front to back.
                        final View[] children = mChildren;

                        final boolean customOrder = isChildrenDrawingOrderEnabled();
                        for (int i = childrenCount - 1; i >= 0; i--) {
                            final int childIndex = customOrder ?
                                    getChildDrawingOrder(childrenCount, i) : i;
                            final View child = children[childIndex];
                            if (!canViewReceivePointerEvents(child)
                                    || !isTransformedTouchPointInView(x, y, child, null)) {
                                continue;
                            }

                            newTouchTarget = getTouchTarget(child);
                            if (newTouchTarget != null) {
                                // Child is already receiving touch within its bounds.
                                // Give it the new pointer in addition to the ones it is handling.
                                newTouchTarget.pointerIdBits |= idBitsToAssign;
                                break;
                            }

                            resetCancelNextUpFlag(child);
                            if (dispatchTransformedTouchEvent(ev, false, child, idBitsToAssign)) {
                                // Child wants to receive touch within its bounds.
                                mLastTouchDownTime = ev.getDownTime();
                                mLastTouchDownIndex = childIndex;
                                mLastTouchDownX = ev.getX();
                                mLastTouchDownY = ev.getY();
                                newTouchTarget = addTouchTarget(child, idBitsToAssign);
                                alreadyDispatchedToNewTouchTarget = true;
                                break;
                            }
                        }
                    }

                    if (newTouchTarget == null && mFirstTouchTarget != null) {
                        // Did not find a child to receive the event.
                        // Assign the pointer to the least recently added target.
                        newTouchTarget = mFirstTouchTarget;
                        while (newTouchTarget.next != null) {
                            newTouchTarget = newTouchTarget.next;
                        }
                        newTouchTarget.pointerIdBits |= idBitsToAssign;
                    }
                }
            }

            // Dispatch to touch targets.
            if (mFirstTouchTarget == null) {
                // No touch targets so treat this as an ordinary view.
                handled = dispatchTransformedTouchEvent(ev, canceled, null,
                        TouchTarget.ALL_POINTER_IDS);
            } else {
                // Dispatch to touch targets, excluding the new touch target if we already
                // dispatched to it.  Cancel touch targets if necessary.
                TouchTarget predecessor = null;
                TouchTarget target = mFirstTouchTarget;
                while (target != null) {
                    final TouchTarget next = target.next;
                    if (alreadyDispatchedToNewTouchTarget && target == newTouchTarget) {
                        handled = true;
                    } else {
                        final boolean cancelChild = resetCancelNextUpFlag(target.child)
                                || intercepted;
                        if (dispatchTransformedTouchEvent(ev, cancelChild,
                                target.child, target.pointerIdBits)) {
                            handled = true;
                        }
                        if (cancelChild) {
                            if (predecessor == null) {
                                mFirstTouchTarget = next;
                            } else {
                                predecessor.next = next;
                            }
                            target.recycle();
                            target = next;
                            continue;
                        }
                    }
                    predecessor = target;
                    target = next;
                }
            }

            // Update list of touch targets for pointer up or cancel, if needed.
            if (canceled
                    || actionMasked == MotionEvent.ACTION_UP
                    || actionMasked == MotionEvent.ACTION_HOVER_MOVE) {
                resetTouchState();
            } else if (split && actionMasked == MotionEvent.ACTION_POINTER_UP) {
                final int actionIndex = ev.getActionIndex();
                final int idBitsToRemove = 1 << ev.getPointerId(actionIndex);
                removePointersFromTouchTargets(idBitsToRemove);
            }
        }

        if (!handled && mInputEventConsistencyVerifier != null) {
            mInputEventConsistencyVerifier.onUnhandledEvent(ev, 1);
        }
        return handled;
    }

    /**
     * Resets all touch state in preparation for a new cycle.
     */
    private void resetTouchState() {
        clearTouchTargets();
        resetCancelNextUpFlag(this);
        mGroupFlags &= ~FLAG_DISALLOW_INTERCEPT;
    }

    /**
     * Resets the cancel next up flag.
     * Returns true if the flag was previously set.
     */
    private static boolean resetCancelNextUpFlag(View view) {
        if ((view.mPrivateFlags & PFLAG_CANCEL_NEXT_UP_EVENT) != 0) {
            view.mPrivateFlags &= ~PFLAG_CANCEL_NEXT_UP_EVENT;
            return true;
        }
        return false;
    }

    /**
     * Clears all touch targets.
     */
    private void clearTouchTargets() {
        TouchTarget target = mFirstTouchTarget;
        if (target != null) {
            do {
                TouchTarget next = target.next;
                target.recycle();
                target = next;
            } while (target != null);
            mFirstTouchTarget = null;
        }
    }

    /**
     * Cancels and clears all touch targets.
     */
    private void cancelAndClearTouchTargets(MotionEvent event) {
        if (mFirstTouchTarget != null) {
            boolean syntheticEvent = false;
            if (event == null) {
                final long now = SystemClock.uptimeMillis();
                event = MotionEvent.obtain(now, now,
                        MotionEvent.ACTION_CANCEL, 0.0f, 0.0f, 0);
                event.setSource(InputDevice.SOURCE_TOUCHSCREEN);
                syntheticEvent = true;
            }

            for (TouchTarget target = mFirstTouchTarget; target != null; target = target.next) {
                resetCancelNextUpFlag(target.child);
                dispatchTransformedTouchEvent(event, true, target.child, target.pointerIdBits);
            }
            clearTouchTargets();

            if (syntheticEvent) {
                event.recycle();
            }
        }
    }

    /**
     * Gets the touch target for specified child view.
     * Returns null if not found.
     */
    private TouchTarget getTouchTarget(View child) {
        for (TouchTarget target = mFirstTouchTarget; target != null; target = target.next) {
            if (target.child == child) {
                return target;
            }
        }
        return null;
    }

    /**
     * Adds a touch target for specified child to the beginning of the list.
     * Assumes the target child is not already present.
     */
    private TouchTarget addTouchTarget(View child, int pointerIdBits) {
        TouchTarget target = TouchTarget.obtain(child, pointerIdBits);
        target.next = mFirstTouchTarget;
        mFirstTouchTarget = target;
        return target;
    }

    /**
     * Removes the pointer ids from consideration.
     */
    private void removePointersFromTouchTargets(int pointerIdBits) {
        TouchTarget predecessor = null;
        TouchTarget target = mFirstTouchTarget;
        while (target != null) {
            final TouchTarget next = target.next;
            if ((target.pointerIdBits & pointerIdBits) != 0) {
                target.pointerIdBits &= ~pointerIdBits;
                if (target.pointerIdBits == 0) {
                    if (predecessor == null) {
                        mFirstTouchTarget = next;
                    } else {
                        predecessor.next = next;
                    }
                    target.recycle();
                    target = next;
                    continue;
                }
            }
            predecessor = target;
            target = next;
        }
    }

    private void cancelTouchTarget(View view) {
        TouchTarget predecessor = null;
        TouchTarget target = mFirstTouchTarget;
        while (target != null) {
            final TouchTarget next = target.next;
            if (target.child == view) {
                if (predecessor == null) {
                    mFirstTouchTarget = next;
                } else {
                    predecessor.next = next;
                }
                target.recycle();

                final long now = SystemClock.uptimeMillis();
                MotionEvent event = MotionEvent.obtain(now, now,
                        MotionEvent.ACTION_CANCEL, 0.0f, 0.0f, 0);
                event.setSource(InputDevice.SOURCE_TOUCHSCREEN);
                view.dispatchTouchEvent(event);
                event.recycle();
                return;
            }
            predecessor = target;
            target = next;
        }
    }

    /**
     * Returns true if a child view can receive pointer events.
     * @hide
     */
    private static boolean canViewReceivePointerEvents(View child) {
        return (child.mViewFlags & VISIBILITY_MASK) == VISIBLE
                || child.getAnimation() != null;
    }

    /**
     * Returns true if a child view contains the specified point when transformed
     * into its coordinate space.
     * Child must not be null.
     * @hide
     */
    protected boolean isTransformedTouchPointInView(float x, float y, View child,
            PointF outLocalPoint) {
        float localX = x + mScrollX - child.mLeft;
        float localY = y + mScrollY - child.mTop;
        if (! child.hasIdentityMatrix() && mAttachInfo != null) {
            final float[] localXY = mAttachInfo.mTmpTransformLocation;
            localXY[0] = localX;
            localXY[1] = localY;
            child.getInverseMatrix().mapPoints(localXY);
            localX = localXY[0];
            localY = localXY[1];
        }
        final boolean isInView = child.pointInView(localX, localY);
        if (isInView && outLocalPoint != null) {
            outLocalPoint.set(localX, localY);
        }
        return isInView;
    }

    /**
     * Transforms a motion event into the coordinate space of a particular child view,
     * filters out irrelevant pointer ids, and overrides its action if necessary.
     * If child is null, assumes the MotionEvent will be sent to this ViewGroup instead.
     */
    private boolean dispatchTransformedTouchEvent(MotionEvent event, boolean cancel,
            View child, int desiredPointerIdBits) {
        final boolean handled;

        // Canceling motions is a special case.  We don't need to perform any transformations
        // or filtering.  The important part is the action, not the contents.
        final int oldAction = event.getAction();
        if (cancel || oldAction == MotionEvent.ACTION_CANCEL) {
            event.setAction(MotionEvent.ACTION_CANCEL);
            if (child == null) {
                handled = super.dispatchTouchEvent(event);
            } else {
                handled = child.dispatchTouchEvent(event);
            }
            event.setAction(oldAction);
            return handled;
        }

        // Calculate the number of pointers to deliver.
        final int oldPointerIdBits = event.getPointerIdBits();
        final int newPointerIdBits = oldPointerIdBits & desiredPointerIdBits;

        // If for some reason we ended up in an inconsistent state where it looks like we
        // might produce a motion event with no pointers in it, then drop the event.
        if (newPointerIdBits == 0) {
            return false;
        }

        // If the number of pointers is the same and we don't need to perform any fancy
        // irreversible transformations, then we can reuse the motion event for this
        // dispatch as long as we are careful to revert any changes we make.
        // Otherwise we need to make a copy.
        final MotionEvent transformedEvent;
        if (newPointerIdBits == oldPointerIdBits) {
            if (child == null || child.hasIdentityMatrix()) {
                if (child == null) {
                    handled = super.dispatchTouchEvent(event);
                } else {
                    final float offsetX = mScrollX - child.mLeft;
                    final float offsetY = mScrollY - child.mTop;
                    event.offsetLocation(offsetX, offsetY);

                    handled = child.dispatchTouchEvent(event);

                    event.offsetLocation(-offsetX, -offsetY);
                }
                return handled;
            }
            transformedEvent = MotionEvent.obtain(event);
        } else {
            transformedEvent = event.split(newPointerIdBits);
        }

        // Perform any necessary transformations and dispatch.
        if (child == null) {
            handled = super.dispatchTouchEvent(transformedEvent);
        } else {
            final float offsetX = mScrollX - child.mLeft;
            final float offsetY = mScrollY - child.mTop;
            transformedEvent.offsetLocation(offsetX, offsetY);
            if (! child.hasIdentityMatrix()) {
                transformedEvent.transform(child.getInverseMatrix());
            }

            handled = child.dispatchTouchEvent(transformedEvent);
        }

        // Done.
        transformedEvent.recycle();
        return handled;
    }

    /**
     * Enable or disable the splitting of MotionEvents to multiple children during touch event
     * dispatch. This behavior is enabled by default for applications that target an
     * SDK version of {@link Build.VERSION_CODES#HONEYCOMB} or newer.
     *
     * <p>When this option is enabled MotionEvents may be split and dispatched to different child
     * views depending on where each pointer initially went down. This allows for user interactions
     * such as scrolling two panes of content independently, chording of buttons, and performing
     * independent gestures on different pieces of content.
     *
     * @param split <code>true</code> to allow MotionEvents to be split and dispatched to multiple
     *              child views. <code>false</code> to only allow one child view to be the target of
     *              any MotionEvent received by this ViewGroup.
     * @attr ref android.R.styleable#ViewGroup_splitMotionEvents
     */
    public void setMotionEventSplittingEnabled(boolean split) {
        // TODO Applications really shouldn't change this setting mid-touch event,
        // but perhaps this should handle that case and send ACTION_CANCELs to any child views
        // with gestures in progress when this is changed.
        if (split) {
            mGroupFlags |= FLAG_SPLIT_MOTION_EVENTS;
        } else {
            mGroupFlags &= ~FLAG_SPLIT_MOTION_EVENTS;
        }
    }

    /**
     * Returns true if MotionEvents dispatched to this ViewGroup can be split to multiple children.
     * @return true if MotionEvents dispatched to this ViewGroup can be split to multiple children.
     */
    public boolean isMotionEventSplittingEnabled() {
        return (mGroupFlags & FLAG_SPLIT_MOTION_EVENTS) == FLAG_SPLIT_MOTION_EVENTS;
    }

    /**
     * Returns true if this ViewGroup should be considered as a single entity for removal
     * when executing an Activity transition. If this is false, child elements will move
     * individually during the transition.
     * @return True if the ViewGroup should be acted on together during an Activity transition.
     * The default value is false when the background is null and true when the background
     * is not null or if {@link #getSharedElementName()} is not null.
     */
    public boolean isTransitionGroup() {
        if ((mGroupFlags & FLAG_IS_TRANSITION_GROUP_SET) != 0) {
            return ((mGroupFlags & FLAG_IS_TRANSITION_GROUP) != 0);
        } else {
            return getBackground() != null || getSharedElementName() != null;
        }
    }

    /**
     * Changes whether or not this ViewGroup should be treated as a single entity during
     * ActivityTransitions.
     * @param isTransitionGroup Whether or not the ViewGroup should be treated as a unit
     *                          in Activity transitions. If false, the ViewGroup won't transition,
     *                          only its children. If true, the entire ViewGroup will transition
     *                          together.
     */
    public void setTransitionGroup(boolean isTransitionGroup) {
        mGroupFlags |= FLAG_IS_TRANSITION_GROUP_SET;
        if (isTransitionGroup) {
            mGroupFlags |= FLAG_IS_TRANSITION_GROUP;
        } else {
            mGroupFlags &= ~FLAG_IS_TRANSITION_GROUP;
        }
    }

    /**
     * {@inheritDoc}
     */
    public void requestDisallowInterceptTouchEvent(boolean disallowIntercept) {

        if (disallowIntercept == ((mGroupFlags & FLAG_DISALLOW_INTERCEPT) != 0)) {
            // We're already in this state, assume our ancestors are too
            return;
        }

        if (disallowIntercept) {
            mGroupFlags |= FLAG_DISALLOW_INTERCEPT;
        } else {
            mGroupFlags &= ~FLAG_DISALLOW_INTERCEPT;
        }

        // Pass it up to our parent
        if (mParent != null) {
            mParent.requestDisallowInterceptTouchEvent(disallowIntercept);
        }
    }

    /**
     * Implement this method to intercept all touch screen motion events.  This
     * allows you to watch events as they are dispatched to your children, and
     * take ownership of the current gesture at any point.
     *
     * <p>Using this function takes some care, as it has a fairly complicated
     * interaction with {@link View#onTouchEvent(MotionEvent)
     * View.onTouchEvent(MotionEvent)}, and using it requires implementing
     * that method as well as this one in the correct way.  Events will be
     * received in the following order:
     *
     * <ol>
     * <li> You will receive the down event here.
     * <li> The down event will be handled either by a child of this view
     * group, or given to your own onTouchEvent() method to handle; this means
     * you should implement onTouchEvent() to return true, so you will
     * continue to see the rest of the gesture (instead of looking for
     * a parent view to handle it).  Also, by returning true from
     * onTouchEvent(), you will not receive any following
     * events in onInterceptTouchEvent() and all touch processing must
     * happen in onTouchEvent() like normal.
     * <li> For as long as you return false from this function, each following
     * event (up to and including the final up) will be delivered first here
     * and then to the target's onTouchEvent().
     * <li> If you return true from here, you will not receive any
     * following events: the target view will receive the same event but
     * with the action {@link MotionEvent#ACTION_CANCEL}, and all further
     * events will be delivered to your onTouchEvent() method and no longer
     * appear here.
     * </ol>
     *
     * @param ev The motion event being dispatched down the hierarchy.
     * @return Return true to steal motion events from the children and have
     * them dispatched to this ViewGroup through onTouchEvent().
     * The current target will receive an ACTION_CANCEL event, and no further
     * messages will be delivered here.
     */
    public boolean onInterceptTouchEvent(MotionEvent ev) {
        return false;
    }

    /**
     * {@inheritDoc}
     *
     * Looks for a view to give focus to respecting the setting specified by
     * {@link #getDescendantFocusability()}.
     *
     * Uses {@link #onRequestFocusInDescendants(int, android.graphics.Rect)} to
     * find focus within the children of this group when appropriate.
     *
     * @see #FOCUS_BEFORE_DESCENDANTS
     * @see #FOCUS_AFTER_DESCENDANTS
     * @see #FOCUS_BLOCK_DESCENDANTS
     * @see #onRequestFocusInDescendants(int, android.graphics.Rect) 
     */
    @Override
    public boolean requestFocus(int direction, Rect previouslyFocusedRect) {
        if (DBG) {
            System.out.println(this + " ViewGroup.requestFocus direction="
                    + direction);
        }
        int descendantFocusability = getDescendantFocusability();

        switch (descendantFocusability) {
            case FOCUS_BLOCK_DESCENDANTS:
                return super.requestFocus(direction, previouslyFocusedRect);
            case FOCUS_BEFORE_DESCENDANTS: {
                final boolean took = super.requestFocus(direction, previouslyFocusedRect);
                return took ? took : onRequestFocusInDescendants(direction, previouslyFocusedRect);
            }
            case FOCUS_AFTER_DESCENDANTS: {
                final boolean took = onRequestFocusInDescendants(direction, previouslyFocusedRect);
                return took ? took : super.requestFocus(direction, previouslyFocusedRect);
            }
            default:
                throw new IllegalStateException("descendant focusability must be "
                        + "one of FOCUS_BEFORE_DESCENDANTS, FOCUS_AFTER_DESCENDANTS, FOCUS_BLOCK_DESCENDANTS "
                        + "but is " + descendantFocusability);
        }
    }

    /**
     * Look for a descendant to call {@link View#requestFocus} on.
     * Called by {@link ViewGroup#requestFocus(int, android.graphics.Rect)}
     * when it wants to request focus within its children.  Override this to
     * customize how your {@link ViewGroup} requests focus within its children.
     * @param direction One of FOCUS_UP, FOCUS_DOWN, FOCUS_LEFT, and FOCUS_RIGHT
     * @param previouslyFocusedRect The rectangle (in this View's coordinate system)
     *        to give a finer grained hint about where focus is coming from.  May be null
     *        if there is no hint.
     * @return Whether focus was taken.
     */
    @SuppressWarnings({"ConstantConditions"})
    protected boolean onRequestFocusInDescendants(int direction,
            Rect previouslyFocusedRect) {
        int index;
        int increment;
        int end;
        int count = mChildrenCount;
        if ((direction & FOCUS_FORWARD) != 0) {
            index = 0;
            increment = 1;
            end = count;
        } else {
            index = count - 1;
            increment = -1;
            end = -1;
        }
        final View[] children = mChildren;
        for (int i = index; i != end; i += increment) {
            View child = children[i];
            if ((child.mViewFlags & VISIBILITY_MASK) == VISIBLE) {
                if (child.requestFocus(direction, previouslyFocusedRect)) {
                    return true;
                }
            }
        }
        return false;
    }

    /**
     * {@inheritDoc}
     *
     * @hide
     */
    @Override
    public void dispatchStartTemporaryDetach() {
        super.dispatchStartTemporaryDetach();
        final int count = mChildrenCount;
        final View[] children = mChildren;
        for (int i = 0; i < count; i++) {
            children[i].dispatchStartTemporaryDetach();
        }
    }

    /**
     * {@inheritDoc}
     *
     * @hide
     */
    @Override
    public void dispatchFinishTemporaryDetach() {
        super.dispatchFinishTemporaryDetach();
        final int count = mChildrenCount;
        final View[] children = mChildren;
        for (int i = 0; i < count; i++) {
            children[i].dispatchFinishTemporaryDetach();
        }
    }

    /**
     * {@inheritDoc}
     */
    @Override
    void dispatchAttachedToWindow(AttachInfo info, int visibility) {
        mGroupFlags |= FLAG_PREVENT_DISPATCH_ATTACHED_TO_WINDOW;
        super.dispatchAttachedToWindow(info, visibility);
        mGroupFlags &= ~FLAG_PREVENT_DISPATCH_ATTACHED_TO_WINDOW;

        final int count = mChildrenCount;
        final View[] children = mChildren;
        for (int i = 0; i < count; i++) {
            final View child = children[i];
            child.dispatchAttachedToWindow(info,
                    visibility | (child.mViewFlags & VISIBILITY_MASK));
        }
    }

    @Override
    void dispatchScreenStateChanged(int screenState) {
        super.dispatchScreenStateChanged(screenState);

        final int count = mChildrenCount;
        final View[] children = mChildren;
        for (int i = 0; i < count; i++) {
            children[i].dispatchScreenStateChanged(screenState);
        }
    }

    @Override
    boolean dispatchPopulateAccessibilityEventInternal(AccessibilityEvent event) {
        boolean handled = false;
        if (includeForAccessibility()) {
            handled = super.dispatchPopulateAccessibilityEventInternal(event);
            if (handled) {
                return handled;
            }
        }
        // Let our children have a shot in populating the event.
        ChildListForAccessibility children = ChildListForAccessibility.obtain(this, true);
        try {
            final int childCount = children.getChildCount();
            for (int i = 0; i < childCount; i++) {
                View child = children.getChildAt(i);
                if ((child.mViewFlags & VISIBILITY_MASK) == VISIBLE) {
                    handled = child.dispatchPopulateAccessibilityEvent(event);
                    if (handled) {
                        return handled;
                    }
                }
            }
        } finally {
            children.recycle();
        }
        return false;
    }

    @Override
    void onInitializeAccessibilityNodeInfoInternal(AccessibilityNodeInfo info) {
        super.onInitializeAccessibilityNodeInfoInternal(info);
        if (mAttachInfo != null) {
            final ArrayList<View> childrenForAccessibility = mAttachInfo.mTempArrayList;
            childrenForAccessibility.clear();
            addChildrenForAccessibility(childrenForAccessibility);
            final int childrenForAccessibilityCount = childrenForAccessibility.size();
            for (int i = 0; i < childrenForAccessibilityCount; i++) {
                final View child = childrenForAccessibility.get(i);
                info.addChildUnchecked(child);
            }
            childrenForAccessibility.clear();
        }
    }

    @Override
    void onInitializeAccessibilityEventInternal(AccessibilityEvent event) {
        super.onInitializeAccessibilityEventInternal(event);
        event.setClassName(ViewGroup.class.getName());
    }

    @Override
    public void notifySubtreeAccessibilityStateChanged(View child, View source, int changeType) {
        // If this is a live region, we should send a subtree change event
        // from this view. Otherwise, we can let it propagate up.
        if (getAccessibilityLiveRegion() != ACCESSIBILITY_LIVE_REGION_NONE) {
            notifyViewAccessibilityStateChangedIfNeeded(changeType);
        } else if (mParent != null) {
            try {
                mParent.notifySubtreeAccessibilityStateChanged(this, source, changeType);
            } catch (AbstractMethodError e) {
                Log.e(VIEW_LOG_TAG, mParent.getClass().getSimpleName() +
                        " does not fully implement ViewParent", e);
            }
        }
    }

    @Override
    void resetSubtreeAccessibilityStateChanged() {
        super.resetSubtreeAccessibilityStateChanged();
        View[] children = mChildren;
        final int childCount = mChildrenCount;
        for (int i = 0; i < childCount; i++) {
            children[i].resetSubtreeAccessibilityStateChanged();
        }
    }

    /**
     * {@inheritDoc}
     */
    @Override
    void dispatchDetachedFromWindow() {
        // If we still have a touch target, we are still in the process of
        // dispatching motion events to a child; we need to get rid of that
        // child to avoid dispatching events to it after the window is torn
        // down. To make sure we keep the child in a consistent state, we
        // first send it an ACTION_CANCEL motion event.
        cancelAndClearTouchTargets(null);

        // Similarly, set ACTION_EXIT to all hover targets and clear them.
        exitHoverTargets();

        // In case view is detached while transition is running
        mLayoutCalledWhileSuppressed = false;

        // Tear down our drag tracking
        mDragNotifiedChildren = null;
        if (mCurrentDrag != null) {
            mCurrentDrag.recycle();
            mCurrentDrag = null;
        }

        final int count = mChildrenCount;
        final View[] children = mChildren;
        for (int i = 0; i < count; i++) {
            children[i].dispatchDetachedFromWindow();
        }
        clearDisappearingChildren();
        super.dispatchDetachedFromWindow();
    }

    /**
     * @hide
     */
    @Override
    protected void internalSetPadding(int left, int top, int right, int bottom) {
        super.internalSetPadding(left, top, right, bottom);

        if ((mPaddingLeft | mPaddingTop | mPaddingRight | mPaddingBottom) != 0) {
            mGroupFlags |= FLAG_PADDING_NOT_NULL;
        } else {
            mGroupFlags &= ~FLAG_PADDING_NOT_NULL;
        }
    }

    /**
     * {@inheritDoc}
     */
    @Override
    protected void dispatchSaveInstanceState(SparseArray<Parcelable> container) {
        super.dispatchSaveInstanceState(container);
        final int count = mChildrenCount;
        final View[] children = mChildren;
        for (int i = 0; i < count; i++) {
            View c = children[i];
            if ((c.mViewFlags & PARENT_SAVE_DISABLED_MASK) != PARENT_SAVE_DISABLED) {
                c.dispatchSaveInstanceState(container);
            }
        }
    }

    /**
     * Perform dispatching of a {@link #saveHierarchyState(android.util.SparseArray)}  freeze()}
     * to only this view, not to its children.  For use when overriding
     * {@link #dispatchSaveInstanceState(android.util.SparseArray)}  dispatchFreeze()} to allow
     * subclasses to freeze their own state but not the state of their children.
     *
     * @param container the container
     */
    protected void dispatchFreezeSelfOnly(SparseArray<Parcelable> container) {
        super.dispatchSaveInstanceState(container);
    }

    /**
     * {@inheritDoc}
     */
    @Override
    protected void dispatchRestoreInstanceState(SparseArray<Parcelable> container) {
        super.dispatchRestoreInstanceState(container);
        final int count = mChildrenCount;
        final View[] children = mChildren;
        for (int i = 0; i < count; i++) {
            View c = children[i];
            if ((c.mViewFlags & PARENT_SAVE_DISABLED_MASK) != PARENT_SAVE_DISABLED) {
                c.dispatchRestoreInstanceState(container);
            }
        }
    }

    /**
     * Perform dispatching of a {@link #restoreHierarchyState(android.util.SparseArray)}
     * to only this view, not to its children.  For use when overriding
     * {@link #dispatchRestoreInstanceState(android.util.SparseArray)} to allow
     * subclasses to thaw their own state but not the state of their children.
     *
     * @param container the container
     */
    protected void dispatchThawSelfOnly(SparseArray<Parcelable> container) {
        super.dispatchRestoreInstanceState(container);
    }

    /**
     * Enables or disables the drawing cache for each child of this view group.
     *
     * @param enabled true to enable the cache, false to dispose of it
     */
    protected void setChildrenDrawingCacheEnabled(boolean enabled) {
        if (enabled || (mPersistentDrawingCache & PERSISTENT_ALL_CACHES) != PERSISTENT_ALL_CACHES) {
            final View[] children = mChildren;
            final int count = mChildrenCount;
            for (int i = 0; i < count; i++) {
                children[i].setDrawingCacheEnabled(enabled);
            }
        }
    }

    @Override
    protected void onAnimationStart() {
        super.onAnimationStart();

        // When this ViewGroup's animation starts, build the cache for the children
        if ((mGroupFlags & FLAG_ANIMATION_CACHE) == FLAG_ANIMATION_CACHE) {
            final int count = mChildrenCount;
            final View[] children = mChildren;
            final boolean buildCache = !isHardwareAccelerated();

            for (int i = 0; i < count; i++) {
                final View child = children[i];
                if ((child.mViewFlags & VISIBILITY_MASK) == VISIBLE) {
                    child.setDrawingCacheEnabled(true);
                    if (buildCache) {
                        child.buildDrawingCache(true);
                    }
                }
            }

            mGroupFlags |= FLAG_CHILDREN_DRAWN_WITH_CACHE;
        }
    }

    @Override
    protected void onAnimationEnd() {
        super.onAnimationEnd();

        // When this ViewGroup's animation ends, destroy the cache of the children
        if ((mGroupFlags & FLAG_ANIMATION_CACHE) == FLAG_ANIMATION_CACHE) {
            mGroupFlags &= ~FLAG_CHILDREN_DRAWN_WITH_CACHE;

            if ((mPersistentDrawingCache & PERSISTENT_ANIMATION_CACHE) == 0) {
                setChildrenDrawingCacheEnabled(false);
            }
        }
    }

    @Override
    Bitmap createSnapshot(Bitmap.Config quality, int backgroundColor, boolean skipChildren) {
        int count = mChildrenCount;
        int[] visibilities = null;

        if (skipChildren) {
            visibilities = new int[count];
            for (int i = 0; i < count; i++) {
                View child = getChildAt(i);
                visibilities[i] = child.getVisibility();
                if (visibilities[i] == View.VISIBLE) {
                    child.setVisibility(INVISIBLE);
                }
            }
        }

        Bitmap b = super.createSnapshot(quality, backgroundColor, skipChildren);

        if (skipChildren) {
            for (int i = 0; i < count; i++) {
                getChildAt(i).setVisibility(visibilities[i]);
            }
        }

        return b;
    }

    /** Return true if this ViewGroup is laying out using optical bounds. */
    boolean isLayoutModeOptical() {
        return mLayoutMode == LAYOUT_MODE_OPTICAL_BOUNDS;
    }

    Insets computeOpticalInsets() {
        if (isLayoutModeOptical()) {
            int left = 0;
            int top = 0;
            int right = 0;
            int bottom = 0;
            for (int i = 0; i < mChildrenCount; i++) {
                View child = getChildAt(i);
                if (child.getVisibility() == VISIBLE) {
                    Insets insets = child.getOpticalInsets();
                    left =   Math.max(left,   insets.left);
                    top =    Math.max(top,    insets.top);
                    right =  Math.max(right,  insets.right);
                    bottom = Math.max(bottom, insets.bottom);
                }
            }
            return Insets.of(left, top, right, bottom);
        } else {
            return Insets.NONE;
        }
    }

    private static void fillRect(Canvas canvas, Paint paint, int x1, int y1, int x2, int y2) {
        if (x1 != x2 && y1 != y2) {
            if (x1 > x2) {
                int tmp = x1; x1 = x2; x2 = tmp;
            }
            if (y1 > y2) {
                int tmp = y1; y1 = y2; y2 = tmp;
            }
            canvas.drawRect(x1, y1, x2, y2, paint);
        }
    }

    private static int sign(int x) {
        return (x >= 0) ? 1 : -1;
    }

    private static void drawCorner(Canvas c, Paint paint, int x1, int y1, int dx, int dy, int lw) {
        fillRect(c, paint, x1, y1, x1 + dx, y1 + lw * sign(dy));
        fillRect(c, paint, x1, y1, x1 + lw * sign(dx), y1 + dy);
    }

    private int dipsToPixels(int dips) {
        float scale = getContext().getResources().getDisplayMetrics().density;
        return (int) (dips * scale + 0.5f);
    }

    private static void drawRectCorners(Canvas canvas, int x1, int y1, int x2, int y2, Paint paint,
            int lineLength, int lineWidth) {
        drawCorner(canvas, paint, x1, y1, lineLength, lineLength, lineWidth);
        drawCorner(canvas, paint, x1, y2, lineLength, -lineLength, lineWidth);
        drawCorner(canvas, paint, x2, y1, -lineLength, lineLength, lineWidth);
        drawCorner(canvas, paint, x2, y2, -lineLength, -lineLength, lineWidth);
    }

    private static void fillDifference(Canvas canvas,
            int x2, int y2, int x3, int y3,
            int dx1, int dy1, int dx2, int dy2, Paint paint) {
        int x1 = x2 - dx1;
        int y1 = y2 - dy1;

        int x4 = x3 + dx2;
        int y4 = y3 + dy2;

        fillRect(canvas, paint, x1, y1, x4, y2);
        fillRect(canvas, paint, x1, y2, x2, y3);
        fillRect(canvas, paint, x3, y2, x4, y3);
        fillRect(canvas, paint, x1, y3, x4, y4);
    }

    /**
     * @hide
     */
    protected void onDebugDrawMargins(Canvas canvas, Paint paint) {
        for (int i = 0; i < getChildCount(); i++) {
            View c = getChildAt(i);
            c.getLayoutParams().onDebugDraw(c, canvas, paint);
        }
    }

    /**
     * @hide
     */
    protected void onDebugDraw(Canvas canvas) {
        Paint paint = getDebugPaint();

        // Draw optical bounds
        {
            paint.setColor(Color.RED);
            paint.setStyle(Paint.Style.STROKE);

            for (int i = 0; i < getChildCount(); i++) {
                View c = getChildAt(i);
                Insets insets = c.getOpticalInsets();

                drawRect(canvas, paint,
                        c.getLeft()   + insets.left,
                        c.getTop()    + insets.top,
                        c.getRight()  - insets.right  - 1,
                        c.getBottom() - insets.bottom - 1);
            }
        }

        // Draw margins
        {
            paint.setColor(Color.argb(63, 255, 0, 255));
            paint.setStyle(Paint.Style.FILL);

            onDebugDrawMargins(canvas, paint);
        }

        // Draw clip bounds
        {
            paint.setColor(Color.rgb(63, 127, 255));
            paint.setStyle(Paint.Style.FILL);

            int lineLength = dipsToPixels(8);
            int lineWidth = dipsToPixels(1);
            for (int i = 0; i < getChildCount(); i++) {
                View c = getChildAt(i);
                drawRectCorners(canvas, c.getLeft(), c.getTop(), c.getRight(), c.getBottom(),
                        paint, lineLength, lineWidth);
            }
        }
    }

    /**
     * {@inheritDoc}
     */
    @Override
    protected void dispatchDraw(Canvas canvas) {
        final int count = mChildrenCount;
        final View[] children = mChildren;
        int flags = mGroupFlags;

        if ((flags & FLAG_RUN_ANIMATION) != 0 && canAnimate()) {
            final boolean cache = (mGroupFlags & FLAG_ANIMATION_CACHE) == FLAG_ANIMATION_CACHE;

            final boolean buildCache = !isHardwareAccelerated();
            for (int i = 0; i < count; i++) {
                final View child = children[i];
                if ((child.mViewFlags & VISIBILITY_MASK) == VISIBLE) {
                    final LayoutParams params = child.getLayoutParams();
                    attachLayoutAnimationParameters(child, params, i, count);
                    bindLayoutAnimation(child);
                    if (cache) {
                        child.setDrawingCacheEnabled(true);
                        if (buildCache) {                        
                            child.buildDrawingCache(true);
                        }
                    }
                }
            }

            final LayoutAnimationController controller = mLayoutAnimationController;
            if (controller.willOverlap()) {
                mGroupFlags |= FLAG_OPTIMIZE_INVALIDATE;
            }

            controller.start();

            mGroupFlags &= ~FLAG_RUN_ANIMATION;
            mGroupFlags &= ~FLAG_ANIMATION_DONE;

            if (cache) {
                mGroupFlags |= FLAG_CHILDREN_DRAWN_WITH_CACHE;
            }

            if (mAnimationListener != null) {
                mAnimationListener.onAnimationStart(controller.getAnimation());
            }
        }

        int saveCount = 0;
        final boolean clipToPadding = (flags & CLIP_TO_PADDING_MASK) == CLIP_TO_PADDING_MASK;
        if (clipToPadding) {
            saveCount = canvas.save();
            canvas.clipRect(mScrollX + mPaddingLeft, mScrollY + mPaddingTop,
                    mScrollX + mRight - mLeft - mPaddingRight,
                    mScrollY + mBottom - mTop - mPaddingBottom);

        }

        // We will draw our child's animation, let's reset the flag
        mPrivateFlags &= ~PFLAG_DRAW_ANIMATION;
        mGroupFlags &= ~FLAG_INVALIDATE_REQUIRED;

        boolean more = false;
        final long drawingTime = getDrawingTime();

        if ((flags & FLAG_USE_CHILD_DRAWING_ORDER) == 0) {
            for (int i = 0; i < count; i++) {
                final View child = children[i];
                if ((child.mViewFlags & VISIBILITY_MASK) == VISIBLE || child.getAnimation() != null) {
                    more |= drawChild(canvas, child, drawingTime);
                }
            }
        } else {
            for (int i = 0; i < count; i++) {
                final View child = children[getChildDrawingOrder(count, i)];
                if ((child.mViewFlags & VISIBILITY_MASK) == VISIBLE || child.getAnimation() != null) {
                    more |= drawChild(canvas, child, drawingTime);
                }
            }
        }

        // Draw any disappearing views that have animations
        if (mDisappearingChildren != null) {
            final ArrayList<View> disappearingChildren = mDisappearingChildren;
            final int disappearingCount = disappearingChildren.size() - 1;
            // Go backwards -- we may delete as animations finish
            for (int i = disappearingCount; i >= 0; i--) {
                final View child = disappearingChildren.get(i);
                more |= drawChild(canvas, child, drawingTime);
            }
        }

        if (debugDraw()) {
            onDebugDraw(canvas);
        }

        if (clipToPadding) {
            canvas.restoreToCount(saveCount);
        }

        // mGroupFlags might have been updated by drawChild()
        flags = mGroupFlags;

        if ((flags & FLAG_INVALIDATE_REQUIRED) == FLAG_INVALIDATE_REQUIRED) {
            invalidate(true);
        }

        if ((flags & FLAG_ANIMATION_DONE) == 0 && (flags & FLAG_NOTIFY_ANIMATION_LISTENER) == 0 &&
                mLayoutAnimationController.isDone() && !more) {
            // We want to erase the drawing cache and notify the listener after the
            // next frame is drawn because one extra invalidate() is caused by
            // drawChild() after the animation is over
            mGroupFlags |= FLAG_NOTIFY_ANIMATION_LISTENER;
            final Runnable end = new Runnable() {
               public void run() {
                   notifyAnimationListener();
               }
            };
            post(end);
        }
    }

    /**
     * Returns the ViewGroupOverlay for this view group, creating it if it does
     * not yet exist. In addition to {@link ViewOverlay}'s support for drawables,
     * {@link ViewGroupOverlay} allows views to be added to the overlay. These
     * views, like overlay drawables, are visual-only; they do not receive input
     * events and should not be used as anything other than a temporary
     * representation of a view in a parent container, such as might be used
     * by an animation effect.
     *
     * <p>Note: Overlays do not currently work correctly with {@link
     * SurfaceView} or {@link TextureView}; contents in overlays for these
     * types of views may not display correctly.</p>
     *
     * @return The ViewGroupOverlay object for this view.
     * @see ViewGroupOverlay
     */
    @Override
    public ViewGroupOverlay getOverlay() {
        if (mOverlay == null) {
            mOverlay = new ViewGroupOverlay(mContext, this);
        }
        return (ViewGroupOverlay) mOverlay;
    }

    /**
     * Returns the index of the child to draw for this iteration. Override this
     * if you want to change the drawing order of children. By default, it
     * returns i.
     * <p>
     * NOTE: In order for this method to be called, you must enable child ordering
     * first by calling {@link #setChildrenDrawingOrderEnabled(boolean)}.
     *
     * @param i The current iteration.
     * @return The index of the child to draw this iteration.
     *
     * @see #setChildrenDrawingOrderEnabled(boolean)
     * @see #isChildrenDrawingOrderEnabled()
     */
    protected int getChildDrawingOrder(int childCount, int i) {
        return i;
    }

    private void notifyAnimationListener() {
        mGroupFlags &= ~FLAG_NOTIFY_ANIMATION_LISTENER;
        mGroupFlags |= FLAG_ANIMATION_DONE;

        if (mAnimationListener != null) {
           final Runnable end = new Runnable() {
               public void run() {
                   mAnimationListener.onAnimationEnd(mLayoutAnimationController.getAnimation());
               }
           };
           post(end);
        }

        if ((mGroupFlags & FLAG_ANIMATION_CACHE) == FLAG_ANIMATION_CACHE) {
            mGroupFlags &= ~FLAG_CHILDREN_DRAWN_WITH_CACHE;
            if ((mPersistentDrawingCache & PERSISTENT_ANIMATION_CACHE) == 0) {
                setChildrenDrawingCacheEnabled(false);
            }
        }

        invalidate(true);
    }

    /**
     * This method is used to cause children of this ViewGroup to restore or recreate their
     * display lists. It is called by getDisplayList() when the parent ViewGroup does not need
     * to recreate its own display list, which would happen if it went through the normal
     * draw/dispatchDraw mechanisms.
     *
     * @hide
     */
    @Override
    protected void dispatchGetDisplayList() {
        final int count = mChildrenCount;
        final View[] children = mChildren;
        for (int i = 0; i < count; i++) {
            final View child = children[i];
            if (((child.mViewFlags & VISIBILITY_MASK) == VISIBLE || child.getAnimation() != null) &&
                    child.hasStaticLayer()) {
                child.mRecreateDisplayList = (child.mPrivateFlags & PFLAG_INVALIDATED)
                        == PFLAG_INVALIDATED;
                child.mPrivateFlags &= ~PFLAG_INVALIDATED;
                child.getDisplayList();
                child.mRecreateDisplayList = false;
            }
        }
        if (mOverlay != null) {
            View overlayView = mOverlay.getOverlayView();
            overlayView.mRecreateDisplayList = (overlayView.mPrivateFlags & PFLAG_INVALIDATED)
                    == PFLAG_INVALIDATED;
            overlayView.mPrivateFlags &= ~PFLAG_INVALIDATED;
            overlayView.getDisplayList();
            overlayView.mRecreateDisplayList = false;
        }
    }

    /**
     * Draw one child of this View Group. This method is responsible for getting
     * the canvas in the right state. This includes clipping, translating so
     * that the child's scrolled origin is at 0, 0, and applying any animation
     * transformations.
     *
     * @param canvas The canvas on which to draw the child
     * @param child Who to draw
     * @param drawingTime The time at which draw is occurring
     * @return True if an invalidate() was issued
     */
    protected boolean drawChild(Canvas canvas, View child, long drawingTime) {
        return child.draw(canvas, this, drawingTime);
    }

    /**
     * Returns whether this group's descendents are drawn in their own
     * independent Z volume. Views drawn in one contained volume will not
     * interleave with views in another, even if their Z values are interleaved.
     * The default value is true.
     * @see #setIsolatedZVolume(boolean)
     *
     * @return True if the ViewGroup has an isolated Z volume.
     */
    public boolean hasIsolatedZVolume() {
        return ((mGroupFlags & FLAG_ISOLATED_Z_VOLUME) != 0);
    }

    /**
     * By default, only direct children of a group can interleave drawing order
     * by interleaving Z values. Set to false on individual groups to enable Z
     * interleaving of views that aren't direct siblings.
     *
     * @return True if the group should be an isolated Z volume with its own Z
     *         ordering space, false if its decendents should inhabit the
     *         inherited Z ordering volume.
     * @attr ref android.R.styleable#ViewGroup_isolatedZVolume
     */
    public void setIsolatedZVolume(boolean isolateZVolume) {
        boolean previousValue = (mGroupFlags & FLAG_ISOLATED_Z_VOLUME) != 0;
        if (isolateZVolume != previousValue) {
            setBooleanFlag(FLAG_ISOLATED_Z_VOLUME, isolateZVolume);
            if (mDisplayList != null) {
                mDisplayList.setIsolatedZVolume(isolateZVolume);
            }
        }
    }

    /**
     * Returns whether this group's children are clipped to their bounds before drawing.
     * The default value is true.
     * @see #setClipChildren(boolean)
     *
     * @return True if the group's children will be clipped to their bounds,
     * false otherwise.
     */
    public boolean getClipChildren() {
        return ((mGroupFlags & FLAG_CLIP_CHILDREN) != 0);
    }

    /**
     * By default, children are clipped to their bounds before drawing. This
     * allows view groups to override this behavior for animations, etc.
     *
     * @param clipChildren true to clip children to their bounds,
     *        false otherwise
     * @attr ref android.R.styleable#ViewGroup_clipChildren
     */
    public void setClipChildren(boolean clipChildren) {
        boolean previousValue = (mGroupFlags & FLAG_CLIP_CHILDREN) == FLAG_CLIP_CHILDREN;
        if (clipChildren != previousValue) {
            setBooleanFlag(FLAG_CLIP_CHILDREN, clipChildren);
            for (int i = 0; i < mChildrenCount; ++i) {
                View child = getChildAt(i);
                if (child.mDisplayList != null) {
                    child.mDisplayList.setClipToBounds(clipChildren);
                }
            }
        }
    }

    /**
     * By default, children are clipped to the padding of the ViewGroup. This
     * allows view groups to override this behavior
     *
     * @param clipToPadding true to clip children to the padding of the
     *        group, false otherwise
     * @attr ref android.R.styleable#ViewGroup_clipToPadding
     */
    public void setClipToPadding(boolean clipToPadding) {
        setBooleanFlag(FLAG_CLIP_TO_PADDING, clipToPadding);
    }

    /**
     * {@inheritDoc}
     */
    @Override
    public void dispatchSetSelected(boolean selected) {
        final View[] children = mChildren;
        final int count = mChildrenCount;
        for (int i = 0; i < count; i++) {
            children[i].setSelected(selected);
        }
    }

    /**
     * {@inheritDoc}
     */
    @Override
    public void dispatchSetActivated(boolean activated) {
        final View[] children = mChildren;
        final int count = mChildrenCount;
        for (int i = 0; i < count; i++) {
            children[i].setActivated(activated);
        }
    }

    @Override
    protected void dispatchSetPressed(boolean pressed) {
        final View[] children = mChildren;
        final int count = mChildrenCount;
        for (int i = 0; i < count; i++) {
            final View child = children[i];
            // Children that are clickable on their own should not
            // show a pressed state when their parent view does.
            // Clearing a pressed state always propagates.
            if (!pressed || (!child.isClickable() && !child.isLongClickable())) {
                child.setPressed(pressed);
            }
        }
    }

    @Override
    void dispatchCancelPendingInputEvents() {
        super.dispatchCancelPendingInputEvents();

        final View[] children = mChildren;
        final int count = mChildrenCount;
        for (int i = 0; i < count; i++) {
            children[i].dispatchCancelPendingInputEvents();
        }
    }

    /**
     * When this property is set to true, this ViewGroup supports static transformations on
     * children; this causes
     * {@link #getChildStaticTransformation(View, android.view.animation.Transformation)} to be
     * invoked when a child is drawn.
     *
     * Any subclass overriding
     * {@link #getChildStaticTransformation(View, android.view.animation.Transformation)} should
     * set this property to true.
     *
     * @param enabled True to enable static transformations on children, false otherwise.
     *
     * @see #getChildStaticTransformation(View, android.view.animation.Transformation)
     */
    protected void setStaticTransformationsEnabled(boolean enabled) {
        setBooleanFlag(FLAG_SUPPORT_STATIC_TRANSFORMATIONS, enabled);
    }

    /**
     * Sets  <code>t</code> to be the static transformation of the child, if set, returning a
     * boolean to indicate whether a static transform was set. The default implementation
     * simply returns <code>false</code>; subclasses may override this method for different
     * behavior. {@link #setStaticTransformationsEnabled(boolean)} must be set to true
     * for this method to be called.
     *
     * @param child The child view whose static transform is being requested
     * @param t The Transformation which will hold the result
     * @return true if the transformation was set, false otherwise
     * @see #setStaticTransformationsEnabled(boolean)
     */
    protected boolean getChildStaticTransformation(View child, Transformation t) {
        return false;
    }

    Transformation getChildTransformation() {
        if (mChildTransformation == null) {
            mChildTransformation = new Transformation();
        }
        return mChildTransformation;
    }

    /**
     * {@hide}
     */
    @Override
    protected View findViewTraversal(int id) {
        if (id == mID) {
            return this;
        }

        final View[] where = mChildren;
        final int len = mChildrenCount;

        for (int i = 0; i < len; i++) {
            View v = where[i];

            if ((v.mPrivateFlags & PFLAG_IS_ROOT_NAMESPACE) == 0) {
                v = v.findViewById(id);

                if (v != null) {
                    return v;
                }
            }
        }

        return null;
    }

    /**
     * {@hide}
     */
    @Override
    protected View findViewWithTagTraversal(Object tag) {
        if (tag != null && tag.equals(mTag)) {
            return this;
        }

        final View[] where = mChildren;
        final int len = mChildrenCount;

        for (int i = 0; i < len; i++) {
            View v = where[i];

            if ((v.mPrivateFlags & PFLAG_IS_ROOT_NAMESPACE) == 0) {
                v = v.findViewWithTag(tag);

                if (v != null) {
                    return v;
                }
            }
        }

        return null;
    }

    /**
     * {@hide}
     */
    @Override
    protected View findViewByPredicateTraversal(Predicate<View> predicate, View childToSkip) {
        if (predicate.apply(this)) {
            return this;
        }

        final View[] where = mChildren;
        final int len = mChildrenCount;

        for (int i = 0; i < len; i++) {
            View v = where[i];

            if (v != childToSkip && (v.mPrivateFlags & PFLAG_IS_ROOT_NAMESPACE) == 0) {
                v = v.findViewByPredicate(predicate);

                if (v != null) {
                    return v;
                }
            }
        }

        return null;
    }

    /**
     * <p>Adds a child view. If no layout parameters are already set on the child, the
     * default parameters for this ViewGroup are set on the child.</p>
     * 
     * <p><strong>Note:</strong> do not invoke this method from
     * {@link #draw(android.graphics.Canvas)}, {@link #onDraw(android.graphics.Canvas)},
     * {@link #dispatchDraw(android.graphics.Canvas)} or any related method.</p>
     *
     * @param child the child view to add
     *
     * @see #generateDefaultLayoutParams()
     */
    public void addView(View child) {
        addView(child, -1);
    }

    /**
     * Adds a child view. If no layout parameters are already set on the child, the
     * default parameters for this ViewGroup are set on the child.
     * 
     * <p><strong>Note:</strong> do not invoke this method from
     * {@link #draw(android.graphics.Canvas)}, {@link #onDraw(android.graphics.Canvas)},
     * {@link #dispatchDraw(android.graphics.Canvas)} or any related method.</p>
     *
     * @param child the child view to add
     * @param index the position at which to add the child
     *
     * @see #generateDefaultLayoutParams()
     */
    public void addView(View child, int index) {
        LayoutParams params = child.getLayoutParams();
        if (params == null) {
            params = generateDefaultLayoutParams();
            if (params == null) {
                throw new IllegalArgumentException("generateDefaultLayoutParams() cannot return null");
            }
        }
        addView(child, index, params);
    }

    /**
     * Adds a child view with this ViewGroup's default layout parameters and the
     * specified width and height.
     *
     * <p><strong>Note:</strong> do not invoke this method from
     * {@link #draw(android.graphics.Canvas)}, {@link #onDraw(android.graphics.Canvas)},
     * {@link #dispatchDraw(android.graphics.Canvas)} or any related method.</p>
     *
     * @param child the child view to add
     */
    public void addView(View child, int width, int height) {
        final LayoutParams params = generateDefaultLayoutParams();
        params.width = width;
        params.height = height;
        addView(child, -1, params);
    }

    /**
     * Adds a child view with the specified layout parameters.
     *
     * <p><strong>Note:</strong> do not invoke this method from
     * {@link #draw(android.graphics.Canvas)}, {@link #onDraw(android.graphics.Canvas)},
     * {@link #dispatchDraw(android.graphics.Canvas)} or any related method.</p>
     *
     * @param child the child view to add
     * @param params the layout parameters to set on the child
     */
    public void addView(View child, LayoutParams params) {
        addView(child, -1, params);
    }

    /**
     * Adds a child view with the specified layout parameters.
     *
     * <p><strong>Note:</strong> do not invoke this method from
     * {@link #draw(android.graphics.Canvas)}, {@link #onDraw(android.graphics.Canvas)},
     * {@link #dispatchDraw(android.graphics.Canvas)} or any related method.</p>
     *
     * @param child the child view to add
     * @param index the position at which to add the child
     * @param params the layout parameters to set on the child
     */
    public void addView(View child, int index, LayoutParams params) {
        if (DBG) {
            System.out.println(this + " addView");
        }

        // addViewInner() will call child.requestLayout() when setting the new LayoutParams
        // therefore, we call requestLayout() on ourselves before, so that the child's request
        // will be blocked at our level
        requestLayout();
        invalidate(true);
        addViewInner(child, index, params, false);
    }

    /**
     * {@inheritDoc}
     */
    public void updateViewLayout(View view, ViewGroup.LayoutParams params) {
        if (!checkLayoutParams(params)) {
            throw new IllegalArgumentException("Invalid LayoutParams supplied to " + this);
        }
        if (view.mParent != this) {
            throw new IllegalArgumentException("Given view not a child of " + this);
        }
        view.setLayoutParams(params);
    }

    /**
     * {@inheritDoc}
     */
    protected boolean checkLayoutParams(ViewGroup.LayoutParams p) {
        return  p != null;
    }

    /**
     * Interface definition for a callback to be invoked when the hierarchy
     * within this view changed. The hierarchy changes whenever a child is added
     * to or removed from this view.
     */
    public interface OnHierarchyChangeListener {
        /**
         * Called when a new child is added to a parent view.
         *
         * @param parent the view in which a child was added
         * @param child the new child view added in the hierarchy
         */
        void onChildViewAdded(View parent, View child);

        /**
         * Called when a child is removed from a parent view.
         *
         * @param parent the view from which the child was removed
         * @param child the child removed from the hierarchy
         */
        void onChildViewRemoved(View parent, View child);
    }

    /**
     * Register a callback to be invoked when a child is added to or removed
     * from this view.
     *
     * @param listener the callback to invoke on hierarchy change
     */
    public void setOnHierarchyChangeListener(OnHierarchyChangeListener listener) {
        mOnHierarchyChangeListener = listener;
    }

    /**
     * @hide
     */
    protected void onViewAdded(View child) {
        if (mOnHierarchyChangeListener != null) {
            mOnHierarchyChangeListener.onChildViewAdded(this, child);
        }
    }

    /**
     * @hide
     */
    protected void onViewRemoved(View child) {
        if (mOnHierarchyChangeListener != null) {
            mOnHierarchyChangeListener.onChildViewRemoved(this, child);
        }
    }

    private void clearCachedLayoutMode() {
        if (!hasBooleanFlag(FLAG_LAYOUT_MODE_WAS_EXPLICITLY_SET)) {
           mLayoutMode = LAYOUT_MODE_UNDEFINED;
        }
    }

    @Override
    protected void onAttachedToWindow() {
        super.onAttachedToWindow();
        clearCachedLayoutMode();
    }

    @Override
    protected void onDetachedFromWindow() {
        super.onDetachedFromWindow();
        clearCachedLayoutMode();
    }

    /**
     * Adds a view during layout. This is useful if in your onLayout() method,
     * you need to add more views (as does the list view for example).
     *
     * If index is negative, it means put it at the end of the list.
     *
     * @param child the view to add to the group
     * @param index the index at which the child must be added
     * @param params the layout parameters to associate with the child
     * @return true if the child was added, false otherwise
     */
    protected boolean addViewInLayout(View child, int index, LayoutParams params) {
        return addViewInLayout(child, index, params, false);
    }

    /**
     * Adds a view during layout. This is useful if in your onLayout() method,
     * you need to add more views (as does the list view for example).
     *
     * If index is negative, it means put it at the end of the list.
     *
     * @param child the view to add to the group
     * @param index the index at which the child must be added
     * @param params the layout parameters to associate with the child
     * @param preventRequestLayout if true, calling this method will not trigger a
     *        layout request on child
     * @return true if the child was added, false otherwise
     */
    protected boolean addViewInLayout(View child, int index, LayoutParams params,
            boolean preventRequestLayout) {
        child.mParent = null;
        addViewInner(child, index, params, preventRequestLayout);
        child.mPrivateFlags = (child.mPrivateFlags & ~PFLAG_DIRTY_MASK) | PFLAG_DRAWN;
        return true;
    }

    /**
     * Prevents the specified child to be laid out during the next layout pass.
     *
     * @param child the child on which to perform the cleanup
     */
    protected void cleanupLayoutState(View child) {
        child.mPrivateFlags &= ~View.PFLAG_FORCE_LAYOUT;
    }

    private void addViewInner(View child, int index, LayoutParams params,
            boolean preventRequestLayout) {

        if (mTransition != null) {
            // Don't prevent other add transitions from completing, but cancel remove
            // transitions to let them complete the process before we add to the container
            mTransition.cancel(LayoutTransition.DISAPPEARING);
        }

        if (child.getParent() != null) {
            throw new IllegalStateException("The specified child already has a parent. " +
                    "You must call removeView() on the child's parent first.");
        }

        if (mTransition != null) {
            mTransition.addChild(this, child);
        }

        if (!checkLayoutParams(params)) {
            params = generateLayoutParams(params);
        }

        if (preventRequestLayout) {
            child.mLayoutParams = params;
        } else {
            child.setLayoutParams(params);
        }

        if (index < 0) {
            index = mChildrenCount;
        }

        addInArray(child, index);

        // tell our children
        if (preventRequestLayout) {
            child.assignParent(this);
        } else {
            child.mParent = this;
        }

        if (child.hasFocus()) {
            requestChildFocus(child, child.findFocus());
        }

        AttachInfo ai = mAttachInfo;
        if (ai != null && (mGroupFlags & FLAG_PREVENT_DISPATCH_ATTACHED_TO_WINDOW) == 0) {
            boolean lastKeepOn = ai.mKeepScreenOn;
            ai.mKeepScreenOn = false;
            child.dispatchAttachedToWindow(mAttachInfo, (mViewFlags&VISIBILITY_MASK));
            if (ai.mKeepScreenOn) {
                needGlobalAttributesUpdate(true);
            }
            ai.mKeepScreenOn = lastKeepOn;
        }

        if (child.isLayoutDirectionInherited()) {
            child.resetRtlProperties();
        }

        onViewAdded(child);

        if ((child.mViewFlags & DUPLICATE_PARENT_STATE) == DUPLICATE_PARENT_STATE) {
            mGroupFlags |= FLAG_NOTIFY_CHILDREN_ON_DRAWABLE_STATE_CHANGE;
        }

        if (child.hasTransientState()) {
            childHasTransientStateChanged(child, true);
        }

        if (child.isImportantForAccessibility() && child.getVisibility() != View.GONE) {
            notifySubtreeAccessibilityStateChangedIfNeeded();
        }
    }

    private void addInArray(View child, int index) {
        View[] children = mChildren;
        final int count = mChildrenCount;
        final int size = children.length;
        if (index == count) {
            if (size == count) {
                mChildren = new View[size + ARRAY_CAPACITY_INCREMENT];
                System.arraycopy(children, 0, mChildren, 0, size);
                children = mChildren;
            }
            children[mChildrenCount++] = child;
        } else if (index < count) {
            if (size == count) {
                mChildren = new View[size + ARRAY_CAPACITY_INCREMENT];
                System.arraycopy(children, 0, mChildren, 0, index);
                System.arraycopy(children, index, mChildren, index + 1, count - index);
                children = mChildren;
            } else {
                System.arraycopy(children, index, children, index + 1, count - index);
            }
            children[index] = child;
            mChildrenCount++;
            if (mLastTouchDownIndex >= index) {
                mLastTouchDownIndex++;
            }
        } else {
            throw new IndexOutOfBoundsException("index=" + index + " count=" + count);
        }
    }

    // This method also sets the child's mParent to null
    private void removeFromArray(int index) {
        final View[] children = mChildren;
        if (!(mTransitioningViews != null && mTransitioningViews.contains(children[index]))) {
            children[index].mParent = null;
        }
        final int count = mChildrenCount;
        if (index == count - 1) {
            children[--mChildrenCount] = null;
        } else if (index >= 0 && index < count) {
            System.arraycopy(children, index + 1, children, index, count - index - 1);
            children[--mChildrenCount] = null;
        } else {
            throw new IndexOutOfBoundsException();
        }
        if (mLastTouchDownIndex == index) {
            mLastTouchDownTime = 0;
            mLastTouchDownIndex = -1;
        } else if (mLastTouchDownIndex > index) {
            mLastTouchDownIndex--;
        }
    }

    // This method also sets the children's mParent to null
    private void removeFromArray(int start, int count) {
        final View[] children = mChildren;
        final int childrenCount = mChildrenCount;

        start = Math.max(0, start);
        final int end = Math.min(childrenCount, start + count);

        if (start == end) {
            return;
        }

        if (end == childrenCount) {
            for (int i = start; i < end; i++) {
                children[i].mParent = null;
                children[i] = null;
            }
        } else {
            for (int i = start; i < end; i++) {
                children[i].mParent = null;
            }

            // Since we're looping above, we might as well do the copy, but is arraycopy()
            // faster than the extra 2 bounds checks we would do in the loop?
            System.arraycopy(children, end, children, start, childrenCount - end);

            for (int i = childrenCount - (end - start); i < childrenCount; i++) {
                children[i] = null;
            }
        }

        mChildrenCount -= (end - start);
    }

    private void bindLayoutAnimation(View child) {
        Animation a = mLayoutAnimationController.getAnimationForView(child);
        child.setAnimation(a);
    }

    /**
     * Subclasses should override this method to set layout animation
     * parameters on the supplied child.
     *
     * @param child the child to associate with animation parameters
     * @param params the child's layout parameters which hold the animation
     *        parameters
     * @param index the index of the child in the view group
     * @param count the number of children in the view group
     */
    protected void attachLayoutAnimationParameters(View child,
            LayoutParams params, int index, int count) {
        LayoutAnimationController.AnimationParameters animationParams =
                    params.layoutAnimationParameters;
        if (animationParams == null) {
            animationParams = new LayoutAnimationController.AnimationParameters();
            params.layoutAnimationParameters = animationParams;
        }

        animationParams.count = count;
        animationParams.index = index;
    }

    /**
     * {@inheritDoc}
     * 
     * <p><strong>Note:</strong> do not invoke this method from
     * {@link #draw(android.graphics.Canvas)}, {@link #onDraw(android.graphics.Canvas)},
     * {@link #dispatchDraw(android.graphics.Canvas)} or any related method.</p>
     */
    public void removeView(View view) {
        removeViewInternal(view);
        requestLayout();
        invalidate(true);
    }

    /**
     * Removes a view during layout. This is useful if in your onLayout() method,
     * you need to remove more views.
     *
     * <p><strong>Note:</strong> do not invoke this method from
     * {@link #draw(android.graphics.Canvas)}, {@link #onDraw(android.graphics.Canvas)},
     * {@link #dispatchDraw(android.graphics.Canvas)} or any related method.</p>
     * 
     * @param view the view to remove from the group
     */
    public void removeViewInLayout(View view) {
        removeViewInternal(view);
    }

    /**
     * Removes a range of views during layout. This is useful if in your onLayout() method,
     * you need to remove more views.
     *
     * <p><strong>Note:</strong> do not invoke this method from
     * {@link #draw(android.graphics.Canvas)}, {@link #onDraw(android.graphics.Canvas)},
     * {@link #dispatchDraw(android.graphics.Canvas)} or any related method.</p>
     *
     * @param start the index of the first view to remove from the group
     * @param count the number of views to remove from the group
     */
    public void removeViewsInLayout(int start, int count) {
        removeViewsInternal(start, count);
    }

    /**
     * Removes the view at the specified position in the group.
     *
     * <p><strong>Note:</strong> do not invoke this method from
     * {@link #draw(android.graphics.Canvas)}, {@link #onDraw(android.graphics.Canvas)},
     * {@link #dispatchDraw(android.graphics.Canvas)} or any related method.</p>
     * 
     * @param index the position in the group of the view to remove
     */
    public void removeViewAt(int index) {
        removeViewInternal(index, getChildAt(index));
        requestLayout();
        invalidate(true);
    }

    /**
     * Removes the specified range of views from the group.
     *
     * <p><strong>Note:</strong> do not invoke this method from
     * {@link #draw(android.graphics.Canvas)}, {@link #onDraw(android.graphics.Canvas)},
     * {@link #dispatchDraw(android.graphics.Canvas)} or any related method.</p>
     *
     * @param start the first position in the group of the range of views to remove
     * @param count the number of views to remove
     */
    public void removeViews(int start, int count) {
        removeViewsInternal(start, count);
        requestLayout();
        invalidate(true);
    }

    private void removeViewInternal(View view) {
        final int index = indexOfChild(view);
        if (index >= 0) {
            removeViewInternal(index, view);
        }
    }

    private void removeViewInternal(int index, View view) {

        if (mTransition != null) {
            mTransition.removeChild(this, view);
        }

        boolean clearChildFocus = false;
        if (view == mFocused) {
            view.unFocus(null);
            clearChildFocus = true;
        }

        if (view.isAccessibilityFocused()) {
            view.clearAccessibilityFocus();
        }

        cancelTouchTarget(view);
        cancelHoverTarget(view);

        if (view.getAnimation() != null ||
                (mTransitioningViews != null && mTransitioningViews.contains(view))) {
            addDisappearingView(view);
        } else if (view.mAttachInfo != null) {
           view.dispatchDetachedFromWindow();
        }

        if (view.hasTransientState()) {
            childHasTransientStateChanged(view, false);
        }

        needGlobalAttributesUpdate(false);

        removeFromArray(index);

        if (clearChildFocus) {
            clearChildFocus(view);
            if (!rootViewRequestFocus()) {
                notifyGlobalFocusCleared(this);
            }
        }

        onViewRemoved(view);

        if (view.isImportantForAccessibility() && view.getVisibility() != View.GONE) {
            notifySubtreeAccessibilityStateChangedIfNeeded();
        }
    }

    /**
     * Sets the LayoutTransition object for this ViewGroup. If the LayoutTransition object is
     * not null, changes in layout which occur because of children being added to or removed from
     * the ViewGroup will be animated according to the animations defined in that LayoutTransition
     * object. By default, the transition object is null (so layout changes are not animated).
     *
     * <p>Replacing a non-null transition will cause that previous transition to be
     * canceled, if it is currently running, to restore this container to
     * its correct post-transition state.</p>
     *
     * @param transition The LayoutTransition object that will animated changes in layout. A value
     * of <code>null</code> means no transition will run on layout changes.
     * @attr ref android.R.styleable#ViewGroup_animateLayoutChanges
     */
    public void setLayoutTransition(LayoutTransition transition) {
        if (mTransition != null) {
            LayoutTransition previousTransition = mTransition;
            previousTransition.cancel();
            previousTransition.removeTransitionListener(mLayoutTransitionListener);
        }
        mTransition = transition;
        if (mTransition != null) {
            mTransition.addTransitionListener(mLayoutTransitionListener);
        }
    }

    /**
     * Gets the LayoutTransition object for this ViewGroup. If the LayoutTransition object is
     * not null, changes in layout which occur because of children being added to or removed from
     * the ViewGroup will be animated according to the animations defined in that LayoutTransition
     * object. By default, the transition object is null (so layout changes are not animated).
     *
     * @return LayoutTranstion The LayoutTransition object that will animated changes in layout.
     * A value of <code>null</code> means no transition will run on layout changes.
     */
    public LayoutTransition getLayoutTransition() {
        return mTransition;
    }

    private void removeViewsInternal(int start, int count) {
        final View focused = mFocused;
        final boolean detach = mAttachInfo != null;
        boolean clearChildFocus = false;

        final View[] children = mChildren;
        final int end = start + count;

        for (int i = start; i < end; i++) {
            final View view = children[i];

            if (mTransition != null) {
                mTransition.removeChild(this, view);
            }

            if (view == focused) {
                view.unFocus(null);
                clearChildFocus = true;
            }

            if (view.isAccessibilityFocused()) {
                view.clearAccessibilityFocus();
            }

            cancelTouchTarget(view);
            cancelHoverTarget(view);

            if (view.getAnimation() != null ||
                (mTransitioningViews != null && mTransitioningViews.contains(view))) {
                addDisappearingView(view);
            } else if (detach) {
               view.dispatchDetachedFromWindow();
            }

            if (view.hasTransientState()) {
                childHasTransientStateChanged(view, false);
            }

            needGlobalAttributesUpdate(false);

            onViewRemoved(view);
        }

        removeFromArray(start, count);

        if (clearChildFocus) {
            clearChildFocus(focused);
            if (!rootViewRequestFocus()) {
                notifyGlobalFocusCleared(focused);
            }
        }
    }

    /**
     * Call this method to remove all child views from the
     * ViewGroup.
     * 
     * <p><strong>Note:</strong> do not invoke this method from
     * {@link #draw(android.graphics.Canvas)}, {@link #onDraw(android.graphics.Canvas)},
     * {@link #dispatchDraw(android.graphics.Canvas)} or any related method.</p>
     */
    public void removeAllViews() {
        removeAllViewsInLayout();
        requestLayout();
        invalidate(true);
    }

    /**
     * Called by a ViewGroup subclass to remove child views from itself,
     * when it must first know its size on screen before it can calculate how many
     * child views it will render. An example is a Gallery or a ListView, which
     * may "have" 50 children, but actually only render the number of children
     * that can currently fit inside the object on screen. Do not call
     * this method unless you are extending ViewGroup and understand the
     * view measuring and layout pipeline.
     *
     * <p><strong>Note:</strong> do not invoke this method from
     * {@link #draw(android.graphics.Canvas)}, {@link #onDraw(android.graphics.Canvas)},
     * {@link #dispatchDraw(android.graphics.Canvas)} or any related method.</p>
     */
    public void removeAllViewsInLayout() {
        final int count = mChildrenCount;
        if (count <= 0) {
            return;
        }

        final View[] children = mChildren;
        mChildrenCount = 0;

        final View focused = mFocused;
        final boolean detach = mAttachInfo != null;
        boolean clearChildFocus = false;

        needGlobalAttributesUpdate(false);

        for (int i = count - 1; i >= 0; i--) {
            final View view = children[i];

            if (mTransition != null) {
                mTransition.removeChild(this, view);
            }

            if (view == focused) {
                view.unFocus(null);
                clearChildFocus = true;
            }

            if (view.isAccessibilityFocused()) {
                view.clearAccessibilityFocus();
            }

            cancelTouchTarget(view);
            cancelHoverTarget(view);

            if (view.getAnimation() != null ||
                    (mTransitioningViews != null && mTransitioningViews.contains(view))) {
                addDisappearingView(view);
            } else if (detach) {
               view.dispatchDetachedFromWindow();
            }

            if (view.hasTransientState()) {
                childHasTransientStateChanged(view, false);
            }

            onViewRemoved(view);

            view.mParent = null;
            children[i] = null;
        }

        if (clearChildFocus) {
            clearChildFocus(focused);
            if (!rootViewRequestFocus()) {
                notifyGlobalFocusCleared(focused);
            }
        }
    }

    /**
     * Finishes the removal of a detached view. This method will dispatch the detached from
     * window event and notify the hierarchy change listener.
     * <p>
     * This method is intended to be lightweight and makes no assumptions about whether the
     * parent or child should be redrawn. Proper use of this method will include also making
     * any appropriate {@link #requestLayout()} or {@link #invalidate()} calls.
     * For example, callers can {@link #post(Runnable) post} a {@link Runnable}
     * which performs a {@link #requestLayout()} on the next frame, after all detach/remove
     * calls are finished, causing layout to be run prior to redrawing the view hierarchy.
     *
     * @param child the child to be definitely removed from the view hierarchy
     * @param animate if true and the view has an animation, the view is placed in the
     *                disappearing views list, otherwise, it is detached from the window
     *
     * @see #attachViewToParent(View, int, android.view.ViewGroup.LayoutParams)
     * @see #detachAllViewsFromParent()
     * @see #detachViewFromParent(View)
     * @see #detachViewFromParent(int)
     */
    protected void removeDetachedView(View child, boolean animate) {
        if (mTransition != null) {
            mTransition.removeChild(this, child);
        }

        if (child == mFocused) {
            child.clearFocus();
        }

        child.clearAccessibilityFocus();

        cancelTouchTarget(child);
        cancelHoverTarget(child);

        if ((animate && child.getAnimation() != null) ||
                (mTransitioningViews != null && mTransitioningViews.contains(child))) {
            addDisappearingView(child);
        } else if (child.mAttachInfo != null) {
            child.dispatchDetachedFromWindow();
        }

        if (child.hasTransientState()) {
            childHasTransientStateChanged(child, false);
        }

        onViewRemoved(child);
    }

    /**
     * Attaches a view to this view group. Attaching a view assigns this group as the parent,
     * sets the layout parameters and puts the view in the list of children so that
     * it can be retrieved by calling {@link #getChildAt(int)}.
     * <p>
     * This method is intended to be lightweight and makes no assumptions about whether the
     * parent or child should be redrawn. Proper use of this method will include also making
     * any appropriate {@link #requestLayout()} or {@link #invalidate()} calls.
     * For example, callers can {@link #post(Runnable) post} a {@link Runnable}
     * which performs a {@link #requestLayout()} on the next frame, after all detach/attach
     * calls are finished, causing layout to be run prior to redrawing the view hierarchy.
     * <p>
     * This method should be called only for views which were detached from their parent.
     *
     * @param child the child to attach
     * @param index the index at which the child should be attached
     * @param params the layout parameters of the child
     *
     * @see #removeDetachedView(View, boolean)
     * @see #detachAllViewsFromParent()
     * @see #detachViewFromParent(View)
     * @see #detachViewFromParent(int)
     */
    protected void attachViewToParent(View child, int index, LayoutParams params) {
        child.mLayoutParams = params;

        if (index < 0) {
            index = mChildrenCount;
        }

        addInArray(child, index);

        child.mParent = this;
        child.mPrivateFlags = (child.mPrivateFlags & ~PFLAG_DIRTY_MASK
                        & ~PFLAG_DRAWING_CACHE_VALID)
                | PFLAG_DRAWN | PFLAG_INVALIDATED;
        this.mPrivateFlags |= PFLAG_INVALIDATED;

        if (child.hasFocus()) {
            requestChildFocus(child, child.findFocus());
        }
    }

    /**
     * Detaches a view from its parent. Detaching a view should be followed
     * either by a call to
     * {@link #attachViewToParent(View, int, android.view.ViewGroup.LayoutParams)}
     * or a call to {@link #removeDetachedView(View, boolean)}. Detachment should only be
     * temporary; reattachment or removal should happen within the same drawing cycle as
     * detachment. When a view is detached, its parent is null and cannot be retrieved by a
     * call to {@link #getChildAt(int)}.
     *
     * @param child the child to detach
     *
     * @see #detachViewFromParent(int)
     * @see #detachViewsFromParent(int, int)
     * @see #detachAllViewsFromParent()
     * @see #attachViewToParent(View, int, android.view.ViewGroup.LayoutParams)
     * @see #removeDetachedView(View, boolean)
     */
    protected void detachViewFromParent(View child) {
        removeFromArray(indexOfChild(child));
    }

    /**
     * Detaches a view from its parent. Detaching a view should be followed
     * either by a call to
     * {@link #attachViewToParent(View, int, android.view.ViewGroup.LayoutParams)}
     * or a call to {@link #removeDetachedView(View, boolean)}. Detachment should only be
     * temporary; reattachment or removal should happen within the same drawing cycle as
     * detachment. When a view is detached, its parent is null and cannot be retrieved by a
     * call to {@link #getChildAt(int)}.
     *
     * @param index the index of the child to detach
     *
     * @see #detachViewFromParent(View)
     * @see #detachAllViewsFromParent()
     * @see #detachViewsFromParent(int, int)
     * @see #attachViewToParent(View, int, android.view.ViewGroup.LayoutParams)
     * @see #removeDetachedView(View, boolean)
     */
    protected void detachViewFromParent(int index) {
        removeFromArray(index);
    }

    /**
     * Detaches a range of views from their parents. Detaching a view should be followed
     * either by a call to
     * {@link #attachViewToParent(View, int, android.view.ViewGroup.LayoutParams)}
     * or a call to {@link #removeDetachedView(View, boolean)}. Detachment should only be
     * temporary; reattachment or removal should happen within the same drawing cycle as
     * detachment. When a view is detached, its parent is null and cannot be retrieved by a
     * call to {@link #getChildAt(int)}.
     *
     * @param start the first index of the childrend range to detach
     * @param count the number of children to detach
     *
     * @see #detachViewFromParent(View)
     * @see #detachViewFromParent(int)
     * @see #detachAllViewsFromParent()
     * @see #attachViewToParent(View, int, android.view.ViewGroup.LayoutParams)
     * @see #removeDetachedView(View, boolean)
     */
    protected void detachViewsFromParent(int start, int count) {
        removeFromArray(start, count);
    }

    /**
     * Detaches all views from the parent. Detaching a view should be followed
     * either by a call to
     * {@link #attachViewToParent(View, int, android.view.ViewGroup.LayoutParams)}
     * or a call to {@link #removeDetachedView(View, boolean)}. Detachment should only be
     * temporary; reattachment or removal should happen within the same drawing cycle as
     * detachment. When a view is detached, its parent is null and cannot be retrieved by a
     * call to {@link #getChildAt(int)}.
     *
     * @see #detachViewFromParent(View)
     * @see #detachViewFromParent(int)
     * @see #detachViewsFromParent(int, int)
     * @see #attachViewToParent(View, int, android.view.ViewGroup.LayoutParams)
     * @see #removeDetachedView(View, boolean)
     */
    protected void detachAllViewsFromParent() {
        final int count = mChildrenCount;
        if (count <= 0) {
            return;
        }

        final View[] children = mChildren;
        mChildrenCount = 0;

        for (int i = count - 1; i >= 0; i--) {
            children[i].mParent = null;
            children[i] = null;
        }
    }

    /**
     * Don't call or override this method. It is used for the implementation of
     * the view hierarchy.
     */
    public final void invalidateChild(View child, final Rect dirty) {
        ViewParent parent = this;

        final AttachInfo attachInfo = mAttachInfo;
        if (attachInfo != null) {
            // If the child is drawing an animation, we want to copy this flag onto
            // ourselves and the parent to make sure the invalidate request goes
            // through
            final boolean drawAnimation = (child.mPrivateFlags & PFLAG_DRAW_ANIMATION)
                    == PFLAG_DRAW_ANIMATION;

            // Check whether the child that requests the invalidate is fully opaque
            // Views being animated or transformed are not considered opaque because we may
            // be invalidating their old position and need the parent to paint behind them.
            Matrix childMatrix = child.getMatrix();
            final boolean isOpaque = child.isOpaque() && !drawAnimation &&
                    child.getAnimation() == null && childMatrix.isIdentity();
            // Mark the child as dirty, using the appropriate flag
            // Make sure we do not set both flags at the same time
            int opaqueFlag = isOpaque ? PFLAG_DIRTY_OPAQUE : PFLAG_DIRTY;

            if (child.mLayerType != LAYER_TYPE_NONE) {
                mPrivateFlags |= PFLAG_INVALIDATED;
                mPrivateFlags &= ~PFLAG_DRAWING_CACHE_VALID;
                child.mLocalDirtyRect.union(dirty);
            }

            final int[] location = attachInfo.mInvalidateChildLocation;
            location[CHILD_LEFT_INDEX] = child.mLeft;
            location[CHILD_TOP_INDEX] = child.mTop;
            if (!childMatrix.isIdentity() ||
                    (mGroupFlags & ViewGroup.FLAG_SUPPORT_STATIC_TRANSFORMATIONS) != 0) {
                RectF boundingRect = attachInfo.mTmpTransformRect;
                boundingRect.set(dirty);
                Matrix transformMatrix;
                if ((mGroupFlags & ViewGroup.FLAG_SUPPORT_STATIC_TRANSFORMATIONS) != 0) {
                    Transformation t = attachInfo.mTmpTransformation;
                    boolean transformed = getChildStaticTransformation(child, t);
                    if (transformed) {
                        transformMatrix = attachInfo.mTmpMatrix;
                        transformMatrix.set(t.getMatrix());
                        if (!childMatrix.isIdentity()) {
                            transformMatrix.preConcat(childMatrix);
                        }
                    } else {
                        transformMatrix = childMatrix;
                    }
                } else {
                    transformMatrix = childMatrix;
                }
                transformMatrix.mapRect(boundingRect);
                dirty.set((int) (boundingRect.left - 0.5f),
                        (int) (boundingRect.top - 0.5f),
                        (int) (boundingRect.right + 0.5f),
                        (int) (boundingRect.bottom + 0.5f));
            }

            do {
                View view = null;
                if (parent instanceof View) {
                    view = (View) parent;
                }

                if (drawAnimation) {
                    if (view != null) {
                        view.mPrivateFlags |= PFLAG_DRAW_ANIMATION;
                    } else if (parent instanceof ViewRootImpl) {
                        ((ViewRootImpl) parent).mIsAnimating = true;
                    }
                }

                // If the parent is dirty opaque or not dirty, mark it dirty with the opaque
                // flag coming from the child that initiated the invalidate
                if (view != null) {
                    if ((view.mViewFlags & FADING_EDGE_MASK) != 0 &&
                            view.getSolidColor() == 0) {
                        opaqueFlag = PFLAG_DIRTY;
                    }
                    if ((view.mPrivateFlags & PFLAG_DIRTY_MASK) != PFLAG_DIRTY) {
                        view.mPrivateFlags = (view.mPrivateFlags & ~PFLAG_DIRTY_MASK) | opaqueFlag;
                    }
                }

                parent = parent.invalidateChildInParent(location, dirty);
                if (view != null) {
                    // Account for transform on current parent
                    Matrix m = view.getMatrix();
                    if (!m.isIdentity()) {
                        RectF boundingRect = attachInfo.mTmpTransformRect;
                        boundingRect.set(dirty);
                        m.mapRect(boundingRect);
                        dirty.set((int) (boundingRect.left - 0.5f),
                                (int) (boundingRect.top - 0.5f),
                                (int) (boundingRect.right + 0.5f),
                                (int) (boundingRect.bottom + 0.5f));
                    }
                }
            } while (parent != null);
        }
    }

    /**
     * Don't call or override this method. It is used for the implementation of
     * the view hierarchy.
     *
     * This implementation returns null if this ViewGroup does not have a parent,
     * if this ViewGroup is already fully invalidated or if the dirty rectangle
     * does not intersect with this ViewGroup's bounds.
     */
    public ViewParent invalidateChildInParent(final int[] location, final Rect dirty) {
        if ((mPrivateFlags & PFLAG_DRAWN) == PFLAG_DRAWN ||
                (mPrivateFlags & PFLAG_DRAWING_CACHE_VALID) == PFLAG_DRAWING_CACHE_VALID) {
            if ((mGroupFlags & (FLAG_OPTIMIZE_INVALIDATE | FLAG_ANIMATION_DONE)) !=
                        FLAG_OPTIMIZE_INVALIDATE) {
                dirty.offset(location[CHILD_LEFT_INDEX] - mScrollX,
                        location[CHILD_TOP_INDEX] - mScrollY);
                if ((mGroupFlags & FLAG_CLIP_CHILDREN) == 0) {
                    dirty.union(0, 0, mRight - mLeft, mBottom - mTop);
                }

                final int left = mLeft;
                final int top = mTop;

                if ((mGroupFlags & FLAG_CLIP_CHILDREN) == FLAG_CLIP_CHILDREN) {
                    if (!dirty.intersect(0, 0, mRight - left, mBottom - top)) {
                        dirty.setEmpty();
                    }
                }
                mPrivateFlags &= ~PFLAG_DRAWING_CACHE_VALID;

                location[CHILD_LEFT_INDEX] = left;
                location[CHILD_TOP_INDEX] = top;

                if (mLayerType != LAYER_TYPE_NONE) {
                    mPrivateFlags |= PFLAG_INVALIDATED;
                    mLocalDirtyRect.union(dirty);
                }

                return mParent;

            } else {
                mPrivateFlags &= ~PFLAG_DRAWN & ~PFLAG_DRAWING_CACHE_VALID;

                location[CHILD_LEFT_INDEX] = mLeft;
                location[CHILD_TOP_INDEX] = mTop;
                if ((mGroupFlags & FLAG_CLIP_CHILDREN) == FLAG_CLIP_CHILDREN) {
                    dirty.set(0, 0, mRight - mLeft, mBottom - mTop);
                } else {
                    // in case the dirty rect extends outside the bounds of this container
                    dirty.union(0, 0, mRight - mLeft, mBottom - mTop);
                }

                if (mLayerType != LAYER_TYPE_NONE) {
                    mPrivateFlags |= PFLAG_INVALIDATED;
                    mLocalDirtyRect.union(dirty);
                }

                return mParent;
            }
        }

        return null;
    }

    /**
     * Quick invalidation method called by View.invalidateViewProperty. This doesn't set the
     * DRAWN flags and doesn't handle the Animation logic that the default invalidation methods
     * do; all we want to do here is schedule a traversal with the appropriate dirty rect.
     *
     * @hide
     */
    public void invalidateChildFast(View child, final Rect dirty) {
        ViewParent parent = this;

        final AttachInfo attachInfo = mAttachInfo;
        if (attachInfo != null) {
            if (child.mLayerType != LAYER_TYPE_NONE) {
                child.mLocalDirtyRect.union(dirty);
            }

            int left = child.mLeft;
            int top = child.mTop;
            if (!child.getMatrix().isIdentity()) {
                child.transformRect(dirty);
            }

            do {
                if (parent instanceof ViewGroup) {
                    ViewGroup parentVG = (ViewGroup) parent;
                    if (parentVG.mLayerType != LAYER_TYPE_NONE) {
                        // Layered parents should be recreated, not just re-issued
                        parentVG.invalidate();
                        parent = null;
                    } else {
                        parent = parentVG.invalidateChildInParentFast(left, top, dirty);
                        left = parentVG.mLeft;
                        top = parentVG.mTop;
                    }
                } else {
                    // Reached the top; this calls into the usual invalidate method in
                    // ViewRootImpl, which schedules a traversal
                    final int[] location = attachInfo.mInvalidateChildLocation;
                    location[0] = left;
                    location[1] = top;
                    parent = parent.invalidateChildInParent(location, dirty);
                }
            } while (parent != null);
        }
    }

    /**
     * Quick invalidation method that simply transforms the dirty rect into the parent's
     * coordinate system, pruning the invalidation if the parent has already been invalidated.
     *
     * @hide
     */
    protected ViewParent invalidateChildInParentFast(int left, int top, final Rect dirty) {
        if ((mPrivateFlags & PFLAG_DRAWN) == PFLAG_DRAWN ||
                (mPrivateFlags & PFLAG_DRAWING_CACHE_VALID) == PFLAG_DRAWING_CACHE_VALID) {
            dirty.offset(left - mScrollX, top - mScrollY);
            if ((mGroupFlags & FLAG_CLIP_CHILDREN) == 0) {
                dirty.union(0, 0, mRight - mLeft, mBottom - mTop);
            }

            if ((mGroupFlags & FLAG_CLIP_CHILDREN) == 0 ||
                    dirty.intersect(0, 0, mRight - mLeft, mBottom - mTop)) {

                if (mLayerType != LAYER_TYPE_NONE) {
                    mLocalDirtyRect.union(dirty);
                }
                if (!getMatrix().isIdentity()) {
                    transformRect(dirty);
                }

                return mParent;
            }
        }

        return null;
    }

    /**
     * Offset a rectangle that is in a descendant's coordinate
     * space into our coordinate space.
     * @param descendant A descendant of this view
     * @param rect A rectangle defined in descendant's coordinate space.
     */
    public final void offsetDescendantRectToMyCoords(View descendant, Rect rect) {
        offsetRectBetweenParentAndChild(descendant, rect, true, false);
    }

    /**
     * Offset a rectangle that is in our coordinate space into an ancestor's
     * coordinate space.
     * @param descendant A descendant of this view
     * @param rect A rectangle defined in descendant's coordinate space.
     */
    public final void offsetRectIntoDescendantCoords(View descendant, Rect rect) {
        offsetRectBetweenParentAndChild(descendant, rect, false, false);
    }

    /**
     * Helper method that offsets a rect either from parent to descendant or
     * descendant to parent.
     */
    void offsetRectBetweenParentAndChild(View descendant, Rect rect,
            boolean offsetFromChildToParent, boolean clipToBounds) {

        // already in the same coord system :)
        if (descendant == this) {
            return;
        }

        ViewParent theParent = descendant.mParent;

        // search and offset up to the parent
        while ((theParent != null)
                && (theParent instanceof View)
                && (theParent != this)) {

            if (offsetFromChildToParent) {
                rect.offset(descendant.mLeft - descendant.mScrollX,
                        descendant.mTop - descendant.mScrollY);
                if (clipToBounds) {
                    View p = (View) theParent;
                    rect.intersect(0, 0, p.mRight - p.mLeft, p.mBottom - p.mTop);
                }
            } else {
                if (clipToBounds) {
                    View p = (View) theParent;
                    rect.intersect(0, 0, p.mRight - p.mLeft, p.mBottom - p.mTop);
                }
                rect.offset(descendant.mScrollX - descendant.mLeft,
                        descendant.mScrollY - descendant.mTop);
            }

            descendant = (View) theParent;
            theParent = descendant.mParent;
        }

        // now that we are up to this view, need to offset one more time
        // to get into our coordinate space
        if (theParent == this) {
            if (offsetFromChildToParent) {
                rect.offset(descendant.mLeft - descendant.mScrollX,
                        descendant.mTop - descendant.mScrollY);
            } else {
                rect.offset(descendant.mScrollX - descendant.mLeft,
                        descendant.mScrollY - descendant.mTop);
            }
        } else {
            throw new IllegalArgumentException("parameter must be a descendant of this view");
        }
    }

    /**
     * Offset the vertical location of all children of this view by the specified number of pixels.
     *
     * @param offset the number of pixels to offset
     *
     * @hide
     */
    public void offsetChildrenTopAndBottom(int offset) {
        final int count = mChildrenCount;
        final View[] children = mChildren;
        boolean invalidate = false;

        for (int i = 0; i < count; i++) {
            final View v = children[i];
            v.mTop += offset;
            v.mBottom += offset;
            if (v.mDisplayList != null) {
                invalidate = true;
                v.mDisplayList.offsetTopAndBottom(offset);
            }
        }

        if (invalidate) {
            invalidateViewProperty(false, false);
        }
    }

    /**
     * {@inheritDoc}
     */
    public boolean getChildVisibleRect(View child, Rect r, android.graphics.Point offset) {
        // It doesn't make a whole lot of sense to call this on a view that isn't attached,
        // but for some simple tests it can be useful. If we don't have attach info this
        // will allocate memory.
        final RectF rect = mAttachInfo != null ? mAttachInfo.mTmpTransformRect : new RectF();
        rect.set(r);

        if (!child.hasIdentityMatrix()) {
           child.getMatrix().mapRect(rect);
        }

        int dx = child.mLeft - mScrollX;
        int dy = child.mTop - mScrollY;

        rect.offset(dx, dy);

        if (offset != null) {
            if (!child.hasIdentityMatrix()) {
                float[] position = mAttachInfo != null ? mAttachInfo.mTmpTransformLocation
                        : new float[2];
                position[0] = offset.x;
                position[1] = offset.y;
                child.getMatrix().mapPoints(position);
                offset.x = (int) (position[0] + 0.5f);
                offset.y = (int) (position[1] + 0.5f);
            }
            offset.x += dx;
            offset.y += dy;
        }

        if (rect.intersect(0, 0, mRight - mLeft, mBottom - mTop)) {
            if (mParent == null) return true;
            r.set((int) (rect.left + 0.5f), (int) (rect.top + 0.5f),
                    (int) (rect.right + 0.5f), (int) (rect.bottom + 0.5f));
            return mParent.getChildVisibleRect(this, r, offset);
        }

        return false;
    }

    /**
     * {@inheritDoc}
     */
    @Override
    public final void layout(int l, int t, int r, int b) {
        if (!mSuppressLayout && (mTransition == null || !mTransition.isChangingLayout())) {
            if (mTransition != null) {
                mTransition.layoutChange(this);
            }
            super.layout(l, t, r, b);
        } else {
            // record the fact that we noop'd it; request layout when transition finishes
            mLayoutCalledWhileSuppressed = true;
        }
    }

    /**
     * {@inheritDoc}
     */
    @Override
    protected abstract void onLayout(boolean changed,
            int l, int t, int r, int b);

    /**
     * Indicates whether the view group has the ability to animate its children
     * after the first layout.
     *
     * @return true if the children can be animated, false otherwise
     */
    protected boolean canAnimate() {
        return mLayoutAnimationController != null;
    }

    /**
     * Runs the layout animation. Calling this method triggers a relayout of
     * this view group.
     */
    public void startLayoutAnimation() {
        if (mLayoutAnimationController != null) {
            mGroupFlags |= FLAG_RUN_ANIMATION;
            requestLayout();
        }
    }

    /**
     * Schedules the layout animation to be played after the next layout pass
     * of this view group. This can be used to restart the layout animation
     * when the content of the view group changes or when the activity is
     * paused and resumed.
     */
    public void scheduleLayoutAnimation() {
        mGroupFlags |= FLAG_RUN_ANIMATION;
    }

    /**
     * Sets the layout animation controller used to animate the group's
     * children after the first layout.
     *
     * @param controller the animation controller
     */
    public void setLayoutAnimation(LayoutAnimationController controller) {
        mLayoutAnimationController = controller;
        if (mLayoutAnimationController != null) {
            mGroupFlags |= FLAG_RUN_ANIMATION;
        }
    }

    /**
     * Returns the layout animation controller used to animate the group's
     * children.
     *
     * @return the current animation controller
     */
    public LayoutAnimationController getLayoutAnimation() {
        return mLayoutAnimationController;
    }

    /**
     * Indicates whether the children's drawing cache is used during a layout
     * animation. By default, the drawing cache is enabled but this will prevent
     * nested layout animations from working. To nest animations, you must disable
     * the cache.
     *
     * @return true if the animation cache is enabled, false otherwise
     *
     * @see #setAnimationCacheEnabled(boolean)
     * @see View#setDrawingCacheEnabled(boolean)
     */
    @ViewDebug.ExportedProperty
    public boolean isAnimationCacheEnabled() {
        return (mGroupFlags & FLAG_ANIMATION_CACHE) == FLAG_ANIMATION_CACHE;
    }

    /**
     * Enables or disables the children's drawing cache during a layout animation.
     * By default, the drawing cache is enabled but this will prevent nested
     * layout animations from working. To nest animations, you must disable the
     * cache.
     *
     * @param enabled true to enable the animation cache, false otherwise
     *
     * @see #isAnimationCacheEnabled()
     * @see View#setDrawingCacheEnabled(boolean)
     */
    public void setAnimationCacheEnabled(boolean enabled) {
        setBooleanFlag(FLAG_ANIMATION_CACHE, enabled);
    }

    /**
     * Indicates whether this ViewGroup will always try to draw its children using their
     * drawing cache. By default this property is enabled.
     *
     * @return true if the animation cache is enabled, false otherwise
     *
     * @see #setAlwaysDrawnWithCacheEnabled(boolean)
     * @see #setChildrenDrawnWithCacheEnabled(boolean)
     * @see View#setDrawingCacheEnabled(boolean)
     */
    @ViewDebug.ExportedProperty(category = "drawing")
    public boolean isAlwaysDrawnWithCacheEnabled() {
        return (mGroupFlags & FLAG_ALWAYS_DRAWN_WITH_CACHE) == FLAG_ALWAYS_DRAWN_WITH_CACHE;
    }

    /**
     * Indicates whether this ViewGroup will always try to draw its children using their
     * drawing cache. This property can be set to true when the cache rendering is
     * slightly different from the children's normal rendering. Renderings can be different,
     * for instance, when the cache's quality is set to low.
     *
     * When this property is disabled, the ViewGroup will use the drawing cache of its
     * children only when asked to. It's usually the task of subclasses to tell ViewGroup
     * when to start using the drawing cache and when to stop using it.
     *
     * @param always true to always draw with the drawing cache, false otherwise
     *
     * @see #isAlwaysDrawnWithCacheEnabled()
     * @see #setChildrenDrawnWithCacheEnabled(boolean)
     * @see View#setDrawingCacheEnabled(boolean)
     * @see View#setDrawingCacheQuality(int)
     */
    public void setAlwaysDrawnWithCacheEnabled(boolean always) {
        setBooleanFlag(FLAG_ALWAYS_DRAWN_WITH_CACHE, always);
    }

    /**
     * Indicates whether the ViewGroup is currently drawing its children using
     * their drawing cache.
     *
     * @return true if children should be drawn with their cache, false otherwise
     *
     * @see #setAlwaysDrawnWithCacheEnabled(boolean)
     * @see #setChildrenDrawnWithCacheEnabled(boolean)
     */
    @ViewDebug.ExportedProperty(category = "drawing")
    protected boolean isChildrenDrawnWithCacheEnabled() {
        return (mGroupFlags & FLAG_CHILDREN_DRAWN_WITH_CACHE) == FLAG_CHILDREN_DRAWN_WITH_CACHE;
    }

    /**
     * Tells the ViewGroup to draw its children using their drawing cache. This property
     * is ignored when {@link #isAlwaysDrawnWithCacheEnabled()} is true. A child's drawing cache
     * will be used only if it has been enabled.
     *
     * Subclasses should call this method to start and stop using the drawing cache when
     * they perform performance sensitive operations, like scrolling or animating.
     *
     * @param enabled true if children should be drawn with their cache, false otherwise
     *
     * @see #setAlwaysDrawnWithCacheEnabled(boolean)
     * @see #isChildrenDrawnWithCacheEnabled()
     */
    protected void setChildrenDrawnWithCacheEnabled(boolean enabled) {
        setBooleanFlag(FLAG_CHILDREN_DRAWN_WITH_CACHE, enabled);
    }

    /**
     * Indicates whether the ViewGroup is drawing its children in the order defined by
     * {@link #getChildDrawingOrder(int, int)}.
     *
     * @return true if children drawing order is defined by {@link #getChildDrawingOrder(int, int)},
     *         false otherwise
     *
     * @see #setChildrenDrawingOrderEnabled(boolean)
     * @see #getChildDrawingOrder(int, int)
     */
    @ViewDebug.ExportedProperty(category = "drawing")
    protected boolean isChildrenDrawingOrderEnabled() {
        return (mGroupFlags & FLAG_USE_CHILD_DRAWING_ORDER) == FLAG_USE_CHILD_DRAWING_ORDER;
    }

    /**
     * Tells the ViewGroup whether to draw its children in the order defined by the method
     * {@link #getChildDrawingOrder(int, int)}.
     *
     * @param enabled true if the order of the children when drawing is determined by
     *        {@link #getChildDrawingOrder(int, int)}, false otherwise
     *
     * @see #isChildrenDrawingOrderEnabled()
     * @see #getChildDrawingOrder(int, int)
     */
    protected void setChildrenDrawingOrderEnabled(boolean enabled) {
        setBooleanFlag(FLAG_USE_CHILD_DRAWING_ORDER, enabled);
    }

    private boolean hasBooleanFlag(int flag) {
        return (mGroupFlags & flag) == flag;
    }

    private void setBooleanFlag(int flag, boolean value) {
        if (value) {
            mGroupFlags |= flag;
        } else {
            mGroupFlags &= ~flag;
        }
    }

    /**
     * Returns an integer indicating what types of drawing caches are kept in memory.
     *
     * @see #setPersistentDrawingCache(int)
     * @see #setAnimationCacheEnabled(boolean)
     *
     * @return one or a combination of {@link #PERSISTENT_NO_CACHE},
     *         {@link #PERSISTENT_ANIMATION_CACHE}, {@link #PERSISTENT_SCROLLING_CACHE}
     *         and {@link #PERSISTENT_ALL_CACHES}
     */
    @ViewDebug.ExportedProperty(category = "drawing", mapping = {
        @ViewDebug.IntToString(from = PERSISTENT_NO_CACHE,        to = "NONE"),
        @ViewDebug.IntToString(from = PERSISTENT_ANIMATION_CACHE, to = "ANIMATION"),
        @ViewDebug.IntToString(from = PERSISTENT_SCROLLING_CACHE, to = "SCROLLING"),
        @ViewDebug.IntToString(from = PERSISTENT_ALL_CACHES,      to = "ALL")
    })
    public int getPersistentDrawingCache() {
        return mPersistentDrawingCache;
    }

    /**
     * Indicates what types of drawing caches should be kept in memory after
     * they have been created.
     *
     * @see #getPersistentDrawingCache()
     * @see #setAnimationCacheEnabled(boolean)
     *
     * @param drawingCacheToKeep one or a combination of {@link #PERSISTENT_NO_CACHE},
     *        {@link #PERSISTENT_ANIMATION_CACHE}, {@link #PERSISTENT_SCROLLING_CACHE}
     *        and {@link #PERSISTENT_ALL_CACHES}
     */
    public void setPersistentDrawingCache(int drawingCacheToKeep) {
        mPersistentDrawingCache = drawingCacheToKeep & PERSISTENT_ALL_CACHES;
    }

    private void setLayoutMode(int layoutMode, boolean explicitly) {
        mLayoutMode = layoutMode;
        setBooleanFlag(FLAG_LAYOUT_MODE_WAS_EXPLICITLY_SET, explicitly);
    }

    /**
     * Recursively traverse the view hierarchy, resetting the layoutMode of any
     * descendants that had inherited a different layoutMode from a previous parent.
     * Recursion terminates when a descendant's mode is:
     * <ul>
     *     <li>Undefined</li>
     *     <li>The same as the root node's</li>
     *     <li>A mode that had been explicitly set</li>
     * <ul/>
     * The first two clauses are optimizations.
     * @param layoutModeOfRoot
     */
    @Override
    void invalidateInheritedLayoutMode(int layoutModeOfRoot) {
        if (mLayoutMode == LAYOUT_MODE_UNDEFINED ||
            mLayoutMode == layoutModeOfRoot ||
            hasBooleanFlag(FLAG_LAYOUT_MODE_WAS_EXPLICITLY_SET)) {
            return;
        }
        setLayoutMode(LAYOUT_MODE_UNDEFINED, false);

        // apply recursively
        for (int i = 0, N = getChildCount(); i < N; i++) {
            getChildAt(i).invalidateInheritedLayoutMode(layoutModeOfRoot);
        }
    }

    /**
     * Returns the basis of alignment during layout operations on this ViewGroup:
     * either {@link #LAYOUT_MODE_CLIP_BOUNDS} or {@link #LAYOUT_MODE_OPTICAL_BOUNDS}.
     * <p>
     * If no layoutMode was explicitly set, either programmatically or in an XML resource,
     * the method returns the layoutMode of the view's parent ViewGroup if such a parent exists,
     * otherwise the method returns a default value of {@link #LAYOUT_MODE_CLIP_BOUNDS}.
     *
     * @return the layout mode to use during layout operations
     *
     * @see #setLayoutMode(int)
     */
    public int getLayoutMode() {
        if (mLayoutMode == LAYOUT_MODE_UNDEFINED) {
            int inheritedLayoutMode = (mParent instanceof ViewGroup) ?
                    ((ViewGroup) mParent).getLayoutMode() : LAYOUT_MODE_DEFAULT;
            setLayoutMode(inheritedLayoutMode, false);
        }
        return mLayoutMode;
    }

    /**
     * Sets the basis of alignment during the layout of this ViewGroup.
     * Valid values are either {@link #LAYOUT_MODE_CLIP_BOUNDS} or
     * {@link #LAYOUT_MODE_OPTICAL_BOUNDS}.
     *
     * @param layoutMode the layout mode to use during layout operations
     *
     * @see #getLayoutMode()
     * @attr ref android.R.styleable#ViewGroup_layoutMode
     */
    public void setLayoutMode(int layoutMode) {
        if (mLayoutMode != layoutMode) {
            invalidateInheritedLayoutMode(layoutMode);
            setLayoutMode(layoutMode, layoutMode != LAYOUT_MODE_UNDEFINED);
            requestLayout();
        }
    }

    /**
     * Returns a new set of layout parameters based on the supplied attributes set.
     *
     * @param attrs the attributes to build the layout parameters from
     *
     * @return an instance of {@link android.view.ViewGroup.LayoutParams} or one
     *         of its descendants
     */
    public LayoutParams generateLayoutParams(AttributeSet attrs) {
        return new LayoutParams(getContext(), attrs);
    }

    /**
     * Returns a safe set of layout parameters based on the supplied layout params.
     * When a ViewGroup is passed a View whose layout params do not pass the test of
     * {@link #checkLayoutParams(android.view.ViewGroup.LayoutParams)}, this method
     * is invoked. This method should return a new set of layout params suitable for
     * this ViewGroup, possibly by copying the appropriate attributes from the
     * specified set of layout params.
     *
     * @param p The layout parameters to convert into a suitable set of layout parameters
     *          for this ViewGroup.
     *
     * @return an instance of {@link android.view.ViewGroup.LayoutParams} or one
     *         of its descendants
     */
    protected LayoutParams generateLayoutParams(ViewGroup.LayoutParams p) {
        return p;
    }

    /**
     * Returns a set of default layout parameters. These parameters are requested
     * when the View passed to {@link #addView(View)} has no layout parameters
     * already set. If null is returned, an exception is thrown from addView.
     *
     * @return a set of default layout parameters or null
     */
    protected LayoutParams generateDefaultLayoutParams() {
        return new LayoutParams(LayoutParams.WRAP_CONTENT, LayoutParams.WRAP_CONTENT);
    }

    /**
     * {@inheritDoc}
     */
    @Override
    protected void debug(int depth) {
        super.debug(depth);
        String output;

        if (mFocused != null) {
            output = debugIndent(depth);
            output += "mFocused";
            Log.d(VIEW_LOG_TAG, output);
        }
        if (mChildrenCount != 0) {
            output = debugIndent(depth);
            output += "{";
            Log.d(VIEW_LOG_TAG, output);
        }
        int count = mChildrenCount;
        for (int i = 0; i < count; i++) {
            View child = mChildren[i];
            child.debug(depth + 1);
        }

        if (mChildrenCount != 0) {
            output = debugIndent(depth);
            output += "}";
            Log.d(VIEW_LOG_TAG, output);
        }
    }

    /**
     * Returns the position in the group of the specified child view.
     *
     * @param child the view for which to get the position
     * @return a positive integer representing the position of the view in the
     *         group, or -1 if the view does not exist in the group
     */
    public int indexOfChild(View child) {
        final int count = mChildrenCount;
        final View[] children = mChildren;
        for (int i = 0; i < count; i++) {
            if (children[i] == child) {
                return i;
            }
        }
        return -1;
    }

    /**
     * Returns the number of children in the group.
     *
     * @return a positive integer representing the number of children in
     *         the group
     */
    public int getChildCount() {
        return mChildrenCount;
    }

    /**
     * Returns the view at the specified position in the group.
     *
     * @param index the position at which to get the view from
     * @return the view at the specified position or null if the position
     *         does not exist within the group
     */
    public View getChildAt(int index) {
        if (index < 0 || index >= mChildrenCount) {
            return null;
        }
        return mChildren[index];
    }

    /**
     * Ask all of the children of this view to measure themselves, taking into
     * account both the MeasureSpec requirements for this view and its padding.
     * We skip children that are in the GONE state The heavy lifting is done in
     * getChildMeasureSpec.
     *
     * @param widthMeasureSpec The width requirements for this view
     * @param heightMeasureSpec The height requirements for this view
     */
    protected void measureChildren(int widthMeasureSpec, int heightMeasureSpec) {
        final int size = mChildrenCount;
        final View[] children = mChildren;
        for (int i = 0; i < size; ++i) {
            final View child = children[i];
            if ((child.mViewFlags & VISIBILITY_MASK) != GONE) {
                measureChild(child, widthMeasureSpec, heightMeasureSpec);
            }
        }
    }

    /**
     * Ask one of the children of this view to measure itself, taking into
     * account both the MeasureSpec requirements for this view and its padding.
     * The heavy lifting is done in getChildMeasureSpec.
     *
     * @param child The child to measure
     * @param parentWidthMeasureSpec The width requirements for this view
     * @param parentHeightMeasureSpec The height requirements for this view
     */
    protected void measureChild(View child, int parentWidthMeasureSpec,
            int parentHeightMeasureSpec) {
        final LayoutParams lp = child.getLayoutParams();

        final int childWidthMeasureSpec = getChildMeasureSpec(parentWidthMeasureSpec,
                mPaddingLeft + mPaddingRight, lp.width);
        final int childHeightMeasureSpec = getChildMeasureSpec(parentHeightMeasureSpec,
                mPaddingTop + mPaddingBottom, lp.height);

        child.measure(childWidthMeasureSpec, childHeightMeasureSpec);
    }

    /**
     * Ask one of the children of this view to measure itself, taking into
     * account both the MeasureSpec requirements for this view and its padding
     * and margins. The child must have MarginLayoutParams The heavy lifting is
     * done in getChildMeasureSpec.
     *
     * @param child The child to measure
     * @param parentWidthMeasureSpec The width requirements for this view
     * @param widthUsed Extra space that has been used up by the parent
     *        horizontally (possibly by other children of the parent)
     * @param parentHeightMeasureSpec The height requirements for this view
     * @param heightUsed Extra space that has been used up by the parent
     *        vertically (possibly by other children of the parent)
     */
    protected void measureChildWithMargins(View child,
            int parentWidthMeasureSpec, int widthUsed,
            int parentHeightMeasureSpec, int heightUsed) {
        final MarginLayoutParams lp = (MarginLayoutParams) child.getLayoutParams();

        final int childWidthMeasureSpec = getChildMeasureSpec(parentWidthMeasureSpec,
                mPaddingLeft + mPaddingRight + lp.leftMargin + lp.rightMargin
                        + widthUsed, lp.width);
        final int childHeightMeasureSpec = getChildMeasureSpec(parentHeightMeasureSpec,
                mPaddingTop + mPaddingBottom + lp.topMargin + lp.bottomMargin
                        + heightUsed, lp.height);

        child.measure(childWidthMeasureSpec, childHeightMeasureSpec);
    }

    /**
     * Does the hard part of measureChildren: figuring out the MeasureSpec to
     * pass to a particular child. This method figures out the right MeasureSpec
     * for one dimension (height or width) of one child view.
     *
     * The goal is to combine information from our MeasureSpec with the
     * LayoutParams of the child to get the best possible results. For example,
     * if the this view knows its size (because its MeasureSpec has a mode of
     * EXACTLY), and the child has indicated in its LayoutParams that it wants
     * to be the same size as the parent, the parent should ask the child to
     * layout given an exact size.
     *
     * @param spec The requirements for this view
     * @param padding The padding of this view for the current dimension and
     *        margins, if applicable
     * @param childDimension How big the child wants to be in the current
     *        dimension
     * @return a MeasureSpec integer for the child
     */
    public static int getChildMeasureSpec(int spec, int padding, int childDimension) {
        int specMode = MeasureSpec.getMode(spec);
        int specSize = MeasureSpec.getSize(spec);

        int size = Math.max(0, specSize - padding);

        int resultSize = 0;
        int resultMode = 0;

        switch (specMode) {
        // Parent has imposed an exact size on us
        case MeasureSpec.EXACTLY:
            if (childDimension >= 0) {
                resultSize = childDimension;
                resultMode = MeasureSpec.EXACTLY;
            } else if (childDimension == LayoutParams.MATCH_PARENT) {
                // Child wants to be our size. So be it.
                resultSize = size;
                resultMode = MeasureSpec.EXACTLY;
            } else if (childDimension == LayoutParams.WRAP_CONTENT) {
                // Child wants to determine its own size. It can't be
                // bigger than us.
                resultSize = size;
                resultMode = MeasureSpec.AT_MOST;
            }
            break;

        // Parent has imposed a maximum size on us
        case MeasureSpec.AT_MOST:
            if (childDimension >= 0) {
                // Child wants a specific size... so be it
                resultSize = childDimension;
                resultMode = MeasureSpec.EXACTLY;
            } else if (childDimension == LayoutParams.MATCH_PARENT) {
                // Child wants to be our size, but our size is not fixed.
                // Constrain child to not be bigger than us.
                resultSize = size;
                resultMode = MeasureSpec.AT_MOST;
            } else if (childDimension == LayoutParams.WRAP_CONTENT) {
                // Child wants to determine its own size. It can't be
                // bigger than us.
                resultSize = size;
                resultMode = MeasureSpec.AT_MOST;
            }
            break;

        // Parent asked to see how big we want to be
        case MeasureSpec.UNSPECIFIED:
            if (childDimension >= 0) {
                // Child wants a specific size... let him have it
                resultSize = childDimension;
                resultMode = MeasureSpec.EXACTLY;
            } else if (childDimension == LayoutParams.MATCH_PARENT) {
                // Child wants to be our size... find out how big it should
                // be
                resultSize = 0;
                resultMode = MeasureSpec.UNSPECIFIED;
            } else if (childDimension == LayoutParams.WRAP_CONTENT) {
                // Child wants to determine its own size.... find out how
                // big it should be
                resultSize = 0;
                resultMode = MeasureSpec.UNSPECIFIED;
            }
            break;
        }
        return MeasureSpec.makeMeasureSpec(resultSize, resultMode);
    }


    /**
     * Removes any pending animations for views that have been removed. Call
     * this if you don't want animations for exiting views to stack up.
     */
    public void clearDisappearingChildren() {
        final ArrayList<View> disappearingChildren = mDisappearingChildren;
        if (disappearingChildren != null) {
            final int count = disappearingChildren.size();
            for (int i = 0; i < count; i++) {
                final View view = disappearingChildren.get(i);
                if (view.mAttachInfo != null) {
                    view.dispatchDetachedFromWindow();
                }
                view.clearAnimation();
            }
            disappearingChildren.clear();
            invalidate();
        }
    }

    /**
     * Add a view which is removed from mChildren but still needs animation
     *
     * @param v View to add
     */
    private void addDisappearingView(View v) {
        ArrayList<View> disappearingChildren = mDisappearingChildren;

        if (disappearingChildren == null) {
            disappearingChildren = mDisappearingChildren = new ArrayList<View>();
        }

        disappearingChildren.add(v);
    }

    /**
     * Cleanup a view when its animation is done. This may mean removing it from
     * the list of disappearing views.
     *
     * @param view The view whose animation has finished
     * @param animation The animation, cannot be null
     */
    void finishAnimatingView(final View view, Animation animation) {
        final ArrayList<View> disappearingChildren = mDisappearingChildren;
        if (disappearingChildren != null) {
            if (disappearingChildren.contains(view)) {
                disappearingChildren.remove(view);

                if (view.mAttachInfo != null) {
                    view.dispatchDetachedFromWindow();
                }

                view.clearAnimation();
                mGroupFlags |= FLAG_INVALIDATE_REQUIRED;
            }
        }

        if (animation != null && !animation.getFillAfter()) {
            view.clearAnimation();
        }

        if ((view.mPrivateFlags & PFLAG_ANIMATION_STARTED) == PFLAG_ANIMATION_STARTED) {
            view.onAnimationEnd();
            // Should be performed by onAnimationEnd() but this avoid an infinite loop,
            // so we'd rather be safe than sorry
            view.mPrivateFlags &= ~PFLAG_ANIMATION_STARTED;
            // Draw one more frame after the animation is done
            mGroupFlags |= FLAG_INVALIDATE_REQUIRED;
        }
    }

    /**
     * Utility function called by View during invalidation to determine whether a view that
     * is invisible or gone should still be invalidated because it is being transitioned (and
     * therefore still needs to be drawn).
     */
    boolean isViewTransitioning(View view) {
        return (mTransitioningViews != null && mTransitioningViews.contains(view));
    }

    /**
     * This method tells the ViewGroup that the given View object, which should have this
     * ViewGroup as its parent,
     * should be kept around  (re-displayed when the ViewGroup draws its children) even if it
     * is removed from its parent. This allows animations, such as those used by
     * {@link android.app.Fragment} and {@link android.animation.LayoutTransition} to animate
     * the removal of views. A call to this method should always be accompanied by a later call
     * to {@link #endViewTransition(View)}, such as after an animation on the View has finished,
     * so that the View finally gets removed.
     *
     * @param view The View object to be kept visible even if it gets removed from its parent.
     */
    public void startViewTransition(View view) {
        if (view.mParent == this) {
            if (mTransitioningViews == null) {
                mTransitioningViews = new ArrayList<View>();
            }
            mTransitioningViews.add(view);
        }
    }

    /**
     * This method should always be called following an earlier call to
     * {@link #startViewTransition(View)}. The given View is finally removed from its parent
     * and will no longer be displayed. Note that this method does not perform the functionality
     * of removing a view from its parent; it just discontinues the display of a View that
     * has previously been removed.
     *
     * @return view The View object that has been removed but is being kept around in the visible
     * hierarchy by an earlier call to {@link #startViewTransition(View)}.
     */
    public void endViewTransition(View view) {
        if (mTransitioningViews != null) {
            mTransitioningViews.remove(view);
            final ArrayList<View> disappearingChildren = mDisappearingChildren;
            if (disappearingChildren != null && disappearingChildren.contains(view)) {
                disappearingChildren.remove(view);
                if (mVisibilityChangingChildren != null &&
                        mVisibilityChangingChildren.contains(view)) {
                    mVisibilityChangingChildren.remove(view);
                } else {
                    if (view.mAttachInfo != null) {
                        view.dispatchDetachedFromWindow();
                    }
                    if (view.mParent != null) {
                        view.mParent = null;
                    }
                }
                invalidate();
            }
        }
    }

    private LayoutTransition.TransitionListener mLayoutTransitionListener =
            new LayoutTransition.TransitionListener() {
        @Override
        public void startTransition(LayoutTransition transition, ViewGroup container,
                View view, int transitionType) {
            // We only care about disappearing items, since we need special logic to keep
            // those items visible after they've been 'removed'
            if (transitionType == LayoutTransition.DISAPPEARING) {
                startViewTransition(view);
            }
        }

        @Override
        public void endTransition(LayoutTransition transition, ViewGroup container,
                View view, int transitionType) {
            if (mLayoutCalledWhileSuppressed && !transition.isChangingLayout()) {
                requestLayout();
                mLayoutCalledWhileSuppressed = false;
            }
            if (transitionType == LayoutTransition.DISAPPEARING && mTransitioningViews != null) {
                endViewTransition(view);
            }
        }
    };

    /**
     * Tells this ViewGroup to suppress all layout() calls until layout
     * suppression is disabled with a later call to suppressLayout(false).
     * When layout suppression is disabled, a requestLayout() call is sent
     * if layout() was attempted while layout was being suppressed.
     *
     * @hide
     */
    public void suppressLayout(boolean suppress) {
        mSuppressLayout = suppress;
        if (!suppress) {
            if (mLayoutCalledWhileSuppressed) {
                requestLayout();
                mLayoutCalledWhileSuppressed = false;
            }
        }
    }

    /**
     * Returns whether layout calls on this container are currently being
     * suppressed, due to an earlier call to {@link #suppressLayout(boolean)}.
     *
     * @return true if layout calls are currently suppressed, false otherwise.
     *
     * @hide
     */
    public boolean isLayoutSuppressed() {
        return mSuppressLayout;
    }

    /**
     * {@inheritDoc}
     */
    @Override
    public boolean gatherTransparentRegion(Region region) {
        // If no transparent regions requested, we are always opaque.
        final boolean meOpaque = (mPrivateFlags & View.PFLAG_REQUEST_TRANSPARENT_REGIONS) == 0;
        if (meOpaque && region == null) {
            // The caller doesn't care about the region, so stop now.
            return true;
        }
        super.gatherTransparentRegion(region);
        final View[] children = mChildren;
        final int count = mChildrenCount;
        boolean noneOfTheChildrenAreTransparent = true;
        for (int i = 0; i < count; i++) {
            final View child = children[i];
            if ((child.mViewFlags & VISIBILITY_MASK) == VISIBLE || child.getAnimation() != null) {
                if (!child.gatherTransparentRegion(region)) {
                    noneOfTheChildrenAreTransparent = false;
                }
            }
        }
        return meOpaque || noneOfTheChildrenAreTransparent;
    }

    /**
     * {@inheritDoc}
     */
    public void requestTransparentRegion(View child) {
        if (child != null) {
            child.mPrivateFlags |= View.PFLAG_REQUEST_TRANSPARENT_REGIONS;
            if (mParent != null) {
                mParent.requestTransparentRegion(this);
            }
        }
    }

    @Override
    public WindowInsets dispatchApplyWindowInsets(WindowInsets insets) {
        insets = super.dispatchApplyWindowInsets(insets);
        if (insets.hasInsets()) {
            final int count = getChildCount();
            for (int i = 0; i < count; i++) {
                insets = getChildAt(i).dispatchApplyWindowInsets(insets);
                if (!insets.hasInsets()) {
                    break;
                }
            }
        }
        return insets;
    }

    /**
     * Returns the animation listener to which layout animation events are
     * sent.
     *
     * @return an {@link android.view.animation.Animation.AnimationListener}
     */
    public Animation.AnimationListener getLayoutAnimationListener() {
        return mAnimationListener;
    }

    @Override
    protected void drawableStateChanged() {
        super.drawableStateChanged();

        if ((mGroupFlags & FLAG_NOTIFY_CHILDREN_ON_DRAWABLE_STATE_CHANGE) != 0) {
            if ((mGroupFlags & FLAG_ADD_STATES_FROM_CHILDREN) != 0) {
                throw new IllegalStateException("addStateFromChildren cannot be enabled if a"
                        + " child has duplicateParentState set to true");
            }

            final View[] children = mChildren;
            final int count = mChildrenCount;

            for (int i = 0; i < count; i++) {
                final View child = children[i];
                if ((child.mViewFlags & DUPLICATE_PARENT_STATE) != 0) {
                    child.refreshDrawableState();
                }
            }
        }
    }

    @Override
    public void jumpDrawablesToCurrentState() {
        super.jumpDrawablesToCurrentState();
        final View[] children = mChildren;
        final int count = mChildrenCount;
        for (int i = 0; i < count; i++) {
            children[i].jumpDrawablesToCurrentState();
        }
    }

    @Override
    protected int[] onCreateDrawableState(int extraSpace) {
        if ((mGroupFlags & FLAG_ADD_STATES_FROM_CHILDREN) == 0) {
            return super.onCreateDrawableState(extraSpace);
        }

        int need = 0;
        int n = getChildCount();
        for (int i = 0; i < n; i++) {
            int[] childState = getChildAt(i).getDrawableState();

            if (childState != null) {
                need += childState.length;
            }
        }

        int[] state = super.onCreateDrawableState(extraSpace + need);

        for (int i = 0; i < n; i++) {
            int[] childState = getChildAt(i).getDrawableState();

            if (childState != null) {
                state = mergeDrawableStates(state, childState);
            }
        }

        return state;
    }

    /**
     * Sets whether this ViewGroup's drawable states also include
     * its children's drawable states.  This is used, for example, to
     * make a group appear to be focused when its child EditText or button
     * is focused.
     */
    public void setAddStatesFromChildren(boolean addsStates) {
        if (addsStates) {
            mGroupFlags |= FLAG_ADD_STATES_FROM_CHILDREN;
        } else {
            mGroupFlags &= ~FLAG_ADD_STATES_FROM_CHILDREN;
        }

        refreshDrawableState();
    }

    /**
     * Returns whether this ViewGroup's drawable states also include
     * its children's drawable states.  This is used, for example, to
     * make a group appear to be focused when its child EditText or button
     * is focused.
     */
    public boolean addStatesFromChildren() {
        return (mGroupFlags & FLAG_ADD_STATES_FROM_CHILDREN) != 0;
    }

    /**
     * If {@link #addStatesFromChildren} is true, refreshes this group's
     * drawable state (to include the states from its children).
     */
    public void childDrawableStateChanged(View child) {
        if ((mGroupFlags & FLAG_ADD_STATES_FROM_CHILDREN) != 0) {
            refreshDrawableState();
        }
    }

    /**
     * Specifies the animation listener to which layout animation events must
     * be sent. Only
     * {@link android.view.animation.Animation.AnimationListener#onAnimationStart(Animation)}
     * and
     * {@link android.view.animation.Animation.AnimationListener#onAnimationEnd(Animation)}
     * are invoked.
     *
     * @param animationListener the layout animation listener
     */
    public void setLayoutAnimationListener(Animation.AnimationListener animationListener) {
        mAnimationListener = animationListener;
    }

    /**
     * This method is called by LayoutTransition when there are 'changing' animations that need
     * to start after the layout/setup phase. The request is forwarded to the ViewAncestor, who
     * starts all pending transitions prior to the drawing phase in the current traversal.
     *
     * @param transition The LayoutTransition to be started on the next traversal.
     *
     * @hide
     */
    public void requestTransitionStart(LayoutTransition transition) {
        ViewRootImpl viewAncestor = getViewRootImpl();
        if (viewAncestor != null) {
            viewAncestor.requestTransitionStart(transition);
        }
    }

    /**
     * @hide
     */
    @Override
    public boolean resolveRtlPropertiesIfNeeded() {
        final boolean result = super.resolveRtlPropertiesIfNeeded();
        // We dont need to resolve the children RTL properties if nothing has changed for the parent
        if (result) {
            int count = getChildCount();
            for (int i = 0; i < count; i++) {
                final View child = getChildAt(i);
                if (child.isLayoutDirectionInherited()) {
                    child.resolveRtlPropertiesIfNeeded();
                }
            }
        }
        return result;
    }

    /**
     * @hide
     */
    @Override
    public boolean resolveLayoutDirection() {
        final boolean result = super.resolveLayoutDirection();
        if (result) {
            int count = getChildCount();
            for (int i = 0; i < count; i++) {
                final View child = getChildAt(i);
                if (child.isLayoutDirectionInherited()) {
                    child.resolveLayoutDirection();
                }
            }
        }
        return result;
    }

    /**
     * @hide
     */
    @Override
    public boolean resolveTextDirection() {
        final boolean result = super.resolveTextDirection();
        if (result) {
            int count = getChildCount();
            for (int i = 0; i < count; i++) {
                final View child = getChildAt(i);
                if (child.isTextDirectionInherited()) {
                    child.resolveTextDirection();
                }
            }
        }
        return result;
    }

    /**
     * @hide
     */
    @Override
    public boolean resolveTextAlignment() {
        final boolean result = super.resolveTextAlignment();
        if (result) {
            int count = getChildCount();
            for (int i = 0; i < count; i++) {
                final View child = getChildAt(i);
                if (child.isTextAlignmentInherited()) {
                    child.resolveTextAlignment();
                }
            }
        }
        return result;
    }

    /**
     * @hide
     */
    @Override
    public void resolvePadding() {
        super.resolvePadding();
        int count = getChildCount();
        for (int i = 0; i < count; i++) {
            final View child = getChildAt(i);
            if (child.isLayoutDirectionInherited()) {
                child.resolvePadding();
            }
        }
    }

    /**
     * @hide
     */
    @Override
    protected void resolveDrawables() {
        super.resolveDrawables();
        int count = getChildCount();
        for (int i = 0; i < count; i++) {
            final View child = getChildAt(i);
            if (child.isLayoutDirectionInherited()) {
                child.resolveDrawables();
            }
        }
    }

    /**
     * @hide
     */
    @Override
    public void resolveLayoutParams() {
        super.resolveLayoutParams();
        int count = getChildCount();
        for (int i = 0; i < count; i++) {
            final View child = getChildAt(i);
            child.resolveLayoutParams();
        }
    }

    /**
     * @hide
     */
    @Override
    public void resetResolvedLayoutDirection() {
        super.resetResolvedLayoutDirection();

        int count = getChildCount();
        for (int i = 0; i < count; i++) {
            final View child = getChildAt(i);
            if (child.isLayoutDirectionInherited()) {
                child.resetResolvedLayoutDirection();
            }
        }
    }

    /**
     * @hide
     */
    @Override
    public void resetResolvedTextDirection() {
        super.resetResolvedTextDirection();

        int count = getChildCount();
        for (int i = 0; i < count; i++) {
            final View child = getChildAt(i);
            if (child.isTextDirectionInherited()) {
                child.resetResolvedTextDirection();
            }
        }
    }

    /**
     * @hide
     */
    @Override
    public void resetResolvedTextAlignment() {
        super.resetResolvedTextAlignment();

        int count = getChildCount();
        for (int i = 0; i < count; i++) {
            final View child = getChildAt(i);
            if (child.isTextAlignmentInherited()) {
                child.resetResolvedTextAlignment();
            }
        }
    }

    /**
     * @hide
     */
    @Override
    public void resetResolvedPadding() {
        super.resetResolvedPadding();

        int count = getChildCount();
        for (int i = 0; i < count; i++) {
            final View child = getChildAt(i);
            if (child.isLayoutDirectionInherited()) {
                child.resetResolvedPadding();
            }
        }
    }

    /**
     * @hide
     */
    @Override
    protected void resetResolvedDrawables() {
        super.resetResolvedDrawables();

        int count = getChildCount();
        for (int i = 0; i < count; i++) {
            final View child = getChildAt(i);
            if (child.isLayoutDirectionInherited()) {
                child.resetResolvedDrawables();
            }
        }
    }

    /**
     * Return true if the pressed state should be delayed for children or descendants of this
     * ViewGroup. Generally, this should be done for containers that can scroll, such as a List.
     * This prevents the pressed state from appearing when the user is actually trying to scroll
     * the content.
     *
     * The default implementation returns true for compatibility reasons. Subclasses that do
     * not scroll should generally override this method and return false.
     */
    public boolean shouldDelayChildPressedState() {
        return true;
    }

    /** @hide */
    protected void onSetLayoutParams(View child, LayoutParams layoutParams) {
    }

    /** @hide */
    @Override
    public void captureTransitioningViews(List<View> transitioningViews) {
        if (getVisibility() != View.VISIBLE) {
            return;
        }
        if (isTransitionGroup()) {
            transitioningViews.add(this);
        } else {
            int count = getChildCount();
            for (int i = 0; i < count; i++) {
                View child = getChildAt(i);
                child.captureTransitioningViews(transitioningViews);
            }
        }
    }

    /** @hide */
    @Override
    public void findSharedElements(Map<String, View> sharedElements) {
        if (getVisibility() != VISIBLE) {
            return;
        }
        super.findSharedElements(sharedElements);
        int count = getChildCount();
        for (int i = 0; i < count; i++) {
            View child = getChildAt(i);
            child.findSharedElements(sharedElements);
        }
    }

    /**
     * LayoutParams are used by views to tell their parents how they want to be
     * laid out. See
     * {@link android.R.styleable#ViewGroup_Layout ViewGroup Layout Attributes}
     * for a list of all child view attributes that this class supports.
     *
     * <p>
     * The base LayoutParams class just describes how big the view wants to be
     * for both width and height. For each dimension, it can specify one of:
     * <ul>
     * <li>FILL_PARENT (renamed MATCH_PARENT in API Level 8 and higher), which
     * means that the view wants to be as big as its parent (minus padding)
     * <li> WRAP_CONTENT, which means that the view wants to be just big enough
     * to enclose its content (plus padding)
     * <li> an exact number
     * </ul>
     * There are subclasses of LayoutParams for different subclasses of
     * ViewGroup. For example, AbsoluteLayout has its own subclass of
     * LayoutParams which adds an X and Y value.</p>
     *
     * <div class="special reference">
     * <h3>Developer Guides</h3>
     * <p>For more information about creating user interface layouts, read the
     * <a href="{@docRoot}guide/topics/ui/declaring-layout.html">XML Layouts</a> developer
     * guide.</p></div>
     *
     * @attr ref android.R.styleable#ViewGroup_Layout_layout_height
     * @attr ref android.R.styleable#ViewGroup_Layout_layout_width
     */
    public static class LayoutParams {
        /**
         * Special value for the height or width requested by a View.
         * FILL_PARENT means that the view wants to be as big as its parent,
         * minus the parent's padding, if any. This value is deprecated
         * starting in API Level 8 and replaced by {@link #MATCH_PARENT}.
         */
        @SuppressWarnings({"UnusedDeclaration"})
        @Deprecated
        public static final int FILL_PARENT = -1;

        /**
         * Special value for the height or width requested by a View.
         * MATCH_PARENT means that the view wants to be as big as its parent,
         * minus the parent's padding, if any. Introduced in API Level 8.
         */
        public static final int MATCH_PARENT = -1;

        /**
         * Special value for the height or width requested by a View.
         * WRAP_CONTENT means that the view wants to be just large enough to fit
         * its own internal content, taking its own padding into account.
         */
        public static final int WRAP_CONTENT = -2;

        /**
         * Information about how wide the view wants to be. Can be one of the
         * constants FILL_PARENT (replaced by MATCH_PARENT ,
         * in API Level 8) or WRAP_CONTENT. or an exact size.
         */
        @ViewDebug.ExportedProperty(category = "layout", mapping = {
            @ViewDebug.IntToString(from = MATCH_PARENT, to = "MATCH_PARENT"),
            @ViewDebug.IntToString(from = WRAP_CONTENT, to = "WRAP_CONTENT")
        })
        public int width;

        /**
         * Information about how tall the view wants to be. Can be one of the
         * constants FILL_PARENT (replaced by MATCH_PARENT ,
         * in API Level 8) or WRAP_CONTENT. or an exact size.
         */
        @ViewDebug.ExportedProperty(category = "layout", mapping = {
            @ViewDebug.IntToString(from = MATCH_PARENT, to = "MATCH_PARENT"),
            @ViewDebug.IntToString(from = WRAP_CONTENT, to = "WRAP_CONTENT")
        })
        public int height;

        /**
         * Used to animate layouts.
         */
        public LayoutAnimationController.AnimationParameters layoutAnimationParameters;

        /**
         * Creates a new set of layout parameters. The values are extracted from
         * the supplied attributes set and context. The XML attributes mapped
         * to this set of layout parameters are:
         *
         * <ul>
         *   <li><code>layout_width</code>: the width, either an exact value,
         *   {@link #WRAP_CONTENT}, or {@link #FILL_PARENT} (replaced by
         *   {@link #MATCH_PARENT} in API Level 8)</li>
         *   <li><code>layout_height</code>: the height, either an exact value,
         *   {@link #WRAP_CONTENT}, or {@link #FILL_PARENT} (replaced by
         *   {@link #MATCH_PARENT} in API Level 8)</li>
         * </ul>
         *
         * @param c the application environment
         * @param attrs the set of attributes from which to extract the layout
         *              parameters' values
         */
        public LayoutParams(Context c, AttributeSet attrs) {
            TypedArray a = c.obtainStyledAttributes(attrs, R.styleable.ViewGroup_Layout);
            setBaseAttributes(a,
                    R.styleable.ViewGroup_Layout_layout_width,
                    R.styleable.ViewGroup_Layout_layout_height);
            a.recycle();
        }

        /**
         * Creates a new set of layout parameters with the specified width
         * and height.
         *
         * @param width the width, either {@link #WRAP_CONTENT},
         *        {@link #FILL_PARENT} (replaced by {@link #MATCH_PARENT} in
         *        API Level 8), or a fixed size in pixels
         * @param height the height, either {@link #WRAP_CONTENT},
         *        {@link #FILL_PARENT} (replaced by {@link #MATCH_PARENT} in
         *        API Level 8), or a fixed size in pixels
         */
        public LayoutParams(int width, int height) {
            this.width = width;
            this.height = height;
        }

        /**
         * Copy constructor. Clones the width and height values of the source.
         *
         * @param source The layout params to copy from.
         */
        public LayoutParams(LayoutParams source) {
            this.width = source.width;
            this.height = source.height;
        }

        /**
         * Used internally by MarginLayoutParams.
         * @hide
         */
        LayoutParams() {
        }

        /**
         * Extracts the layout parameters from the supplied attributes.
         *
         * @param a the style attributes to extract the parameters from
         * @param widthAttr the identifier of the width attribute
         * @param heightAttr the identifier of the height attribute
         */
        protected void setBaseAttributes(TypedArray a, int widthAttr, int heightAttr) {
            width = a.getLayoutDimension(widthAttr, "layout_width");
            height = a.getLayoutDimension(heightAttr, "layout_height");
        }

        /**
         * Resolve layout parameters depending on the layout direction. Subclasses that care about
         * layoutDirection changes should override this method. The default implementation does
         * nothing.
         *
         * @param layoutDirection the direction of the layout
         *
         * {@link View#LAYOUT_DIRECTION_LTR}
         * {@link View#LAYOUT_DIRECTION_RTL}
         */
        public void resolveLayoutDirection(int layoutDirection) {
        }

        /**
         * Returns a String representation of this set of layout parameters.
         *
         * @param output the String to prepend to the internal representation
         * @return a String with the following format: output +
         *         "ViewGroup.LayoutParams={ width=WIDTH, height=HEIGHT }"
         *
         * @hide
         */
        public String debug(String output) {
            return output + "ViewGroup.LayoutParams={ width="
                    + sizeToString(width) + ", height=" + sizeToString(height) + " }";
        }

        /**
         * Use {@code canvas} to draw suitable debugging annotations for these LayoutParameters.
         *
         * @param view the view that contains these layout parameters
         * @param canvas the canvas on which to draw
         *
         * @hide
         */
        public void onDebugDraw(View view, Canvas canvas, Paint paint) {
        }

        /**
         * Converts the specified size to a readable String.
         *
         * @param size the size to convert
         * @return a String instance representing the supplied size
         *
         * @hide
         */
        protected static String sizeToString(int size) {
            if (size == WRAP_CONTENT) {
                return "wrap-content";
            }
            if (size == MATCH_PARENT) {
                return "match-parent";
            }
            return String.valueOf(size);
        }
    }

    /**
     * Per-child layout information for layouts that support margins.
     * See
     * {@link android.R.styleable#ViewGroup_MarginLayout ViewGroup Margin Layout Attributes}
     * for a list of all child view attributes that this class supports.
     */
    public static class MarginLayoutParams extends ViewGroup.LayoutParams {
        /**
         * The left margin in pixels of the child.
         * Call {@link ViewGroup#setLayoutParams(LayoutParams)} after reassigning a new value
         * to this field.
         */
        @ViewDebug.ExportedProperty(category = "layout")
        public int leftMargin;

        /**
         * The top margin in pixels of the child.
         * Call {@link ViewGroup#setLayoutParams(LayoutParams)} after reassigning a new value
         * to this field.
         */
        @ViewDebug.ExportedProperty(category = "layout")
        public int topMargin;

        /**
         * The right margin in pixels of the child.
         * Call {@link ViewGroup#setLayoutParams(LayoutParams)} after reassigning a new value
         * to this field.
         */
        @ViewDebug.ExportedProperty(category = "layout")
        public int rightMargin;

        /**
         * The bottom margin in pixels of the child.
         * Call {@link ViewGroup#setLayoutParams(LayoutParams)} after reassigning a new value
         * to this field.
         */
        @ViewDebug.ExportedProperty(category = "layout")
        public int bottomMargin;

        /**
         * The start margin in pixels of the child.
         * Call {@link ViewGroup#setLayoutParams(LayoutParams)} after reassigning a new value
         * to this field.
         */
        @ViewDebug.ExportedProperty(category = "layout")
        private int startMargin = DEFAULT_MARGIN_RELATIVE;

        /**
         * The end margin in pixels of the child.
         * Call {@link ViewGroup#setLayoutParams(LayoutParams)} after reassigning a new value
         * to this field.
         */
        @ViewDebug.ExportedProperty(category = "layout")
        private int endMargin = DEFAULT_MARGIN_RELATIVE;

        /**
         * The default start and end margin.
         * @hide
         */
        public static final int DEFAULT_MARGIN_RELATIVE = Integer.MIN_VALUE;

        /**
         * Bit  0: layout direction
         * Bit  1: layout direction
         * Bit  2: left margin undefined
         * Bit  3: right margin undefined
         * Bit  4: is RTL compatibility mode
         * Bit  5: need resolution
         *
         * Bit 6 to 7 not used
         *
         * @hide
         */
        @ViewDebug.ExportedProperty(category = "layout", flagMapping = {
                @ViewDebug.FlagToString(mask = LAYOUT_DIRECTION_MASK,
                        equals = LAYOUT_DIRECTION_MASK, name = "LAYOUT_DIRECTION"),
                @ViewDebug.FlagToString(mask = LEFT_MARGIN_UNDEFINED_MASK,
                        equals = LEFT_MARGIN_UNDEFINED_MASK, name = "LEFT_MARGIN_UNDEFINED_MASK"),
                @ViewDebug.FlagToString(mask = RIGHT_MARGIN_UNDEFINED_MASK,
                        equals = RIGHT_MARGIN_UNDEFINED_MASK, name = "RIGHT_MARGIN_UNDEFINED_MASK"),
                @ViewDebug.FlagToString(mask = RTL_COMPATIBILITY_MODE_MASK,
                        equals = RTL_COMPATIBILITY_MODE_MASK, name = "RTL_COMPATIBILITY_MODE_MASK"),
                @ViewDebug.FlagToString(mask = NEED_RESOLUTION_MASK,
                        equals = NEED_RESOLUTION_MASK, name = "NEED_RESOLUTION_MASK")
        })
        byte mMarginFlags;

        private static final int LAYOUT_DIRECTION_MASK = 0x00000003;
        private static final int LEFT_MARGIN_UNDEFINED_MASK = 0x00000004;
        private static final int RIGHT_MARGIN_UNDEFINED_MASK = 0x00000008;
        private static final int RTL_COMPATIBILITY_MODE_MASK = 0x00000010;
        private static final int NEED_RESOLUTION_MASK = 0x00000020;

        private static final int DEFAULT_MARGIN_RESOLVED = 0;
        private static final int UNDEFINED_MARGIN = DEFAULT_MARGIN_RELATIVE;

        /**
         * Creates a new set of layout parameters. The values are extracted from
         * the supplied attributes set and context.
         *
         * @param c the application environment
         * @param attrs the set of attributes from which to extract the layout
         *              parameters' values
         */
        public MarginLayoutParams(Context c, AttributeSet attrs) {
            super();

            TypedArray a = c.obtainStyledAttributes(attrs, R.styleable.ViewGroup_MarginLayout);
            setBaseAttributes(a,
                    R.styleable.ViewGroup_MarginLayout_layout_width,
                    R.styleable.ViewGroup_MarginLayout_layout_height);

            int margin = a.getDimensionPixelSize(
                    com.android.internal.R.styleable.ViewGroup_MarginLayout_layout_margin, -1);
            if (margin >= 0) {
                leftMargin = margin;
                topMargin = margin;
                rightMargin= margin;
                bottomMargin = margin;
            } else {
                leftMargin = a.getDimensionPixelSize(
                        R.styleable.ViewGroup_MarginLayout_layout_marginLeft,
                        UNDEFINED_MARGIN);
                if (leftMargin == UNDEFINED_MARGIN) {
                    mMarginFlags |= LEFT_MARGIN_UNDEFINED_MASK;
                    leftMargin = DEFAULT_MARGIN_RESOLVED;
                }
                rightMargin = a.getDimensionPixelSize(
                        R.styleable.ViewGroup_MarginLayout_layout_marginRight,
                        UNDEFINED_MARGIN);
                if (rightMargin == UNDEFINED_MARGIN) {
                    mMarginFlags |= RIGHT_MARGIN_UNDEFINED_MASK;
                    rightMargin = DEFAULT_MARGIN_RESOLVED;
                }

                topMargin = a.getDimensionPixelSize(
                        R.styleable.ViewGroup_MarginLayout_layout_marginTop,
                        DEFAULT_MARGIN_RESOLVED);
                bottomMargin = a.getDimensionPixelSize(
                        R.styleable.ViewGroup_MarginLayout_layout_marginBottom,
                        DEFAULT_MARGIN_RESOLVED);

                startMargin = a.getDimensionPixelSize(
                        R.styleable.ViewGroup_MarginLayout_layout_marginStart,
                        DEFAULT_MARGIN_RELATIVE);
                endMargin = a.getDimensionPixelSize(
                        R.styleable.ViewGroup_MarginLayout_layout_marginEnd,
                        DEFAULT_MARGIN_RELATIVE);

                if (isMarginRelative()) {
                   mMarginFlags |= NEED_RESOLUTION_MASK;
                }
            }

            final boolean hasRtlSupport = c.getApplicationInfo().hasRtlSupport();
            final int targetSdkVersion = c.getApplicationInfo().targetSdkVersion;
            if (targetSdkVersion < JELLY_BEAN_MR1 || !hasRtlSupport) {
                mMarginFlags |= RTL_COMPATIBILITY_MODE_MASK;
            }

            // Layout direction is LTR by default
            mMarginFlags |= LAYOUT_DIRECTION_LTR;

            a.recycle();
        }

        /**
         * {@inheritDoc}
         */
        public MarginLayoutParams(int width, int height) {
            super(width, height);

            mMarginFlags |= LEFT_MARGIN_UNDEFINED_MASK;
            mMarginFlags |= RIGHT_MARGIN_UNDEFINED_MASK;

            mMarginFlags &= ~NEED_RESOLUTION_MASK;
            mMarginFlags &= ~RTL_COMPATIBILITY_MODE_MASK;
        }

        /**
         * Copy constructor. Clones the width, height and margin values of the source.
         *
         * @param source The layout params to copy from.
         */
        public MarginLayoutParams(MarginLayoutParams source) {
            this.width = source.width;
            this.height = source.height;

            this.leftMargin = source.leftMargin;
            this.topMargin = source.topMargin;
            this.rightMargin = source.rightMargin;
            this.bottomMargin = source.bottomMargin;
            this.startMargin = source.startMargin;
            this.endMargin = source.endMargin;

            this.mMarginFlags = source.mMarginFlags;
        }

        /**
         * {@inheritDoc}
         */
        public MarginLayoutParams(LayoutParams source) {
            super(source);

            mMarginFlags |= LEFT_MARGIN_UNDEFINED_MASK;
            mMarginFlags |= RIGHT_MARGIN_UNDEFINED_MASK;

            mMarginFlags &= ~NEED_RESOLUTION_MASK;
            mMarginFlags &= ~RTL_COMPATIBILITY_MODE_MASK;
        }

        /**
         * Sets the margins, in pixels. A call to {@link android.view.View#requestLayout()} needs
         * to be done so that the new margins are taken into account. Left and right margins may be
         * overriden by {@link android.view.View#requestLayout()} depending on layout direction.
         *
         * @param left the left margin size
         * @param top the top margin size
         * @param right the right margin size
         * @param bottom the bottom margin size
         *
         * @attr ref android.R.styleable#ViewGroup_MarginLayout_layout_marginLeft
         * @attr ref android.R.styleable#ViewGroup_MarginLayout_layout_marginTop
         * @attr ref android.R.styleable#ViewGroup_MarginLayout_layout_marginRight
         * @attr ref android.R.styleable#ViewGroup_MarginLayout_layout_marginBottom
         */
        public void setMargins(int left, int top, int right, int bottom) {
            leftMargin = left;
            topMargin = top;
            rightMargin = right;
            bottomMargin = bottom;
            mMarginFlags &= ~LEFT_MARGIN_UNDEFINED_MASK;
            mMarginFlags &= ~RIGHT_MARGIN_UNDEFINED_MASK;
            if (isMarginRelative()) {
                mMarginFlags |= NEED_RESOLUTION_MASK;
            } else {
                mMarginFlags &= ~NEED_RESOLUTION_MASK;
            }
        }

        /**
         * Sets the relative margins, in pixels. A call to {@link android.view.View#requestLayout()}
         * needs to be done so that the new relative margins are taken into account. Left and right
         * margins may be overriden by {@link android.view.View#requestLayout()} depending on layout
         * direction.
         *
         * @param start the start margin size
         * @param top the top margin size
         * @param end the right margin size
         * @param bottom the bottom margin size
         *
         * @attr ref android.R.styleable#ViewGroup_MarginLayout_layout_marginStart
         * @attr ref android.R.styleable#ViewGroup_MarginLayout_layout_marginTop
         * @attr ref android.R.styleable#ViewGroup_MarginLayout_layout_marginEnd
         * @attr ref android.R.styleable#ViewGroup_MarginLayout_layout_marginBottom
         *
         * @hide
         */
        public void setMarginsRelative(int start, int top, int end, int bottom) {
            startMargin = start;
            topMargin = top;
            endMargin = end;
            bottomMargin = bottom;
            mMarginFlags |= NEED_RESOLUTION_MASK;
        }

        /**
         * Sets the relative start margin.
         *
         * @param start the start margin size
         *
         * @attr ref android.R.styleable#ViewGroup_MarginLayout_layout_marginStart
         */
        public void setMarginStart(int start) {
            startMargin = start;
            mMarginFlags |= NEED_RESOLUTION_MASK;
        }

        /**
         * Returns the start margin in pixels.
         *
         * @attr ref android.R.styleable#ViewGroup_MarginLayout_layout_marginStart
         *
         * @return the start margin in pixels.
         */
        public int getMarginStart() {
            if (startMargin != DEFAULT_MARGIN_RELATIVE) return startMargin;
            if ((mMarginFlags & NEED_RESOLUTION_MASK) == NEED_RESOLUTION_MASK) {
                doResolveMargins();
            }
            switch(mMarginFlags & LAYOUT_DIRECTION_MASK) {
                case View.LAYOUT_DIRECTION_RTL:
                    return rightMargin;
                case View.LAYOUT_DIRECTION_LTR:
                default:
                    return leftMargin;
            }
        }

        /**
         * Sets the relative end margin.
         *
         * @param end the end margin size
         *
         * @attr ref android.R.styleable#ViewGroup_MarginLayout_layout_marginEnd
         */
        public void setMarginEnd(int end) {
            endMargin = end;
            mMarginFlags |= NEED_RESOLUTION_MASK;
        }

        /**
         * Returns the end margin in pixels.
         *
         * @attr ref android.R.styleable#ViewGroup_MarginLayout_layout_marginEnd
         *
         * @return the end margin in pixels.
         */
        public int getMarginEnd() {
            if (endMargin != DEFAULT_MARGIN_RELATIVE) return endMargin;
            if ((mMarginFlags & NEED_RESOLUTION_MASK) == NEED_RESOLUTION_MASK) {
                doResolveMargins();
            }
            switch(mMarginFlags & LAYOUT_DIRECTION_MASK) {
                case View.LAYOUT_DIRECTION_RTL:
                    return leftMargin;
                case View.LAYOUT_DIRECTION_LTR:
                default:
                    return rightMargin;
            }
        }

        /**
         * Check if margins are relative.
         *
         * @attr ref android.R.styleable#ViewGroup_MarginLayout_layout_marginStart
         * @attr ref android.R.styleable#ViewGroup_MarginLayout_layout_marginEnd
         *
         * @return true if either marginStart or marginEnd has been set.
         */
        public boolean isMarginRelative() {
            return (startMargin != DEFAULT_MARGIN_RELATIVE || endMargin != DEFAULT_MARGIN_RELATIVE);
        }

        /**
         * Set the layout direction
         * @param layoutDirection the layout direction.
         *        Should be either {@link View#LAYOUT_DIRECTION_LTR}
         *                     or {@link View#LAYOUT_DIRECTION_RTL}.
         */
        public void setLayoutDirection(int layoutDirection) {
            if (layoutDirection != View.LAYOUT_DIRECTION_LTR &&
                    layoutDirection != View.LAYOUT_DIRECTION_RTL) return;
            if (layoutDirection != (mMarginFlags & LAYOUT_DIRECTION_MASK)) {
                mMarginFlags &= ~LAYOUT_DIRECTION_MASK;
                mMarginFlags |= (layoutDirection & LAYOUT_DIRECTION_MASK);
                if (isMarginRelative()) {
                    mMarginFlags |= NEED_RESOLUTION_MASK;
                } else {
                    mMarginFlags &= ~NEED_RESOLUTION_MASK;
                }
            }
        }

        /**
         * Retuns the layout direction. Can be either {@link View#LAYOUT_DIRECTION_LTR} or
         * {@link View#LAYOUT_DIRECTION_RTL}.
         *
         * @return the layout direction.
         */
        public int getLayoutDirection() {
            return (mMarginFlags & LAYOUT_DIRECTION_MASK);
        }

        /**
         * This will be called by {@link android.view.View#requestLayout()}. Left and Right margins
         * may be overridden depending on layout direction.
         */
        @Override
        public void resolveLayoutDirection(int layoutDirection) {
            setLayoutDirection(layoutDirection);

            // No relative margin or pre JB-MR1 case or no need to resolve, just dont do anything
            // Will use the left and right margins if no relative margin is defined.
            if (!isMarginRelative() ||
                    (mMarginFlags & NEED_RESOLUTION_MASK) != NEED_RESOLUTION_MASK) return;

            // Proceed with resolution
            doResolveMargins();
        }

        private void doResolveMargins() {
            if ((mMarginFlags & RTL_COMPATIBILITY_MODE_MASK) == RTL_COMPATIBILITY_MODE_MASK) {
                // if left or right margins are not defined and if we have some start or end margin
                // defined then use those start and end margins.
                if ((mMarginFlags & LEFT_MARGIN_UNDEFINED_MASK) == LEFT_MARGIN_UNDEFINED_MASK
                        && startMargin > DEFAULT_MARGIN_RELATIVE) {
                    leftMargin = startMargin;
                }
                if ((mMarginFlags & RIGHT_MARGIN_UNDEFINED_MASK) == RIGHT_MARGIN_UNDEFINED_MASK
                        && endMargin > DEFAULT_MARGIN_RELATIVE) {
                    rightMargin = endMargin;
                }
            } else {
                // We have some relative margins (either the start one or the end one or both). So use
                // them and override what has been defined for left and right margins. If either start
                // or end margin is not defined, just set it to default "0".
                switch(mMarginFlags & LAYOUT_DIRECTION_MASK) {
                    case View.LAYOUT_DIRECTION_RTL:
                        leftMargin = (endMargin > DEFAULT_MARGIN_RELATIVE) ?
                                endMargin : DEFAULT_MARGIN_RESOLVED;
                        rightMargin = (startMargin > DEFAULT_MARGIN_RELATIVE) ?
                                startMargin : DEFAULT_MARGIN_RESOLVED;
                        break;
                    case View.LAYOUT_DIRECTION_LTR:
                    default:
                        leftMargin = (startMargin > DEFAULT_MARGIN_RELATIVE) ?
                                startMargin : DEFAULT_MARGIN_RESOLVED;
                        rightMargin = (endMargin > DEFAULT_MARGIN_RELATIVE) ?
                                endMargin : DEFAULT_MARGIN_RESOLVED;
                        break;
                }
            }
            mMarginFlags &= ~NEED_RESOLUTION_MASK;
        }

        /**
         * @hide
         */
        public boolean isLayoutRtl() {
            return ((mMarginFlags & LAYOUT_DIRECTION_MASK) == View.LAYOUT_DIRECTION_RTL);
        }

        /**
         * @hide
         */
        @Override
        public void onDebugDraw(View view, Canvas canvas, Paint paint) {
            Insets oi = isLayoutModeOptical(view.mParent) ? view.getOpticalInsets() : Insets.NONE;

            fillDifference(canvas,
                    view.getLeft()   + oi.left,
                    view.getTop()    + oi.top,
                    view.getRight()  - oi.right,
                    view.getBottom() - oi.bottom,
                    leftMargin,
                    topMargin,
                    rightMargin,
                    bottomMargin,
                    paint);
        }
    }

    /* Describes a touched view and the ids of the pointers that it has captured.
     *
     * This code assumes that pointer ids are always in the range 0..31 such that
     * it can use a bitfield to track which pointer ids are present.
     * As it happens, the lower layers of the input dispatch pipeline also use the
     * same trick so the assumption should be safe here...
     */
    private static final class TouchTarget {
        private static final int MAX_RECYCLED = 32;
        private static final Object sRecycleLock = new Object[0];
        private static TouchTarget sRecycleBin;
        private static int sRecycledCount;

        public static final int ALL_POINTER_IDS = -1; // all ones

        // The touched child view.
        public View child;

        // The combined bit mask of pointer ids for all pointers captured by the target.
        public int pointerIdBits;

        // The next target in the target list.
        public TouchTarget next;

        private TouchTarget() {
        }

        public static TouchTarget obtain(View child, int pointerIdBits) {
            final TouchTarget target;
            synchronized (sRecycleLock) {
                if (sRecycleBin == null) {
                    target = new TouchTarget();
                } else {
                    target = sRecycleBin;
                    sRecycleBin = target.next;
                     sRecycledCount--;
                    target.next = null;
                }
            }
            target.child = child;
            target.pointerIdBits = pointerIdBits;
            return target;
        }

        public void recycle() {
            synchronized (sRecycleLock) {
                if (sRecycledCount < MAX_RECYCLED) {
                    next = sRecycleBin;
                    sRecycleBin = this;
                    sRecycledCount += 1;
                } else {
                    next = null;
                }
                child = null;
            }
        }
    }

    /* Describes a hovered view. */
    private static final class HoverTarget {
        private static final int MAX_RECYCLED = 32;
        private static final Object sRecycleLock = new Object[0];
        private static HoverTarget sRecycleBin;
        private static int sRecycledCount;

        // The hovered child view.
        public View child;

        // The next target in the target list.
        public HoverTarget next;

        private HoverTarget() {
        }

        public static HoverTarget obtain(View child) {
            final HoverTarget target;
            synchronized (sRecycleLock) {
                if (sRecycleBin == null) {
                    target = new HoverTarget();
                } else {
                    target = sRecycleBin;
                    sRecycleBin = target.next;
                     sRecycledCount--;
                    target.next = null;
                }
            }
            target.child = child;
            return target;
        }

        public void recycle() {
            synchronized (sRecycleLock) {
                if (sRecycledCount < MAX_RECYCLED) {
                    next = sRecycleBin;
                    sRecycleBin = this;
                    sRecycledCount += 1;
                } else {
                    next = null;
                }
                child = null;
            }
        }
    }

    /**
     * Pooled class that orderes the children of a ViewGroup from start
     * to end based on how they are laid out and the layout direction.
     */
    static class ChildListForAccessibility {

        private static final int MAX_POOL_SIZE = 32;

        private static final SynchronizedPool<ChildListForAccessibility> sPool =
                new SynchronizedPool<ChildListForAccessibility>(MAX_POOL_SIZE);

        private final ArrayList<View> mChildren = new ArrayList<View>();

        private final ArrayList<ViewLocationHolder> mHolders = new ArrayList<ViewLocationHolder>();

        public static ChildListForAccessibility obtain(ViewGroup parent, boolean sort) {
            ChildListForAccessibility list = sPool.acquire();
            if (list == null) {
                list = new ChildListForAccessibility();
            }
            list.init(parent, sort);
            return list;
        }

        public void recycle() {
            clear();
            sPool.release(this);
        }

        public int getChildCount() {
            return mChildren.size();
        }

        public View getChildAt(int index) {
            return mChildren.get(index);
        }

        public int getChildIndex(View child) {
            return mChildren.indexOf(child);
        }

        private void init(ViewGroup parent, boolean sort) {
            ArrayList<View> children = mChildren;
            final int childCount = parent.getChildCount();
            for (int i = 0; i < childCount; i++) {
                View child = parent.getChildAt(i);
                children.add(child);
            }
            if (sort) {
                ArrayList<ViewLocationHolder> holders = mHolders;
                for (int i = 0; i < childCount; i++) {
                    View child = children.get(i);
                    ViewLocationHolder holder = ViewLocationHolder.obtain(parent, child);
                    holders.add(holder);
                }
                Collections.sort(holders);
                for (int i = 0; i < childCount; i++) {
                    ViewLocationHolder holder = holders.get(i);
                    children.set(i, holder.mView);
                    holder.recycle();
                }
                holders.clear();
            }
        }

        private void clear() {
            mChildren.clear();
        }
    }

    /**
     * Pooled class that holds a View and its location with respect to
     * a specified root. This enables sorting of views based on their
     * coordinates without recomputing the position relative to the root
     * on every comparison.
     */
    static class ViewLocationHolder implements Comparable<ViewLocationHolder> {

        private static final int MAX_POOL_SIZE = 32;

        private static final SynchronizedPool<ViewLocationHolder> sPool =
                new SynchronizedPool<ViewLocationHolder>(MAX_POOL_SIZE);

        private final Rect mLocation = new Rect();

        public View mView;

        private int mLayoutDirection;

        public static ViewLocationHolder obtain(ViewGroup root, View view) {
            ViewLocationHolder holder = sPool.acquire();
            if (holder == null) {
                holder = new ViewLocationHolder();
            }
            holder.init(root, view);
            return holder;
        }

        public void recycle() {
            clear();
            sPool.release(this);
        }

        @Override
        public int compareTo(ViewLocationHolder another) {
            // This instance is greater than an invalid argument.
            if (another == null) {
                return 1;
            }
            if (getClass() != another.getClass()) {
                return 1;
            }
            // First is above second.
            if (mLocation.bottom - another.mLocation.top <= 0) {
                return -1;
            }
            // First is below second.
            if (mLocation.top - another.mLocation.bottom >= 0) {
                return 1;
            }
            // LTR
            if (mLayoutDirection == LAYOUT_DIRECTION_LTR) {
                final int leftDifference = mLocation.left - another.mLocation.left;
                // First more to the left than second.
                if (leftDifference != 0) {
                    return leftDifference;
                }
            } else { // RTL
                final int rightDifference = mLocation.right - another.mLocation.right;
                // First more to the right than second.
                if (rightDifference != 0) {
                    return -rightDifference;
                }
            }
            // Break tie by top.
            final int topDiference = mLocation.top - another.mLocation.top;
            if (topDiference != 0) {
                return topDiference;
            }
            // Break tie by height.
            final int heightDiference = mLocation.height() - another.mLocation.height();
            if (heightDiference != 0) {
                return -heightDiference;
            }
            // Break tie by width.
            final int widthDiference = mLocation.width() - another.mLocation.width();
            if (widthDiference != 0) {
                return -widthDiference;
            }
            // Just break the tie somehow. The accessibliity ids are unique
            // and stable, hence this is deterministic tie breaking.
            return mView.getAccessibilityViewId() - another.mView.getAccessibilityViewId();
        }

        private void init(ViewGroup root, View view) {
            Rect viewLocation = mLocation;
            view.getDrawingRect(viewLocation);
            root.offsetDescendantRectToMyCoords(view, viewLocation);
            mView = view;
            mLayoutDirection = root.getLayoutDirection();
        }

        private void clear() {
            mView = null;
            mLocation.set(0, 0, 0, 0);
        }
    }

    private static Paint getDebugPaint() {
        if (sDebugPaint == null) {
            sDebugPaint = new Paint();
            sDebugPaint.setAntiAlias(false);
        }
        return sDebugPaint;
    }

    private static void drawRect(Canvas canvas, Paint paint, int x1, int y1, int x2, int y2) {
        if (sDebugLines== null) {
            // TODO: This won't work with multiple UI threads in a single process
            sDebugLines = new float[16];
        }

        sDebugLines[0] = x1;
        sDebugLines[1] = y1;
        sDebugLines[2] = x2;
        sDebugLines[3] = y1;

        sDebugLines[4] = x2;
        sDebugLines[5] = y1;
        sDebugLines[6] = x2;
        sDebugLines[7] = y2;

        sDebugLines[8] = x2;
        sDebugLines[9] = y2;
        sDebugLines[10] = x1;
        sDebugLines[11] = y2;

        sDebugLines[12] = x1;
        sDebugLines[13] = y2;
        sDebugLines[14] = x1;
        sDebugLines[15] = y1;

        canvas.drawLines(sDebugLines, paint);
    }
}<|MERGE_RESOLUTION|>--- conflicted
+++ resolved
@@ -472,27 +472,17 @@
     }
 
     public ViewGroup(Context context, AttributeSet attrs) {
-<<<<<<< HEAD
         this(context, attrs, 0);
     }
 
     public ViewGroup(Context context, AttributeSet attrs, int defStyleAttr) {
         this(context, attrs, defStyleAttr, 0);
-=======
-        super(context, attrs);
-        initViewGroup();
-        initFromAttributes(context, attrs, 0);
->>>>>>> 1569d61f
     }
 
     public ViewGroup(Context context, AttributeSet attrs, int defStyleAttr, int defStyleRes) {
         super(context, attrs, defStyleAttr, defStyleRes);
         initViewGroup();
-<<<<<<< HEAD
         initFromAttributes(context, attrs, defStyleAttr, defStyleRes);
-=======
-        initFromAttributes(context, attrs, defStyle);
->>>>>>> 1569d61f
     }
 
     private boolean debugDraw() {
@@ -523,14 +513,10 @@
         mPersistentDrawingCache = PERSISTENT_SCROLLING_CACHE;
     }
 
-<<<<<<< HEAD
     private void initFromAttributes(
             Context context, AttributeSet attrs, int defStyleAttr, int defStyleRes) {
-        final TypedArray a = context.obtainStyledAttributes(attrs, R.styleable.ViewGroup);
-=======
-    private void initFromAttributes(Context context, AttributeSet attrs, int defStyle) {
-        TypedArray a = context.obtainStyledAttributes(attrs, R.styleable.ViewGroup, defStyle, 0);
->>>>>>> 1569d61f
+        final TypedArray a = context.obtainStyledAttributes(attrs, R.styleable.ViewGroup, defStyleAttr,
+                defStyleRes);
 
         final int N = a.getIndexCount();
         for (int i = 0; i < N; i++) {
