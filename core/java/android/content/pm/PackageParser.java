--- conflicted
+++ resolved
@@ -280,13 +280,10 @@
     private static boolean checkUseInstalledOrBlocked(int flags, PackageUserState state) {
         return (state.installed && !state.blocked)
                 || (flags & PackageManager.GET_UNINSTALLED_PACKAGES) != 0;
-<<<<<<< HEAD
-=======
     }
 
     public static boolean isAvailable(PackageUserState state) {
         return checkUseInstalledOrBlocked(0, state);
->>>>>>> bac61807
     }
 
     public static PackageInfo generatePackageInfo(PackageParser.Package p,
