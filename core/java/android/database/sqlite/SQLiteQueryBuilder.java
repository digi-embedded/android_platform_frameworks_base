--- conflicted
+++ resolved
@@ -400,11 +400,7 @@
             db.validateSql(unwrappedSql, cancellationSignal); // will throw if query is invalid
 
             // Execute wrapped query for extra protection
-<<<<<<< HEAD
-            final String wrappedSql = buildQuery(projectionIn, "(" + selection + ")", groupBy,
-=======
             final String wrappedSql = buildQuery(projectionIn, wrap(selection), groupBy,
->>>>>>> f0095ec4
                     having, sortOrder, limit);
             sql = wrappedSql;
         } else {
@@ -412,10 +408,7 @@
             sql = unwrappedSql;
         }
 
-<<<<<<< HEAD
-=======
         final String[] sqlArgs = selectionArgs;
->>>>>>> f0095ec4
         if (Log.isLoggable(TAG, Log.DEBUG)) {
             if (Build.IS_DEBUGGABLE) {
                 Log.d(TAG, sql + " with args " + Arrays.toString(sqlArgs));
