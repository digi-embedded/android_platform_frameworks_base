/*
 * Copyright 2016 The Android Open Source Project
 *
 * Licensed under the Apache License, Version 2.0 (the "License");
 * you may not use this file except in compliance with the License.
 * You may obtain a copy of the License at
 *
 *      http://www.apache.org/licenses/LICENSE-2.0
 *
 * Unless required by applicable law or agreed to in writing, software
 * distributed under the License is distributed on an "AS IS" BASIS,
 * WITHOUT WARRANTIES OR CONDITIONS OF ANY KIND, either express or implied.
 * See the License for the specific language governing permissions and
 * limitations under the License.
 */

package android.os;

import android.content.Context;
import android.content.pm.ApplicationInfo;
import android.content.pm.PackageManager;
import android.content.res.AssetManager;
import android.opengl.EGL14;
import android.os.Build;
import android.os.SystemProperties;
import android.provider.Settings;
import android.util.Log;

import dalvik.system.VMRuntime;

import java.io.BufferedReader;
import java.io.File;
import java.io.IOException;
import java.io.InputStream;
import java.io.InputStreamReader;

/** @hide */
public class GraphicsEnvironment {

    private static final GraphicsEnvironment sInstance = new GraphicsEnvironment();

    /**
     * Returns the shared {@link GraphicsEnvironment} instance.
     */
    public static GraphicsEnvironment getInstance() {
        return sInstance;
    }

    private static final boolean DEBUG = false;
    private static final String TAG = "GraphicsEnvironment";
    private static final String PROPERTY_GFX_DRIVER = "ro.gfx.driver.0";
    private static final String GUP_WHITELIST_FILENAME = "whitelist.txt";

    private ClassLoader mClassLoader;
    private String mLayerPath;
    private String mDebugLayerPath;

    /**
     * Set up GraphicsEnvironment
     */
    public void setup(Context context, Bundle coreSettings) {
        setupGpuLayers(context);
        chooseDriver(context, coreSettings);
    }

    /**
     * Check whether application is debuggable
     */
    private static boolean isDebuggable(Context context) {
        return (context.getApplicationInfo().flags & ApplicationInfo.FLAG_DEBUGGABLE) > 0;
    }

    /**
     * Store the layer paths available to the loader.
     */
    public void setLayerPaths(ClassLoader classLoader,
                              String layerPath,
                              String debugLayerPath) {
        // We have to store these in the class because they are set up before we
        // have access to the Context to properly set up GraphicsEnvironment
        mClassLoader = classLoader;
        mLayerPath = layerPath;
        mDebugLayerPath = debugLayerPath;
    }

    /**
     * Set up layer search paths for all apps
     * If debuggable, check for additional debug settings
     */
    private void setupGpuLayers(Context context) {

        String layerPaths = "";

        // Only enable additional debug functionality if the following conditions are met:
        // 1. App is debuggable
        // 2. ENABLE_GPU_DEBUG_LAYERS is true
        // 3. Package name is equal to GPU_DEBUG_APP

        if (isDebuggable(context)) {

            int enable = Settings.Global.getInt(context.getContentResolver(),
                                                Settings.Global.ENABLE_GPU_DEBUG_LAYERS, 0);

            if (enable != 0) {

                String gpuDebugApp = Settings.Global.getString(context.getContentResolver(),
                                                               Settings.Global.GPU_DEBUG_APP);

                String packageName = context.getPackageName();

                if ((gpuDebugApp != null && packageName != null)
                        && (!gpuDebugApp.isEmpty() && !packageName.isEmpty())
                        && gpuDebugApp.equals(packageName)) {
                    Log.i(TAG, "GPU debug layers enabled for " + packageName);

                    // Prepend the debug layer path as a searchable path.
                    // This will ensure debug layers added will take precedence over
                    // the layers specified by the app.
                    layerPaths = mDebugLayerPath + ":";

                    String layers = Settings.Global.getString(context.getContentResolver(),
                                                              Settings.Global.GPU_DEBUG_LAYERS);

                    Log.i(TAG, "Debug layer list: " + layers);
                    if (layers != null && !layers.isEmpty()) {
                        setDebugLayers(layers);
                    }
                }
            }

        }

        // Include the app's lib directory in all cases
        layerPaths += mLayerPath;

        setLayerPaths(mClassLoader, layerPaths);
    }

    /**
     * Choose whether the current process should use the builtin or an updated driver.
     */
    private static void chooseDriver(Context context, Bundle coreSettings) {
        String driverPackageName = SystemProperties.get(PROPERTY_GFX_DRIVER);
        if (driverPackageName == null || driverPackageName.isEmpty()) {
            return;
        }

        // To minimize risk of driver updates crippling the device beyond user repair, never use an
        // updated driver for privileged or non-updated system apps. Presumably pre-installed apps
        // were tested thoroughly with the pre-installed driver.
        ApplicationInfo ai = context.getApplicationInfo();
        if (ai.isPrivilegedApp() || (ai.isSystemApp() && !ai.isUpdatedSystemApp())) {
            if (DEBUG) Log.v(TAG, "ignoring driver package for privileged/non-updated system app");
            return;
        }

        String applicationPackageName = context.getPackageName();
        String devOptInApplicationName = coreSettings.getString(
<<<<<<< HEAD
                Settings.Global.UPDATED_GFX_DRIVER_DEV_OPT_IN_APP);
=======
                Settings.Global.GUP_DEV_OPT_IN_APPS);
>>>>>>> e10cb9bd
        boolean devOptIn = applicationPackageName.equals(devOptInApplicationName);
        boolean whitelisted = onWhitelist(context, driverPackageName, ai.packageName);
        if (!devOptIn && !whitelisted) {
            if (DEBUG) {
                Log.w(TAG, applicationPackageName + " is not on the whitelist.");
            }
            return;
        }

        ApplicationInfo driverInfo;
        try {
            driverInfo = context.getPackageManager().getApplicationInfo(driverPackageName,
                    PackageManager.MATCH_SYSTEM_ONLY);
        } catch (PackageManager.NameNotFoundException e) {
            Log.w(TAG, "driver package '" + driverPackageName + "' not installed");
            return;
        }

        // O drivers are restricted to the sphal linker namespace, so don't try to use
        // packages unless they declare they're compatible with that restriction.
        if (driverInfo.targetSdkVersion < Build.VERSION_CODES.O) {
            if (DEBUG) {
                Log.w(TAG, "updated driver package is not known to be compatible with O");
            }
            return;
        }

        String abi = chooseAbi(driverInfo);
        if (abi == null) {
            if (DEBUG) {
                // This is the normal case for the pre-installed empty driver package, don't spam
                if (driverInfo.isUpdatedSystemApp()) {
                    Log.w(TAG, "updated driver package has no compatible native libraries");
                }
            }
            return;
        }

        StringBuilder sb = new StringBuilder();
        sb.append(driverInfo.nativeLibraryDir)
          .append(File.pathSeparator);
        sb.append(driverInfo.sourceDir)
          .append("!/lib/")
          .append(abi);
        String paths = sb.toString();

        if (DEBUG) Log.v(TAG, "gfx driver package libs: " + paths);
        setDriverPath(paths);
    }

    /**
     * Start a background thread to initialize EGL.
     *
     * Initializing EGL involves loading and initializing the graphics driver. Some drivers take
     * several 10s of milliseconds to do this, so doing it on-demand when an app tries to render
     * its first frame adds directly to user-visible app launch latency. By starting it earlier
     * on a separate thread, it can usually be finished well before the UI is ready to be drawn.
     *
     * Should only be called after chooseDriver().
     */
    public static void earlyInitEGL() {
        Thread eglInitThread = new Thread(
                () -> {
                    EGL14.eglGetDisplay(EGL14.EGL_DEFAULT_DISPLAY);
                },
                "EGL Init");
        eglInitThread.start();
    }

    private static String chooseAbi(ApplicationInfo ai) {
        String isa = VMRuntime.getCurrentInstructionSet();
        if (ai.primaryCpuAbi != null &&
                isa.equals(VMRuntime.getInstructionSet(ai.primaryCpuAbi))) {
            return ai.primaryCpuAbi;
        }
        if (ai.secondaryCpuAbi != null &&
                isa.equals(VMRuntime.getInstructionSet(ai.secondaryCpuAbi))) {
            return ai.secondaryCpuAbi;
        }
        return null;
    }

    private static boolean onWhitelist(Context context, String driverPackageName,
            String applicationPackageName) {
        try {
            Context driverContext = context.createPackageContext(driverPackageName,
                                                                 Context.CONTEXT_RESTRICTED);
            AssetManager assets = driverContext.getAssets();
            InputStream stream = assets.open(GUP_WHITELIST_FILENAME);
            BufferedReader reader = new BufferedReader(new InputStreamReader(stream));
            for (String packageName; (packageName = reader.readLine()) != null; ) {
                if (packageName.equals(applicationPackageName)) {
                    return true;
                }
            }
        } catch (PackageManager.NameNotFoundException e) {
            if (DEBUG) {
                Log.w(TAG, "driver package '" + driverPackageName + "' not installed");
            }
        } catch (IOException e) {
            if (DEBUG) {
                Log.w(TAG, "Failed to load whitelist driver package, abort.");
            }
        }
        return false;
    }

    private static native void setLayerPaths(ClassLoader classLoader, String layerPaths);
    private static native void setDebugLayers(String layers);
    private static native void setDriverPath(String path);
}<|MERGE_RESOLUTION|>--- conflicted
+++ resolved
@@ -156,11 +156,7 @@
 
         String applicationPackageName = context.getPackageName();
         String devOptInApplicationName = coreSettings.getString(
-<<<<<<< HEAD
-                Settings.Global.UPDATED_GFX_DRIVER_DEV_OPT_IN_APP);
-=======
                 Settings.Global.GUP_DEV_OPT_IN_APPS);
->>>>>>> e10cb9bd
         boolean devOptIn = applicationPackageName.equals(devOptInApplicationName);
         boolean whitelisted = onWhitelist(context, driverPackageName, ai.packageName);
         if (!devOptIn && !whitelisted) {
