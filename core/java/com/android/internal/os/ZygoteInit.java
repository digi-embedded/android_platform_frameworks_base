/*
 * Copyright (C) 2007 The Android Open Source Project
 *
 * Licensed under the Apache License, Version 2.0 (the "License");
 * you may not use this file except in compliance with the License.
 * You may obtain a copy of the License at
 *
 *      http://www.apache.org/licenses/LICENSE-2.0
 *
 * Unless required by applicable law or agreed to in writing, software
 * distributed under the License is distributed on an "AS IS" BASIS,
 * WITHOUT WARRANTIES OR CONDITIONS OF ANY KIND, either express or implied.
 * See the License for the specific language governing permissions and
 * limitations under the License.
 */

package com.android.internal.os;

import static android.system.OsConstants.S_IRWXG;
import static android.system.OsConstants.S_IRWXO;

import android.content.res.Resources;
import android.content.res.TypedArray;
import android.icu.impl.CacheValue;
import android.icu.text.DecimalFormatSymbols;
import android.icu.util.ULocale;
import android.opengl.EGL14;
import android.os.Build;
import android.os.Environment;
import android.os.IInstalld;
import android.os.Process;
import android.os.RemoteException;
import android.os.ServiceManager;
import android.os.ServiceSpecificException;
import android.os.SystemClock;
import android.os.SystemProperties;
import android.os.Trace;
import android.os.UserHandle;
import android.os.ZygoteProcess;
import android.os.storage.StorageManager;
import android.security.keystore.AndroidKeyStoreProvider;
import android.system.ErrnoException;
import android.system.Os;
import android.system.OsConstants;
import android.system.StructCapUserData;
import android.system.StructCapUserHeader;
import android.text.Hyphenator;
import android.util.EventLog;
import android.util.Log;
import android.util.Slog;
import android.util.TimingsTraceLog;
import android.webkit.WebViewFactory;
import android.widget.TextView;

import com.android.internal.logging.MetricsLogger;
import com.android.internal.util.Preconditions;

import dalvik.system.DexFile;
import dalvik.system.VMRuntime;
import dalvik.system.ZygoteHooks;

import libcore.io.IoUtils;

import java.io.BufferedReader;
import java.io.File;
import java.io.FileInputStream;
import java.io.FileNotFoundException;
import java.io.IOException;
import java.io.InputStream;
import java.io.InputStreamReader;
import java.security.Provider;
import java.security.Security;
import java.util.ArrayList;
import java.util.concurrent.CountDownLatch;

/**
 * Startup class for the zygote process.
 *
 * Pre-initializes some classes, and then waits for commands on a UNIX domain
 * socket. Based on these commands, forks off child processes that inherit
 * the initial state of the VM.
 *
 * Please see {@link ZygoteConnection.Arguments} for documentation on the
 * client protocol.
 *
 * @hide
 */
public class ZygoteInit {
    private static final String TAG = "Zygote";

    private static final String PROPERTY_DISABLE_OPENGL_PRELOADING = "ro.zygote.disable_gl_preload";
    private static final String PROPERTY_GFX_DRIVER = "ro.gfx.driver.0";

    private static final int LOG_BOOT_PROGRESS_PRELOAD_START = 3020;
    private static final int LOG_BOOT_PROGRESS_PRELOAD_END = 3030;

    /** when preloading, GC after allocating this many bytes */
    private static final int PRELOAD_GC_THRESHOLD = 50000;

    private static final String ABI_LIST_ARG = "--abi-list=";

    private static final String SOCKET_NAME_ARG = "--socket-name=";

    /**
     * Used to pre-load resources.
     */
    private static Resources mResources;

    /**
     * The path of a file that contains classes to preload.
     */
    private static final String PRELOADED_CLASSES = "/system/etc/preloaded-classes";

    /** Controls whether we should preload resources during zygote init. */
    public static final boolean PRELOAD_RESOURCES = true;

    private static final int UNPRIVILEGED_UID = 9999;
    private static final int UNPRIVILEGED_GID = 9999;

    private static final int ROOT_UID = 0;
    private static final int ROOT_GID = 0;

    private static boolean sPreloadComplete;
    private static CountDownLatch pclassCountDown;
    private static CountDownLatch ptextCountDown;

    static void preload(TimingsTraceLog bootTimingsTraceLog) {
        Log.d(TAG, "begin preload");
        bootTimingsTraceLog.traceBegin("BeginIcuCachePinning");
        beginIcuCachePinning();
        bootTimingsTraceLog.traceEnd(); // BeginIcuCachePinning
        bootTimingsTraceLog.traceBegin("PreloadClasses");
        preloadClasses();
        bootTimingsTraceLog.traceEnd(); // PreloadClasses
        preloadTextResources();
        bootTimingsTraceLog.traceBegin("PreloadResources");
        preloadResources();
        bootTimingsTraceLog.traceEnd(); // PreloadResources
        Trace.traceBegin(Trace.TRACE_TAG_DALVIK, "PreloadAppProcessHALs");
        nativePreloadAppProcessHALs();
        Trace.traceEnd(Trace.TRACE_TAG_DALVIK);
        Trace.traceBegin(Trace.TRACE_TAG_DALVIK, "PreloadOpenGL");
        preloadOpenGL();
        Trace.traceEnd(Trace.TRACE_TAG_DALVIK);
        preloadSharedLibraries();
<<<<<<< HEAD
        waitForPreloadAsync();
=======
>>>>>>> 6b15cf08
        // Ask the WebViewFactory to do any initialization that must run in the zygote process,
        // for memory sharing purposes.
        WebViewFactory.prepareWebViewInZygote();
        endIcuCachePinning();
        warmUpJcaProviders();
        Log.d(TAG, "end preload");

        sPreloadComplete = true;
    }

    public static void lazyPreload() {
        Preconditions.checkState(!sPreloadComplete);
        Log.i(TAG, "Lazily preloading resources.");

        preload(new TimingsTraceLog("ZygoteInitTiming_lazy", Trace.TRACE_TAG_DALVIK));
    }

    private static void beginIcuCachePinning() {
        // Pin ICU data in memory from this point that would normally be held by soft references.
        // Without this, any references created immediately below or during class preloading
        // would be collected when the Zygote GC runs in gcAndFinalize().
        Log.i(TAG, "Installing ICU cache reference pinning...");

        CacheValue.setStrength(CacheValue.Strength.STRONG);

        Log.i(TAG, "Preloading ICU data...");
        // Explicitly exercise code to cache data apps are likely to need.
        ULocale[] localesToPin = { ULocale.ROOT, ULocale.US, ULocale.getDefault() };
        for (ULocale uLocale : localesToPin) {
            new DecimalFormatSymbols(uLocale);
        }
    }

    private static void endIcuCachePinning() {
        // All cache references created by ICU from this point will be soft.
        CacheValue.setStrength(CacheValue.Strength.SOFT);

        Log.i(TAG, "Uninstalled ICU cache reference pinning...");
    }

    private static void preloadSharedLibraries() {
        Log.i(TAG, "Preloading shared libraries...");
        System.loadLibrary("android");
        System.loadLibrary("compiler_rt");
        System.loadLibrary("jnigraphics");
    }

    native private static void nativePreloadAppProcessHALs();

    private static void preloadOpenGL() {
        String driverPackageName = SystemProperties.get(PROPERTY_GFX_DRIVER);
        if (!SystemProperties.getBoolean(PROPERTY_DISABLE_OPENGL_PRELOADING, false) &&
                (driverPackageName == null || driverPackageName.isEmpty())) {
            EGL14.eglGetDisplay(EGL14.EGL_DEFAULT_DISPLAY);
        }
    }

    private static void preloadTextResources() {
        class PreloadTextResourceThread  extends Thread {
        @Override
            public void run() {
                Hyphenator.init();
                TextView.preloadFontCache();
                ptextCountDown.countDown();
            }
        }

        ptextCountDown = new CountDownLatch(1);
        PreloadTextResourceThread thread = new PreloadTextResourceThread();
        thread.start();
    }

    /**
     * Register AndroidKeyStoreProvider and warm up the providers that are already registered.
     *
     * By doing it here we avoid that each app does it when requesting a service from the
     * provider for the first time.
     */
    private static void warmUpJcaProviders() {
        long startTime = SystemClock.uptimeMillis();
        Trace.traceBegin(
                Trace.TRACE_TAG_DALVIK, "Starting installation of AndroidKeyStoreProvider");
        // AndroidKeyStoreProvider.install() manipulates the list of JCA providers to insert
        // preferred providers. Note this is not done via security.properties as the JCA providers
        // are not on the classpath in the case of, for example, raw dalvikvm runtimes.
        AndroidKeyStoreProvider.install();
        Log.i(TAG, "Installed AndroidKeyStoreProvider in "
                + (SystemClock.uptimeMillis() - startTime) + "ms.");
        Trace.traceEnd(Trace.TRACE_TAG_DALVIK);

        startTime = SystemClock.uptimeMillis();
        Trace.traceBegin(
                Trace.TRACE_TAG_DALVIK, "Starting warm up of JCA providers");
        for (Provider p : Security.getProviders()) {
            p.warmUpServiceProvision();
        }
        Log.i(TAG, "Warmed up JCA providers in "
                + (SystemClock.uptimeMillis() - startTime) + "ms.");
        Trace.traceEnd(Trace.TRACE_TAG_DALVIK);
    }

    /**
     * Performs Zygote process initialization. Loads and initializes
     * commonly used classes.
     *
     * Most classes only cause a few hundred bytes to be allocated, but
     * a few will allocate a dozen Kbytes (in one case, 500+K).
     */
    private static void preloadClasses() {
        class PreloadClassThread extends Thread {
            ArrayList<String> preloadList;
            public void setList(ArrayList<String> list) {
                this.preloadList = list;
            }

            @Override
            public void run() {
                try {
                    for (String line: preloadList) {
                        try {
                            Class.forName(line, true, null);
                        } catch (ClassNotFoundException e) {
                            Log.w(TAG, "Class not found for preloading: " + line);
                        } catch (UnsatisfiedLinkError e) {
                            Log.w(TAG, "Problem preloading " + line + ": " + e);
                        } catch (Throwable t) {
                            Log.e(TAG, "Error preloading " + line + ".", t);
                            if (t instanceof Error) {
                                throw (Error) t;
                            }
                            if (t instanceof RuntimeException) {
                                throw (RuntimeException) t;
                            }
                            throw new RuntimeException(t);
                        }
                    }
                } catch (Exception err) {
                    throw err;
                } finally {
                    pclassCountDown.countDown();
                }
            }
        }

        final VMRuntime runtime = VMRuntime.getRuntime();

        InputStream is;
        try {
            is = new FileInputStream(PRELOADED_CLASSES);
        } catch (FileNotFoundException e) {
            Log.e(TAG, "Couldn't find " + PRELOADED_CLASSES + ".");
            return;
        }

        Log.i(TAG, "Preloading classes...");
        long startTime = SystemClock.uptimeMillis();

        // Drop root perms while running static initializers.
        final int reuid = Os.getuid();
        final int regid = Os.getgid();

        // We need to drop root perms only if we're already root. In the case of "wrapped"
        // processes (see WrapperInit), this function is called from an unprivileged uid
        // and gid.
        boolean droppedPriviliges = false;
        if (reuid == ROOT_UID && regid == ROOT_GID) {
            try {
                Os.setregid(ROOT_GID, UNPRIVILEGED_GID);
                Os.setreuid(ROOT_UID, UNPRIVILEGED_UID);
            } catch (ErrnoException ex) {
                throw new RuntimeException("Failed to drop root", ex);
            }

            droppedPriviliges = true;
        }

        // Alter the target heap utilization.  With explicit GCs this
        // is not likely to have any effect.
        float defaultUtilization = runtime.getTargetHeapUtilization();
        runtime.setTargetHeapUtilization(0.8f);
        ArrayList<String> list_all = new ArrayList<String>();
        ArrayList<String> list = new ArrayList<String>();
        ArrayList<ArrayList<String>> task_list = new ArrayList<ArrayList<String>>();
        int list_len = 0;

        try {
            BufferedReader br
                = new BufferedReader(new InputStreamReader(is), 256);

            int count = 0;
            String line;
            while ((line = br.readLine()) != null) {
                // Skip comments and blank lines.
                //Split to multiple thread. Each thread handle 1600 classes.
                list.add(line);
                list_len ++;
                if (list_len >= 1600) {
                    list = new ArrayList<String>();
                    list_len = 0;
                    task_list.add(list);
                }

                Trace.traceBegin(Trace.TRACE_TAG_DALVIK, line);
                Trace.traceEnd(Trace.TRACE_TAG_DALVIK);
            }
            if (list_len != 0) {
                list = new ArrayList<String>();
                task_list.add(list);
            }
            pclassCountDown = new CountDownLatch(task_list.size());
            for(ArrayList<String> onelist: task_list) {
                PreloadClassThread thread = new PreloadClassThread();
                thread.setList(onelist);
                thread.start();
            }

            Log.i(TAG, "...preloaded " + count + " classes in "
                    + (SystemClock.uptimeMillis()-startTime) + "ms.");
        } catch (IOException e) {
            Log.e(TAG, "Error reading " + PRELOADED_CLASSES + ".", e);
        } finally {
            IoUtils.closeQuietly(is);
            // Restore default.
            runtime.setTargetHeapUtilization(defaultUtilization);

            // Fill in dex caches with classes, fields, and methods brought in by preloading.
            Trace.traceBegin(Trace.TRACE_TAG_DALVIK, "PreloadDexCaches");
            runtime.preloadDexCaches();
            Trace.traceEnd(Trace.TRACE_TAG_DALVIK);

            // Bring back root. We'll need it later if we're in the zygote.
            if (droppedPriviliges) {
                try {
                    Os.setreuid(ROOT_UID, ROOT_UID);
                    Os.setregid(ROOT_GID, ROOT_GID);
                } catch (ErrnoException ex) {
                    throw new RuntimeException("Failed to restore root", ex);
                }
            }
        }
    }
    private static void waitForPreloadAsync() {
        if (pclassCountDown != null) {
            try {
                pclassCountDown.await();
                ptextCountDown.await();
            } catch (InterruptedException e) {
                e.printStackTrace();
            }
        }
    }

    /**
     * Load in commonly used resources, so they can be shared across
     * processes.
     *
     * These tend to be a few Kbytes, but are frequently in the 20-40K
     * range, and occasionally even larger.
     */
    private static void preloadResources() {
        final VMRuntime runtime = VMRuntime.getRuntime();

        try {
            mResources = Resources.getSystem();
            mResources.startPreloading();
            if (PRELOAD_RESOURCES) {
                Log.i(TAG, "Preloading resources...");

                long startTime = SystemClock.uptimeMillis();
                TypedArray ar = mResources.obtainTypedArray(
                        com.android.internal.R.array.preloaded_drawables);
                int N = preloadDrawables(ar);
                ar.recycle();
                Log.i(TAG, "...preloaded " + N + " resources in "
                        + (SystemClock.uptimeMillis()-startTime) + "ms.");

                startTime = SystemClock.uptimeMillis();
                ar = mResources.obtainTypedArray(
                        com.android.internal.R.array.preloaded_color_state_lists);
                N = preloadColorStateLists(ar);
                ar.recycle();
                Log.i(TAG, "...preloaded " + N + " resources in "
                        + (SystemClock.uptimeMillis()-startTime) + "ms.");

                if (mResources.getBoolean(
                        com.android.internal.R.bool.config_freeformWindowManagement)) {
                    startTime = SystemClock.uptimeMillis();
                    ar = mResources.obtainTypedArray(
                            com.android.internal.R.array.preloaded_freeform_multi_window_drawables);
                    N = preloadDrawables(ar);
                    ar.recycle();
                    Log.i(TAG, "...preloaded " + N + " resource in "
                            + (SystemClock.uptimeMillis() - startTime) + "ms.");
                }
            }
            mResources.finishPreloading();
        } catch (RuntimeException e) {
            Log.w(TAG, "Failure preloading resources", e);
        }
    }

    private static int preloadColorStateLists(TypedArray ar) {
        int N = ar.length();
        for (int i=0; i<N; i++) {
            int id = ar.getResourceId(i, 0);
            if (false) {
                Log.v(TAG, "Preloading resource #" + Integer.toHexString(id));
            }
            if (id != 0) {
                if (mResources.getColorStateList(id, null) == null) {
                    throw new IllegalArgumentException(
                            "Unable to find preloaded color resource #0x"
                            + Integer.toHexString(id)
                            + " (" + ar.getString(i) + ")");
                }
            }
        }
        return N;
    }


    private static int preloadDrawables(TypedArray ar) {
        int N = ar.length();
        for (int i=0; i<N; i++) {
            int id = ar.getResourceId(i, 0);
            if (false) {
                Log.v(TAG, "Preloading resource #" + Integer.toHexString(id));
            }
            if (id != 0) {
                if (mResources.getDrawable(id, null) == null) {
                    throw new IllegalArgumentException(
                            "Unable to find preloaded drawable resource #0x"
                            + Integer.toHexString(id)
                            + " (" + ar.getString(i) + ")");
                }
            }
        }
        return N;
    }

    /**
     * Runs several special GCs to try to clean up a few generations of
     * softly- and final-reachable objects, along with any other garbage.
     * This is only useful just before a fork().
     */
    /*package*/ static void gcAndFinalize() {
        final VMRuntime runtime = VMRuntime.getRuntime();

        /* runFinalizationSync() lets finalizers be called in Zygote,
         * which doesn't have a HeapWorker thread.
         */
        System.gc();
        runtime.runFinalizationSync();
        System.gc();
    }

    /**
     * Finish remaining work for the newly forked system server process.
     */
    private static Runnable handleSystemServerProcess(ZygoteConnection.Arguments parsedArgs) {
        // set umask to 0077 so new files and directories will default to owner-only permissions.
        Os.umask(S_IRWXG | S_IRWXO);

        if (parsedArgs.niceName != null) {
            Process.setArgV0(parsedArgs.niceName);
        }

        final String systemServerClasspath = Os.getenv("SYSTEMSERVERCLASSPATH");
        if (systemServerClasspath != null) {
            performSystemServerDexOpt(systemServerClasspath);
            // Capturing profiles is only supported for debug or eng builds since selinux normally
            // prevents it.
            boolean profileSystemServer = SystemProperties.getBoolean(
                    "dalvik.vm.profilesystemserver", false);
            if (profileSystemServer && (Build.IS_USERDEBUG || Build.IS_ENG)) {
                try {
                    prepareSystemServerProfile(systemServerClasspath);
                } catch (Exception e) {
                    Log.wtf(TAG, "Failed to set up system server profile", e);
                }
            }
        }

        if (parsedArgs.invokeWith != null) {
            String[] args = parsedArgs.remainingArgs;
            // If we have a non-null system server class path, we'll have to duplicate the
            // existing arguments and append the classpath to it. ART will handle the classpath
            // correctly when we exec a new process.
            if (systemServerClasspath != null) {
                String[] amendedArgs = new String[args.length + 2];
                amendedArgs[0] = "-cp";
                amendedArgs[1] = systemServerClasspath;
                System.arraycopy(args, 0, amendedArgs, 2, args.length);
                args = amendedArgs;
            }

            WrapperInit.execApplication(parsedArgs.invokeWith,
                    parsedArgs.niceName, parsedArgs.targetSdkVersion,
                    VMRuntime.getCurrentInstructionSet(), null, args);

            throw new IllegalStateException("Unexpected return from WrapperInit.execApplication");
        } else {
            ClassLoader cl = null;
            if (systemServerClasspath != null) {
                cl = createPathClassLoader(systemServerClasspath, parsedArgs.targetSdkVersion);

                Thread.currentThread().setContextClassLoader(cl);
            }

            /*
             * Pass the remaining arguments to SystemServer.
             */
            return ZygoteInit.zygoteInit(parsedArgs.targetSdkVersion, parsedArgs.remainingArgs, cl);
        }

        /* should never reach here */
    }

    /**
     * Note that preparing the profiles for system server does not require special
     * selinux permissions. From the installer perspective the system server is a regular package
     * which can capture profile information.
     */
    private static void prepareSystemServerProfile(String systemServerClasspath)
            throws RemoteException {
        if (systemServerClasspath.isEmpty()) {
            return;
        }
        String[] codePaths = systemServerClasspath.split(":");

        final IInstalld installd = IInstalld.Stub
                .asInterface(ServiceManager.getService("installd"));

        String systemServerPackageName = "android";
        String systemServerProfileName = "primary.prof";
        installd.prepareAppProfile(
                systemServerPackageName,
                UserHandle.USER_SYSTEM,
                UserHandle.getAppId(Process.SYSTEM_UID),
                systemServerProfileName,
                codePaths[0],
                /*dexMetadata*/ null);

        File profileDir = Environment.getDataProfilesDePackageDirectory(
                UserHandle.USER_SYSTEM, systemServerPackageName);
        String profilePath = new File(profileDir, systemServerProfileName).getAbsolutePath();
        VMRuntime.registerAppInfo(profilePath, codePaths);
    }

    public static void setApiBlacklistExemptions(String[] exemptions) {
        VMRuntime.getRuntime().setHiddenApiExemptions(exemptions);
    }

    public static void setHiddenApiAccessLogSampleRate(int percent) {
        VMRuntime.getRuntime().setHiddenApiAccessLogSamplingRate(percent);
    }

    /**
     * Creates a PathClassLoader for the given class path that is associated with a shared
     * namespace, i.e., this classloader can access platform-private native libraries. The
     * classloader will use java.library.path as the native library path.
     */
    static ClassLoader createPathClassLoader(String classPath, int targetSdkVersion) {
        String libraryPath = System.getProperty("java.library.path");

        return ClassLoaderFactory.createClassLoader(classPath, libraryPath, libraryPath,
                ClassLoader.getSystemClassLoader(), targetSdkVersion, true /* isNamespaceShared */,
                null /* classLoaderName */);
    }

    /**
     * Performs dex-opt on the elements of {@code classPath}, if needed. We
     * choose the instruction set of the current runtime.
     */
    private static void performSystemServerDexOpt(String classPath) {
        final String[] classPathElements = classPath.split(":");
        final IInstalld installd = IInstalld.Stub
                .asInterface(ServiceManager.getService("installd"));
        final String instructionSet = VMRuntime.getRuntime().vmInstructionSet();

        String classPathForElement = "";
        for (String classPathElement : classPathElements) {
            // System server is fully AOTed and never profiled
            // for profile guided compilation.
            String systemServerFilter = SystemProperties.get(
                    "dalvik.vm.systemservercompilerfilter", "speed");

            int dexoptNeeded;
            try {
                dexoptNeeded = DexFile.getDexOptNeeded(
                    classPathElement, instructionSet, systemServerFilter,
                    null /* classLoaderContext */, false /* newProfile */, false /* downgrade */);
            } catch (FileNotFoundException ignored) {
                // Do not add to the classpath.
                Log.w(TAG, "Missing classpath element for system server: " + classPathElement);
                continue;
            } catch (IOException e) {
                // Not fully clear what to do here as we don't know the cause of the
                // IO exception. Add to the classpath to be conservative, but don't
                // attempt to compile it.
                Log.w(TAG, "Error checking classpath element for system server: "
                        + classPathElement, e);
                dexoptNeeded = DexFile.NO_DEXOPT_NEEDED;
            }

            if (dexoptNeeded != DexFile.NO_DEXOPT_NEEDED) {
                final String packageName = "*";
                final String outputPath = null;
                final int dexFlags = 0;
                final String compilerFilter = systemServerFilter;
                final String uuid = StorageManager.UUID_PRIVATE_INTERNAL;
                final String seInfo = null;
                final String classLoaderContext =
                        getSystemServerClassLoaderContext(classPathForElement);
                final int targetSdkVersion = 0;  // SystemServer targets the system's SDK version
                try {
                    installd.dexopt(classPathElement, Process.SYSTEM_UID, packageName,
                            instructionSet, dexoptNeeded, outputPath, dexFlags, compilerFilter,
                            uuid, classLoaderContext, seInfo, false /* downgrade */,
                            targetSdkVersion, /*profileName*/ null, /*dexMetadataPath*/ null,
                            "server-dexopt");
                } catch (RemoteException | ServiceSpecificException e) {
                    // Ignore (but log), we need this on the classpath for fallback mode.
                    Log.w(TAG, "Failed compiling classpath element for system server: "
                            + classPathElement, e);
                }
            }

            classPathForElement = encodeSystemServerClassPath(
                    classPathForElement, classPathElement);
        }
    }

    /**
     * Encodes the system server class loader context in a format that is accepted by dexopt.
     * This assumes the system server is always loaded with a {@link dalvik.system.PathClassLoader}.
     *
     * Note that ideally we would use the {@code DexoptUtils} to compute this. However we have no
     * dependency here on the server so we hard code the logic again.
     */
    private static String getSystemServerClassLoaderContext(String classPath) {
        return classPath == null ? "PCL[]" : "PCL[" + classPath + "]";
    }

    /**
     * Encodes the class path in a format accepted by dexopt.
     * @param classPath the old class path (may be empty).
     * @param newElement the new class path elements
     * @return the class path encoding resulted from appending {@code newElement} to
     * {@code classPath}.
     */
    private static String encodeSystemServerClassPath(String classPath, String newElement) {
        return (classPath == null || classPath.isEmpty())
                ? newElement
                : classPath + ":" + newElement;
    }

    /**
     * Prepare the arguments and forks for the system server process.
     *
     * Returns an {@code Runnable} that provides an entrypoint into system_server code in the
     * child process, and {@code null} in the parent.
     */
    private static Runnable forkSystemServer(String abiList, String socketName,
            ZygoteServer zygoteServer) {
        long capabilities = posixCapabilitiesAsBits(
            OsConstants.CAP_IPC_LOCK,
            OsConstants.CAP_KILL,
            OsConstants.CAP_NET_ADMIN,
            OsConstants.CAP_NET_BIND_SERVICE,
            OsConstants.CAP_NET_BROADCAST,
            OsConstants.CAP_NET_RAW,
            OsConstants.CAP_SYS_MODULE,
            OsConstants.CAP_SYS_NICE,
            OsConstants.CAP_SYS_PTRACE,
            OsConstants.CAP_SYS_TIME,
            OsConstants.CAP_SYS_TTY_CONFIG,
            OsConstants.CAP_WAKE_ALARM,
            OsConstants.CAP_BLOCK_SUSPEND
        );
        /* Containers run without some capabilities, so drop any caps that are not available. */
        StructCapUserHeader header = new StructCapUserHeader(
                OsConstants._LINUX_CAPABILITY_VERSION_3, 0);
        StructCapUserData[] data;
        try {
            data = Os.capget(header);
        } catch (ErrnoException ex) {
            throw new RuntimeException("Failed to capget()", ex);
        }
        capabilities &= ((long) data[0].effective) | (((long) data[1].effective) << 32);

        /* Hardcoded command line to start the system server */
        String args[] = {
            "--setuid=1000",
            "--setgid=1000",
            "--setgroups=1001,1002,1003,1004,1005,1006,1007,1008,1009,1010,1018,1021,1023,1024,1032,1065,3001,3002,3003,3006,3007,3009,3010",
            "--capabilities=" + capabilities + "," + capabilities,
            "--nice-name=system_server",
            "--runtime-args",
            "--target-sdk-version=" + VMRuntime.SDK_VERSION_CUR_DEVELOPMENT,
            "com.android.server.SystemServer",
        };
        ZygoteConnection.Arguments parsedArgs = null;

        int pid;

        try {
            parsedArgs = new ZygoteConnection.Arguments(args);
            ZygoteConnection.applyDebuggerSystemProperty(parsedArgs);
            ZygoteConnection.applyInvokeWithSystemProperty(parsedArgs);

            boolean profileSystemServer = SystemProperties.getBoolean(
                    "dalvik.vm.profilesystemserver", false);
            if (profileSystemServer) {
                parsedArgs.runtimeFlags |= Zygote.PROFILE_SYSTEM_SERVER;
            }

            /* Make sure all preload process end before start SystemServer */
            waitForPreloadAsync();
            /* Request to fork the system server process */
            pid = Zygote.forkSystemServer(
                    parsedArgs.uid, parsedArgs.gid,
                    parsedArgs.gids,
                    parsedArgs.runtimeFlags,
                    null,
                    parsedArgs.permittedCapabilities,
                    parsedArgs.effectiveCapabilities);
        } catch (IllegalArgumentException ex) {
            throw new RuntimeException(ex);
        }

        /* For child process */
        if (pid == 0) {
            if (hasSecondZygote(abiList)) {
                if (!("zygote_auto".equals(SystemProperties.get("ro.zygote"))))
                    waitForSecondaryZygote(socketName);
                else
                    Slog.d(TAG, "Android Automotive images, no need to wait for secondary zygote");
            }

            zygoteServer.closeServerSocket();
            return handleSystemServerProcess(parsedArgs);
        }

        return null;
    }

    /**
     * Gets the bit array representation of the provided list of POSIX capabilities.
     */
    private static long posixCapabilitiesAsBits(int... capabilities) {
        long result = 0;
        for (int capability : capabilities) {
            if ((capability < 0) || (capability > OsConstants.CAP_LAST_CAP)) {
                throw new IllegalArgumentException(String.valueOf(capability));
            }
            result |= (1L << capability);
        }
        return result;
    }

    public static void main(String argv[]) {
        ZygoteServer zygoteServer = new ZygoteServer();

        // Mark zygote start. This ensures that thread creation will throw
        // an error.

        // Zygote goes into its own process group.
        try {
            Os.setpgid(0, 0);
        } catch (ErrnoException ex) {
            throw new RuntimeException("Failed to setpgid(0,0)", ex);
        }

        final Runnable caller;
        try {
            // Report Zygote start time to tron unless it is a runtime restart
            if (!"1".equals(SystemProperties.get("sys.boot_completed"))) {
                MetricsLogger.histogram(null, "boot_zygote_init",
                        (int) SystemClock.elapsedRealtime());
            }

            String bootTimeTag = Process.is64Bit() ? "Zygote64Timing" : "Zygote32Timing";
            TimingsTraceLog bootTimingsTraceLog = new TimingsTraceLog(bootTimeTag,
                    Trace.TRACE_TAG_DALVIK);
            bootTimingsTraceLog.traceBegin("ZygoteInit");
            RuntimeInit.enableDdms();

            boolean startSystemServer = false;
            String socketName = "zygote";
            String abiList = null;
            boolean enableLazyPreload = false;
            for (int i = 1; i < argv.length; i++) {
                if ("start-system-server".equals(argv[i])) {
                    startSystemServer = true;
                } else if ("--enable-lazy-preload".equals(argv[i])) {
                    enableLazyPreload = true;
                } else if (argv[i].startsWith(ABI_LIST_ARG)) {
                    abiList = argv[i].substring(ABI_LIST_ARG.length());
                } else if (argv[i].startsWith(SOCKET_NAME_ARG)) {
                    socketName = argv[i].substring(SOCKET_NAME_ARG.length());
                } else {
                    throw new RuntimeException("Unknown command line argument: " + argv[i]);
                }
            }

            if (abiList == null) {
                throw new RuntimeException("No ABI list supplied.");
            }

            zygoteServer.registerServerSocketFromEnv(socketName);
            // In some configurations, we avoid preloading resources and classes eagerly.
            // In such cases, we will preload things prior to our first fork.
            if (!enableLazyPreload) {
                bootTimingsTraceLog.traceBegin("ZygotePreload");
                EventLog.writeEvent(LOG_BOOT_PROGRESS_PRELOAD_START,
                    SystemClock.uptimeMillis());
                preload(bootTimingsTraceLog);
                EventLog.writeEvent(LOG_BOOT_PROGRESS_PRELOAD_END,
                    SystemClock.uptimeMillis());
                bootTimingsTraceLog.traceEnd(); // ZygotePreload
            } else {
                Zygote.resetNicePriority();
            }

            // Do an initial gc to clean up after startup
            bootTimingsTraceLog.traceBegin("PostZygoteInitGC");
            gcAndFinalize();
            bootTimingsTraceLog.traceEnd(); // PostZygoteInitGC

            bootTimingsTraceLog.traceEnd(); // ZygoteInit
            // Disable tracing so that forked processes do not inherit stale tracing tags from
            // Zygote.
            Trace.setTracingEnabled(false, 0);

            Zygote.nativeSecurityInit();

            // Zygote process unmounts root storage spaces.
            Zygote.nativeUnmountStorageOnInit();


            if (startSystemServer) {
                Runnable r = forkSystemServer(abiList, socketName, zygoteServer);

                // {@code r == null} in the parent (zygote) process, and {@code r != null} in the
                // child (system_server) process.
                if (r != null) {
                    r.run();
                    return;
                }
            }

            Log.i(TAG, "Accepting command socket connections");
            if ("1".equals(SystemProperties.get("vendor.all.setup_main.ready"))) {
                SystemProperties.set("vendor.all.zygote_auto.ready", "1");
                Log.d(TAG, "Android Automotive second zygote ready now.");
            }

            // The select loop returns early in the child process after a fork and
            // loops forever in the zygote.
            caller = zygoteServer.runSelectLoop(abiList);
        } catch (Throwable ex) {
            Log.e(TAG, "System zygote died with exception", ex);
            throw ex;
        } finally {
            zygoteServer.closeServerSocket();
        }

        // We're in the child process and have exited the select loop. Proceed to execute the
        // command.
        if (caller != null) {
            caller.run();
        }
    }

    /**
     * Return {@code true} if this device configuration has another zygote.
     *
     * We determine this by comparing the device ABI list with this zygotes
     * list. If this zygote supports all ABIs this device supports, there won't
     * be another zygote.
     */
    private static boolean hasSecondZygote(String abiList) {
        return !SystemProperties.get("ro.product.cpu.abilist").equals(abiList);
    }

    private static void waitForSecondaryZygote(String socketName) {
        String otherZygoteName = Process.ZYGOTE_SOCKET.equals(socketName) ?
                Process.SECONDARY_ZYGOTE_SOCKET : Process.ZYGOTE_SOCKET;
        ZygoteProcess.waitForConnectionToZygote(otherZygoteName);
    }

    static boolean isPreloadComplete() {
        return sPreloadComplete;
    }

    /**
     * Class not instantiable.
     */
    private ZygoteInit() {
    }

    /**
     * The main function called when started through the zygote process. This
     * could be unified with main(), if the native code in nativeFinishInit()
     * were rationalized with Zygote startup.<p>
     *
     * Current recognized args:
     * <ul>
     *   <li> <code> [--] &lt;start class name&gt;  &lt;args&gt;
     * </ul>
     *
     * @param targetSdkVersion target SDK version
     * @param argv arg strings
     */
    public static final Runnable zygoteInit(int targetSdkVersion, String[] argv, ClassLoader classLoader) {
        if (RuntimeInit.DEBUG) {
            Slog.d(RuntimeInit.TAG, "RuntimeInit: Starting application from zygote");
        }

        Trace.traceBegin(Trace.TRACE_TAG_ACTIVITY_MANAGER, "ZygoteInit");
        RuntimeInit.redirectLogStreams();

        RuntimeInit.commonInit();
        ZygoteInit.nativeZygoteInit();
        return RuntimeInit.applicationInit(targetSdkVersion, argv, classLoader);
    }

    /**
     * The main function called when starting a child zygote process. This is used as an
     * alternative to zygoteInit(), which skips calling into initialization routines that
     * start the Binder threadpool.
     */
    static final Runnable childZygoteInit(
            int targetSdkVersion, String[] argv, ClassLoader classLoader) {
        RuntimeInit.Arguments args = new RuntimeInit.Arguments(argv);
        return RuntimeInit.findStaticMain(args.startClass, args.startArgs, classLoader);
    }

    private static final native void nativeZygoteInit();
}<|MERGE_RESOLUTION|>--- conflicted
+++ resolved
@@ -143,10 +143,6 @@
         preloadOpenGL();
         Trace.traceEnd(Trace.TRACE_TAG_DALVIK);
         preloadSharedLibraries();
-<<<<<<< HEAD
-        waitForPreloadAsync();
-=======
->>>>>>> 6b15cf08
         // Ask the WebViewFactory to do any initialization that must run in the zygote process,
         // for memory sharing purposes.
         WebViewFactory.prepareWebViewInZygote();
